--- conflicted
+++ resolved
@@ -134,17 +134,6 @@
 <a id=oomerrorhandle> </a>
 ### Handling Out-of-Memory Error in SnappyData Cluster
 
-<<<<<<< HEAD
-When the SnappyData cluster faces an Out-Of-Memory (OOM) situation, it may not function appropriately, and the JVM cannot create a new process to execute the kill command upon OOM. See [JDK-8027434](https://bugs.openjdk.java.net/browse/JDK-8027434).</br> However, JVM uses the **fork()** system call to execute the kill command. This system call can fail for large JVMs due to memory overcommit limits in the operating system. </br>Therefore, to solve such issues in SnappyData, `JVMKill` is used which has much smaller memory requirements.
-
-`jvmkill` is a simple JVMTI agent that forcibly terminates the JVM when it is unable to allocate memory or create a thread. It is also essential for reliability purposes because an OOM error can often leave the JVM in an inconsistent state. Whereas, terminating the JVM will allow it to be restarted by an external process manager.
-
-A common alternative to this agent is to use the `-XX:OnOutOfMemoryError` JVM argument to execute a `kill -9` command.
-
-`jvmkill` is applied by default to all the nodes in a SnappyData cluster, that is the server, lead, and locator nodes.
-
-`jvmkill` is verified on centos6 and Mac OSX versions. For running SnappyData on any other versions, you can recompile the **lib** files by running the `snappyHome/aqp/src/main/cpp/io/snappydata/build.sh` script. This script replaces the lib file located at the following path:
-=======
 When the SnappyData cluster faces an Out-Of-Memory (OOM) situation, it may not function appropriately, and the JVM cannot create a new process to execute the kill command upon OOM. See [JDK-8027434](https://bugs.openjdk.java.net/browse/JDK-8027434).</br> However, JVM uses the **fork()** system call to execute the kill command. This system call can fail for large JVMs due to memory overcommit limits in the operating system. Therefore, to solve such issues in SnappyData, **jvmkill** is used which has much smaller memory requirements.
 
 **jvmkill** is a simple JVMTI agent that forcibly terminates the JVM when it is unable to allocate memory or create a thread. It is also essential for reliability purposes because an OOM error can often leave the JVM in an inconsistent state. Whereas, terminating the JVM allows it to be restarted by an external process manager. </br>A common alternative to this agent is to use the `-XX:OnOutOfMemoryError` JVM argument to execute a `kill -9` command. **jvmkill** is applied by default to all the nodes in a SnappyData cluster, that is the server, lead, and locator nodes. The **jvmkill** agent is useful in a smart connector as well as in a local mode too.
@@ -154,18 +143,12 @@
 **jvmkill** agent issues a **SIGTERM** signal initially and waits for a default period of 30 seconds. Thereby allowing for graceful shutdown before issuing a **SIGKILL** if the PID is still running. You can also set the environment variable JVMKILL_SLEEP_SECONDS to set the timeout period. For example: `export JVMKILL_SLEEP_SECONDS=10`
 
 **jvmkill** is verified on centos6 and Mac OSX versions. For running SnappyData on any other versions, you can recompile the **lib** files by running the `snappyHome/aqp/src/main/cpp/io/snappydata/build.sh` script. This script replaces the **lib** file located at the following path:
->>>>>>> 4c7cc8e7
 
 *	**For Linux **
 	*agentPath snappyHome/jars/libgemfirexd.so*
 
 *	**For Mac**
 	*agentPath snappyHome/jars/libgemfirexd.dylib*
-
-<<<<<<< HEAD
-The `jvmkill` agent is useful in a smart connector as well as in a local mode too.
-=======
->>>>>>> 4c7cc8e7
 
 <a id="codegenerationtokenization"></a>
 ## Code Generation and Tokenization
