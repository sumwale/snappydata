# Configuration

Configuration files for locator, lead, and server should be created in the **conf** folder located in the SnappyData home directory with names **locators**, **leads**, and **servers**.

To do so, you can copy the existing template files **servers.template**, **locators.template**, **leads.template**, and rename them to **servers**, **locators**, **leads**.
These files should contain the hostnames of the nodes (one per line) where you intend to start the member. You can modify the properties to configure individual members.

!!! Tip:
<<<<<<< HEAD
	- For system properties (set in the conf/lead, conf/servers and conf/locators file), -D and -XX: can be used. All other JVM properties need the `-J` prefix.

    - Instead of starting the SnappyData cluster, you can [start](../howto/start_snappy_cluster.md) and [stop](../howto/stop_snappy_cluster.md) individual components on a system locally.
=======
	For system properties (set in the conf/leads, conf/servers and conf/locators file), -D and -XX: can be used. All other JVM properties need the `-J` prefix.
>>>>>>> 73e6fedf


<a id="locator"></a>
## Configuring Locators

Locators provide discovery service for the cluster. Clients (e.g. JDBC) connect to the locator and discover the lead and data servers in the cluster. The clients automatically connect to the data servers upon discovery (upon initial connection). Cluster members (Data servers, Lead nodes) also discover each other using the locator. Refer to the [Architecture](../architecture.md) section for more information on the core components.

It is recommended to configure two locators (for HA) in production using the **conf/locators** file located in the **<_SnappyData_home_>/conf** directory. 

In this file, you can specify:

* The host name on which a SnappyData locator is started.

* The startup directory where the logs and configuration files for that locator instance are located.

* SnappyData specific properties that can be passed.

You can refer to the **conf/locators.template** file for some examples.

### List of Locator Properties

Refer to the [SnappyData properties](property_description.md) for the complete list of SnappyData properties.

|Property|Description|
|-----|-----|
|-bind-address|IP address on which the locator is bound. The default behavior is to bind to all local addresses.|
|-classpath|Location of user classes required by the SnappyData Server.</br>This path is appended to the current classpath.|
|-dir|The working directory of the server that contains the SnappyData Server status file and the default location for the log file, persistent files, data dictionary, and so forth (defaults to the current directory). </br>If you want your data to be stored on separate disks (and not the default location), [create separate diskstores](../reference/sql_reference/create-diskstore.md) and specify the directories where you want the data to be stored.|
|-heap-size|<a id="heap-size"></a> Sets the maximum heap size for the Java VM, using SnappyData default resource manager settings. </br>For example, -heap-size=1024m. </br>If you use the `-heap-size` option, by default SnappyData sets the critical-heap-percentage to 90% of the heap size, and the `eviction-heap-percentage` to 81% of the `critical-heap-percentage`. </br>SnappyData also sets resource management properties for eviction and garbage collection if they are supported by the JVM. |
|-J|JVM option passed to the spawned SnappyData server JVM. </br>For example, use -J-Xmx1024m to set the JVM heap to 1GB.|
|-locators|List of locators as comma-separated host:port values used to communicate with running locators in the system and thus discover other peers of the distributed system. </br>The list must include all locators in use and must be configured consistently for every member of the distributed system.|
|-log-file|Path of the file to which this member writes log messages (default is snappyserver.log in the working directory)|
|-member-timeout<a id="member-timeout"></a>|Uses the [member-timeout](../best_practices/important_settings.md#member-timeout) server configuration, specified in milliseconds, to detect the abnormal termination of members. The configuration setting is used in two ways:</br> 1) First, it is used during the UDP heartbeat detection process. When a member detects that a heartbeat datagram is missing from the member that it is monitoring after the time interval of 2 * the value of member-timeout, the detecting member attempts to form a TCP/IP stream-socket connection with the monitored member as described in the next case.</br> 2) The property is then used again during the TCP/IP stream-socket connection. If the suspected process does not respond to the are you alive datagram within the time period specified in member-timeout, the membership coordinator sends out a new membership view that notes the member's failure. </br>Valid values are in the range 1000..600000.|
|-peer-discovery-address|Use this as value for port in the "host:port" value of "-locators" property |
|-peer-discovery-port|The port on which the locator listens for peer discovery (includes servers as well as other locators).  </br>Valid values are in the range 1-65535, with a default of 10334.|

<a id="locator-example"></a>
**Example**: To start two locators on node-a:9999 and node-b:8888, update the configuration file as follows:

```no-highlight
$ cat conf/locators
node-a -peer-discovery-port=9999 -dir=/node-a/locator1 -heap-size=1024m -locators=node-b:8888
node-b -peer-discovery-port=8888 -dir=/node-b/locator2 -heap-size=1024m -locators=node-a:9999
```

<a id="lead"></a>
## Configuring Leads

Lead Nodes primarily runs the SnappyData managed Spark driver. There is one primary lead node at any given instance, but there can be multiple secondary lead node instances on standby for fault tolerance. Applications can run Jobs using the REST service provided by the Lead node. Most of the SQL queries are automatically routed to the Lead to be planned and executed through a scheduler. You can refer to the **conf/leads.template** file for some examples. 

Create the configuration file (**leads**) for leads in the **<_SnappyData_home_>/conf** directory.

!!!Note:
	In the **conf/spark-env.sh** file, set the `SPARK_PUBLIC_DNS` property to the public DNS name of the lead node. This enables the Member Logs to be displayed correctly to users accessing SnappyData Pulse from outside the network.

### List of Lead Properties
Refer to the [SnappyData properties](property_description.md) for the complete list of SnappyData properties.

|Property|Description</br>|
|-|-|
|-bind-address|IP address on which the locator is bound. The default behaviour is to bind to all local addresses.|
|-classpath|Location of user classes required by the SnappyData Server.</br>This path is appended to the current classpath.|
|-critical-heap-percentage|Sets the Resource Manager's critical heap threshold in percentage of the old generation heap, 0-100. </br>If you set `-heap-size`, the default value for `critical-heap-percentage` is set to 90% of the heap size. </br>Use this switch to override the default.</br>When this limit is breached, the system starts canceling memory-intensive queries, throws low memory exceptions for new SQL statements, and so forth, to avoid running out of memory.|
|-dir|The working directory of the server that contains the SnappyData Server status file and the default location for the log file, persistent files, data dictionary, and so forth (defaults to the current directory).|
|-eviction-heap-percentage|Sets the memory usage percentage threshold (0-100) that the Resource Manager will use to start evicting data from the heap. By default, the eviction threshold is 81% of whatever is set for `-critical-heap-percentage`.</br>Use this switch to override the default.</br>|
|-heap-size|<a id="heap-size"></a> Sets the maximum heap size for the Java VM, using SnappyData default resource manager settings. </br>For example, -heap-size=1024m. </br>If you use the `-heap-size` option, by default SnappyData sets the critical-heap-percentage to 90% of the heap size, and the `eviction-heap-percentage` to 81% of the `critical-heap-percentage`. </br>SnappyData also sets resource management properties for eviction and garbage collection if they are supported by the JVM. |
|-J|JVM option passed to the spawned SnappyData server JVM. </br>For example, use -J-Xmx1024m to set the JVM heap to 1GB.|
|-locators|List of locators as comma-separated host:port values used to communicate with running locators in the system and thus discover other peers of the distributed system. </br>The list must include all locators in use and must be configured consistently for every member of the distributed system.|
|-log-file|Path of the file to which this member writes log messages (default is snappyserver.log in the working directory)|
|-memory-size|<a id="memory-size"></a>Specifies the total memory that can be used by the node for column storage and execution in off-heap. Default value is 0 (OFF_HEAP is not used by default)|
|-member-timeout<a id="member-timeout"></a>|Uses the [member-timeout](../best_practices/important_settings.md#member-timeout) server configuration, specified in milliseconds, to detect the abnormal termination of members. The configuration setting is used in two ways:</br> 1) First, it is used during the UDP heartbeat detection process. When a member detects that a heartbeat datagram is missing from the member that it is monitoring after the time interval of 2 * the value of member-timeout, the detecting member attempts to form a TCP/IP stream-socket connection with the monitored member as described in the next case.</br> 2) The property is then used again during the TCP/IP stream-socket connection. If the suspected process does not respond to the are you alive datagram within the time period specified in member-timeout, the membership coordinator sends out a new membership view that notes the member's failure. </br>Valid values are in the range 1000..600000.|
|-snappydata.column.batchSize|The default size of blocks to use for storage in the SnappyData column store. The default value is 24M.|
|-spark.driver.maxResultSize|Limit of the total size of serialized results of all partitions for each action (e.g. collect). The value should be at least 1M, or 0 for unlimited. Jobs will be aborted if the total size of results is above this limit. Having a high limit may cause out-of-memory errors in the lead.|
|-spark.executor.cores|The number of cores to use on each server. |
|-spark.network.timeout|The default timeout for all network interactions while running queries. |
|-spark.local.dir|Directory to use for "scratch" space in SnappyData, including map output files and RDDs that get stored on disk. This should be on a fast, local disk in your system. It can also be a comma-separated list of multiple directories on different disks.|
|-spark.ui.port|Port for your SnappyData Pulse, which shows tables, memory and workload data. Default is 5050|

**Example**: To start a lead (node-l), set `spark.executor.cores` as 10 on all servers, and change the Spark UI port from 5050 to 9090, update the configuration file as follows:

```no-highlight
$ cat conf/leads
node-l -heap-size=4096m -spark.ui.port=9090 -locators=node-b:8888,node-a:9999 -spark.executor.cores=10
```

<a id="dataserver"></a>
## Configuring Data Servers
Data Servers hosts data, embeds a Spark executor, and also contains a SQL engine capable of executing certain queries independently and more efficiently than Spark engine. Data servers use intelligent query routing to either execute the query directly on the node or to pass it to the lead node for execution by Spark SQL. You can refer to the **conf/servers.template** file for some examples. 

Create the configuration file (**servers**) for data servers in the **<_SnappyData_home_>/conf** directory. 

### List of Server Properties
Refer to the [SnappyData properties](property_description.md) for the complete list of SnappyData properties.

|Property|Description</br>|
|-|-|-|
|-bind-address|IP address on which the locator is bound. The default behavior is to bind to all local addresses.|
|-classpath|Location of user classes required by the SnappyData Server.</br>This path is appended to the current classpath.|
|-critical-heap-percentage|Sets the Resource Manager's critical heap threshold in percentage of the old generation heap, 0-100. </br>If you set `-heap-size`, the default value for `critical-heap-percentage` is set to 90% of the heap size. </br>Use this switch to override the default.</br>When this limit is breached, the system starts canceling memory-intensive queries, throws low memory exceptions for new SQL statements, and so forth, to avoid running out of memory.|
|-critical-off-heap-percentage|Sets the critical threshold for off-heap memory usage in percentage, 0-100. </br>When this limit is breached, the system starts canceling memory-intensive queries, throws low memory exceptions for new SQL statements, and so forth, to avoid running out of off-heap memory.|
|-dir|The working directory of the server that contains the SnappyData Server status file and the default location for the log file, persistent files, data dictionary, and so forth (defaults to the current directory).|
|-eviction-heap-percentage|Sets the memory usage percentage threshold (0-100) that the Resource Manager will use to start evicting data from the heap. By default, the eviction threshold is 81% of whatever is set for `-critical-heap-percentage`.</br>Use this switch to override the default.</br>|
|-eviction-off-heap-percentage|Sets the off-heap memory usage percentage threshold, 0-100, that the Resource Manager uses to start evicting data from off-heap memory. </br>By default, the eviction threshold is 81% of whatever is set for `-critical-off-heap-percentage`. </br>Use this switch to override the default.|
|-heap-size|<a id="heap-size"></a> Sets the maximum heap size for the Java VM, using SnappyData default resource manager settings. </br>For example, -heap-size=1024m. </br>If you use the `-heap-size` option, by default SnappyData sets the critical-heap-percentage to 90% of the heap size, and the `eviction-heap-percentage` to 81% of the `critical-heap-percentage`. </br>SnappyData also sets resource management properties for eviction and garbage collection if they are supported by the JVM. |
|-J|JVM option passed to the spawned SnappyData server JVM. </br>For example, use -J-Xmx1024m to set the JVM heap to 1GB.|
|-J-Dgemfirexd.hostname-for-clients|Hostname or IP address that is sent to clients so they can connect to the locator. The default is the `bind-address` of the locator.|
|-locators|List of locators as comma-separated host:port values used to communicate with running locators in the system and thus discover other peers of the distributed system. </br>The list must include all locators in use and must be configured consistently for every member of the distributed system.|
|-log-file|Path of the file to which this member writes log messages (default is snappyserver.log in the working directory)|
|-memory-size|<a id="memory-size"></a>Specifies the total memory that can be used by the node for column storage and execution in off-heap. Default value is 0 (OFF_HEAP is not used by default)|
|-member-timeout<a id="member-timeout"></a>|Uses the [member-timeout](../best_practices/important_settings.md#member-timeout) server configuration, specified in milliseconds, to detect the abnormal termination of members. The configuration setting is used in two ways:</br> 1) First, it is used during the UDP heartbeat detection process. When a member detects that a heartbeat datagram is missing from the member that it is monitoring after the time interval of 2 * the value of member-timeout, the detecting member attempts to form a TCP/IP stream-socket connection with the monitored member as described in the next case.</br> 2) The property is then used again during the TCP/IP stream-socket connection. If the suspected process does not respond to the are you alive datagram within the time period specified in member-timeout, the membership coordinator sends out a new membership view that notes the member's failure. </br>Valid values are in the range 1000..600000.|
|-rebalance<a id="rebalance"></a>|Causes the new member to trigger a rebalancing operation for all partitioned tables in the system. </br>The system always tries to satisfy the redundancy of all partitioned tables on new member startup regardless of this option.|
|-thrift-ssl<a id="thrift-properties"></a>|Specifies if you want to enable or disable SSL. Values: true or false|
|-thrift-ssl-properties|Comma-separated SSL properties including:</br>`protocol`: default "TLS",</br>`enabled-protocols`: enabled protocols separated by ":"</br>`cipher-suites`: enabled cipher suites separated by ":"</br>`client-auth`=(true or false): if client also needs to be authenticated </br>`keystore`: path to key store file </br>`keystore-type`: the type of key-store (default "JKS") </br>`keystore-password`: password for the key store file</br>`keymanager-type`: the type of key manager factory </br>`truststore`: path to trust store file</br>`truststore-type`: the type of trust-store (default "JKS")</br>`truststore-password`: password for the trust store file </br>`trustmanager-type`: the type of trust manager factory </br> |


**Example**: To start a two servers (node-c and node-c), update the configuration file as follows:

```no-highlight
$ cat conf/servers
node-c -dir=/node-c/server1 -heap-size=4096m -memory-size=16g -locators=node-b:8888,node-a:9999
node-c -dir=/node-c/server2 -heap-size=4096m -memory-size=16g -locators=node-b:8888,node-a:9999
```

<a id="configure-smart-connector"></a>
## Configuring SnappyData Smart Connector  

Spark applications run as independent sets of processes on a cluster, coordinated by the SparkContext object in your main program (called the driver program). In Smart connector mode, a Spark application connects to SnappyData cluster to store and process data. SnappyData currently works with Spark version 2.1.1. To work with SnappyData cluster, a Spark application has to set the snappydata.connection property while starting.   

| Property |Description |
|--------|--------|
| snappydata.connection        |SnappyData cluster's locator host and JDBC client port on which locator listens for connections. Has to be specified while starting a Spark application.|

**Example**:

```no-highlight
$ ./bin/spark-submit --deploy-mode cluster --class somePackage.someClass  
	--master spark://localhost:7077 --conf spark.snappydata.connection=localhost:1527 
	--packages "SnappyDataInc:snappydata:1.0.1-s_2.11" 
```
<a id="environment"></a>
## Environment Settings

Any Spark or SnappyData specific environment settings can be done by creating a **snappy-env.sh** or **spark-env.sh** in **SNAPPY_HOME/conf**.

<a id="hadoop-setting"></a>
### Hadoop Provided Settings

If you want to run SnappyData with an already existing custom Hadoop cluster like MapR or Cloudera you should download Snappy without Hadoop from the download link. This allows you to provide Hadoop at runtime.

To do this you need to put an entry in $SNAPPY-HOME/conf/spark-env.sh as below:

```no-highlight
export SPARK_DIST_CLASSPATH=$($OTHER_HADOOP_HOME/bin/hadoop classpath)
```
<<<<<<< HEAD
=======
<a id="command-line"></a>
### SnappyData Command Line Utility

Instead of starting SnappyData cluster using the `snappy-start-all.sh` script, individual components can be configured, started and stopped on a system locally using these commands.

```no-highlight
$ bin/snappy locator start  -dir=/node-a/locator1 
$ bin/snappy server start  -dir=/node-b/server1  -locators=localhost[10334] -heap-size=16g 
$ bin/snappy leader start  -dir=/node-c/lead1  -locators=localhost[10334] -spark.executor.cores=32

$ bin/snappy locator stop -dir=/node-a/locator1
$ bin/snappy server stop -dir=/node-b/server1
$ bin/snappy leader stop -dir=/node-c/lead1
```
>>>>>>> 73e6fedf

<a id="logging"></a>
## Logging 

Currently, log files for SnappyData components go inside the working directory. To change the log file directory, you can specify a property _-log-file_ as the path of the directory. </br>
The logging levels can be modified by adding a *conf/log4j.properties* file in the product directory. 

```no-highlight
$ cat conf/log4j.properties 
log4j.logger.org.apache.spark.scheduler.DAGScheduler=DEBUG
log4j.logger.org.apache.spark.scheduler.TaskSetManager=DEBUG
```
!!! Note:
	For a set of applicable class names and default values see the file **conf/log4j.properties.template**, which can be used as a starting point. Consult the [log4j 1.2.x documentation](http://logging.apache.org/log4j/) for more details on the configuration file.<|MERGE_RESOLUTION|>--- conflicted
+++ resolved
@@ -6,14 +6,9 @@
 These files should contain the hostnames of the nodes (one per line) where you intend to start the member. You can modify the properties to configure individual members.
 
 !!! Tip:
-<<<<<<< HEAD
 	- For system properties (set in the conf/lead, conf/servers and conf/locators file), -D and -XX: can be used. All other JVM properties need the `-J` prefix.
 
     - Instead of starting the SnappyData cluster, you can [start](../howto/start_snappy_cluster.md) and [stop](../howto/stop_snappy_cluster.md) individual components on a system locally.
-=======
-	For system properties (set in the conf/leads, conf/servers and conf/locators file), -D and -XX: can be used. All other JVM properties need the `-J` prefix.
->>>>>>> 73e6fedf
-
 
 <a id="locator"></a>
 ## Configuring Locators
@@ -40,7 +35,7 @@
 |-----|-----|
 |-bind-address|IP address on which the locator is bound. The default behavior is to bind to all local addresses.|
 |-classpath|Location of user classes required by the SnappyData Server.</br>This path is appended to the current classpath.|
-|-dir|The working directory of the server that contains the SnappyData Server status file and the default location for the log file, persistent files, data dictionary, and so forth (defaults to the current directory). </br>If you want your data to be stored on separate disks (and not the default location), [create separate diskstores](../reference/sql_reference/create-diskstore.md) and specify the directories where you want the data to be stored.|
+|-dir|The working directory of the server that contains the SnappyData Server status file and the default location for the log file, persistent files, data dictionary, and so forth (defaults to the current directory).| 
 |-heap-size|<a id="heap-size"></a> Sets the maximum heap size for the Java VM, using SnappyData default resource manager settings. </br>For example, -heap-size=1024m. </br>If you use the `-heap-size` option, by default SnappyData sets the critical-heap-percentage to 90% of the heap size, and the `eviction-heap-percentage` to 81% of the `critical-heap-percentage`. </br>SnappyData also sets resource management properties for eviction and garbage collection if they are supported by the JVM. |
 |-J|JVM option passed to the spawned SnappyData server JVM. </br>For example, use -J-Xmx1024m to set the JVM heap to 1GB.|
 |-locators|List of locators as comma-separated host:port values used to communicate with running locators in the system and thus discover other peers of the distributed system. </br>The list must include all locators in use and must be configured consistently for every member of the distributed system.|
@@ -167,23 +162,6 @@
 ```no-highlight
 export SPARK_DIST_CLASSPATH=$($OTHER_HADOOP_HOME/bin/hadoop classpath)
 ```
-<<<<<<< HEAD
-=======
-<a id="command-line"></a>
-### SnappyData Command Line Utility
-
-Instead of starting SnappyData cluster using the `snappy-start-all.sh` script, individual components can be configured, started and stopped on a system locally using these commands.
-
-```no-highlight
-$ bin/snappy locator start  -dir=/node-a/locator1 
-$ bin/snappy server start  -dir=/node-b/server1  -locators=localhost[10334] -heap-size=16g 
-$ bin/snappy leader start  -dir=/node-c/lead1  -locators=localhost[10334] -spark.executor.cores=32
-
-$ bin/snappy locator stop -dir=/node-a/locator1
-$ bin/snappy server stop -dir=/node-b/server1
-$ bin/snappy leader stop -dir=/node-c/lead1
-```
->>>>>>> 73e6fedf
 
 <a id="logging"></a>
 ## Logging 
