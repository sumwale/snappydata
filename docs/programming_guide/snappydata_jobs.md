<a id="snappydata-jobs"></a>
# SnappyData Jobs

To create a job that can be submitted through the job server, the job must implement the **SnappySQLJob** or **SnappyStreamingJob** trait. The structure of a job looks as below:
 
**Scala**

```pre
object SnappySampleJob extends SnappySQLJob {
  /** SnappyData uses this as an entry point to execute SnappyData jobs. **/
  override def runSnappyJob(snSession: SnappySession, jobConfig: Config): Any = {

  /** SnappyData calls this function to validate the job input and reject invalid job requests **/
  override def isValidJob(sc: SnappySession, config: Config): SnappyJobValidation = SnappyJobValid()

}
```

**Java**
```pre
class SnappySampleJob extends SnappySQLJob {
  /** SnappyData uses this as an entry point to execute SnappyData jobs. **/
  public Object runSnappyJob(SnappySession snappy, Config jobConfig) {//Implementation}

  /** SnappyData calls this function to validate the job input and reject invalid job requests **/
  public SnappyJobValidation isValidJob(SnappySession snappy, Config config) {//validate}
}

```

**Scala**
```pre
object SnappyStreamingSampleJob extends SnappyStreamingJob {
  /** SnappyData uses this as an entry point to execute SnappyData jobs. **/
  override def runSnappyJob(sc: SnappyStreamingContext, jobConfig: Config): Any = {

  /** SnappyData calls this function to validate the job input and reject invalid job requests **/
  override def isValidJob(sc: SnappyStreamingContext, config: Config): SnappyJobValidation = SnappyJobValid()
}
```

**Java**
```pre
class SnappyStreamingSampleJob extends JavaSnappyStreamingJob {
  /** SnappyData uses this as an entry point to execute SnappyData jobs. **/
  public Object runSnappyJob(JavaSnappyStreamingContext snsc, Config jobConfig) {//implementation }

  /** SnappyData calls this function to validate the job input and reject invalid job requests **/
  public SnappyJobValidation isValidJob(JavaSnappyStreamingContext snc, Config jobConfig)
  {//validate}
}
```

!!! Note
	The _Job_ traits are simply extensions of the _SparkJob_ implemented by [Spark JobServer](https://github.com/spark-jobserver/spark-jobserver). 

* `runSnappyJob` contains the implementation of the Job.
The [SnappySession](http://snappydatainc.github.io/snappydata/apidocs/#org.apache.spark.sql.SnappySession)/[SnappyStreamingContext](http://snappydatainc.github.io/snappydata/apidocs/#org.apache.spark.streaming.SnappyStreamingContext) is managed by the SnappyData Leader (which runs an instance of Spark JobServer) and is provided to the job through this method. This relieves the developer from configuration management that comes with the creation of a Spark job and allows the Job Server to manage and reuse contexts.

* `isValidJob` allows for an initial validation of the context and any provided configuration.
    If the context and configuration can run the job, returning `spark.jobserver.SnappyJobValid` allows the job to execute, otherwise returning `spark.jobserver.SnappyJobInvalid<reason>` prevents the job from running and provides means to convey the reason for failure. In this case, the call immediately returns an "HTTP/1.1 400 Bad Request" status code. Validate helps you prevent running jobs that eventually fail due to a  missing or wrong configuration, and saves both time and resources.

See [examples](https://github.com/SnappyDataInc/snappydata/tree/master/examples/src/main/scala/io/snappydata/examples) for Spark and Spark streaming jobs. 

SnappySQLJob trait extends the SparkJobBase trait. It provides users the singleton SnappyContext object that may be reused across jobs. SnappyContext singleton object creates one SnappySession per job. Similarly, SnappyStreamingJob provides users access to SnappyStreamingContext object that can be reused across jobs.

## Submitting Jobs

The following command submits [CreateAndLoadAirlineDataJob](https://github.com/SnappyDataInc/snappydata/blob/master/examples/src/main/scala/io/snappydata/examples/CreateAndLoadAirlineDataJob.scala). This job creates DataFrames from parquet files, loads the data from DataFrame into column tables and row tables, and creates sample table on column table in its `runJob` method.

!!! Note
	When submitting concurrent jobs user must ensure that the `--app-name` parameter is different for each concurrent job. If two applications with the same name are submitted concurrently, the job fails and an error is reported, as the job server maintains a map of the application names and jar files used for that application.
    
The program must be compiled and bundled as a jar file and submitted to jobs server as shown below:

```pre
$ ./bin/snappy-job.sh submit  \
    --lead localhost:8090  \
    --app-name airlineApp \
    --class  io.snappydata.examples.CreateAndLoadAirlineDataJob \
    --app-jar $SNAPPY_HOME/examples/jars/quickstart.jar
    --packages com.datastax.spark:spark-cassandra-connector_2.11:2.0.7
```

The utility `snappy-job.sh` submits the job and returns a JSON that has a Job Id of this job.

- `--lead`: Specifies the host name of the lead node along with the port on which it accepts jobs (8090)

- `--app-name`: Specifies the name given to the submitted application

-  `--class`: Specifies the name of the class that contains implementation of the Spark job to be run

-  `--app-jar`: Specifies the jar file that packages the code for Spark job

-  `--packages`: Specifies the packages names, which must be comma separated. These package names can be used to inform Spark about all the dependencies of a job. For more details, refer to [Deploying Dependency Jars](/connectors/deployment_dependency_jar.md).

The status returned by the utility is displayed below:

```pre
{
  "status": "STARTED",
  "result": {
    "jobId": "321e5136-4a18-4c4f-b8ab-f3c8f04f0b48",
    "context": "snappyContext1452598154529305363"
  }
}
```
This Job ID can be used to query the status of the running job. 

```pre
$ ./bin/snappy-job.sh status  \
    --lead localhost:8090  \
    --job-id 321e5136-4a18-4c4f-b8ab-f3c8f04f0b48

{
  "duration": "17.53 secs",
  "classPath": "io.snappydata.examples.CreateAndLoadAirlineDataJob",
  "startTime": "2016-01-12T16:59:14.746+05:30",
  "context": "snappyContext1452598154529305363",
  "result": "See /home/user1/snappyhome/work/localhost-lead-1/CreateAndLoadAirlineDataJob.out",
  "status": "FINISHED",
  "jobId": "321e5136-4a18-4c4f-b8ab-f3c8f04f0b48"
}
```
Once the tables are created, they can be queried by running another job. Please refer to [AirlineDataJob](https://github.com/SnappyDataInc/snappydata/blob/master/examples/src/main/scala/io/snappydata/examples/AirlineDataJob.scala) for implementing the job. 

```pre
$ ./bin/snappy-job.sh submit  \
    --lead localhost:8090  \
    --app-name airlineApp \
    --class  io.snappydata.examples.AirlineDataJob \
    --app-jar $SNAPPY_HOME/examples/jars/quickstart.jar
```
The status of this job can be queried in the same manner as shown above. The result of the job returns a file path that has the query results.

### Jar Dependencies for Jobs

For writing jobs users need to include [Maven/SBT dependencies for the latest released version of SnappyData](../howto/run_spark_job_inside_cluster.md) to their project dependencies. In case the project already includes dependency on Apache Spark and the user does not want to include snappy-spark dependencies, then, it is possible to explicitly exclude the snappy-spark dependencies.

For example, gradle can be configured as:

```pre
<<<<<<< HEAD
compile('io.snappydata:snappydata-cluster_2.11:1.0.1') {
=======
compile('io.snappydata:snappydata-cluster_2.11:1.0.2') {
>>>>>>> dd27f1cd
        exclude(group: 'io.snappydata', module: 'snappy-spark-unsafe_2.11')
        exclude(group: 'io.snappydata', module: 'snappy-spark-core_2.11')
        exclude(group: 'io.snappydata',module: 'snappy-spark-yarn_2.11')
        exclude(group: 'io.snappydata',module: 'snappy-spark-hive-thriftserver_2.11')
        exclude(group: 'io.snappydata',module: 'snappy-spark-streaming-kafka-0.8_2.11')
        exclude(group: 'io.snappydata',module: 'snappy-spark-repl_2.11')
        exclude(group: 'io.snappydata',module: 'snappy-spark-sql_2.11')
        exclude(group: 'io.snappydata',module: 'snappy-spark-mllib_2.11')
        exclude(group: 'io.snappydata',module: 'snappy-spark-streaming_2.11')
        exclude(group: 'io.snappydata',module: 'snappy-spark-catalyst_2.11')
        exclude(group: 'io.snappydata',module: 'snappy-spark-hive_2.11')
        exclude(group: 'io.snappydata',module: 'snappy-spark-graphx_2.11')
    }
```

## Running Python Applications

Python users can submit a Python application using `./bin/spark-submit` in the SnappyData Connector mode. Run the following command to submit a Python application:

```pre
./bin/spark-submit \
    --master local[*]  \
    --conf snappydata.connection=localhost:1527 \
    --conf spark.ui.port=4042 /quickstart/python/CreateTable.py
```

`snappydata.connection` property is a combination of locator host and JDBC client port on which the locator listens for connections (default 1527). It is used to connect to the SnappyData cluster.

!!! Note
	For running ML/MLlib applications you need to install appropriate python packages(if your application uses any).</br>
	KMeans uses numpy hence you need to install numpy package before using Spark KMeans.</br>
	For example `sudo apt-get install python-numpy`


## Streaming Jobs

An implementation of SnappyStreamingJob can be submitted to the lead node of SnappyData cluster by specifying `--stream` as an option to the submit command. This option creates a new SnappyStreamingContext before the job is submitted. 
Alternatively, you can specify the name of an existing/pre-created streaming context as `--context <context-name>` with the `submit` command.

For example, [TwitterPopularTagsJob](https://github.com/SnappyDataInc/snappydata/blob/master/examples/src/main/scala/io/snappydata/examples/TwitterPopularTagsJob.scala) can be submitted as follows. 
This job creates stream tables on tweet streams, registers continuous queries and prints results of queries such as top 10 hash tags of last two second, top 10 hash tags until now, and top 10 popular tweets.

```pre
$ ./bin/snappy-job.sh submit  \
    --lead localhost:8090  \
    --app-name airlineApp \
    --class  io.snappydata.examples.TwitterPopularTagsJob \
    --conf streaming.batch_interval=5000 \
    --app-jar $SNAPPY_HOME/examples/jars/quickstart.jar \
    --stream

{
  "status": "STARTED",
  "result": {
    "jobId": "982ac142-3550-41e1-aace-6987cb39fec8",
    "context": "snappyStreamingContext1463987084945028747"
  }
}
```
To start another streaming job with a new streaming context, you need to first stop the currently running streaming job, followed by its streaming context.

```pre
$ ./bin/snappy-job.sh stop  \
    --lead localhost:8090  \
    --job-id 982ac142-3550-41e1-aace-6987cb39fec8

$ ./bin/snappy-job.sh listcontexts  \
    --lead localhost:8090
["snappyContext1452598154529305363", "snappyStreamingContext1463987084945028747", "snappyStreamingContext"]

$ ./bin/snappy-job.sh stopcontext snappyStreamingContext1463987084945028747  \
    --lead localhost:8090
```

**Related Topic**:

- [How to use Python to Create Tables and Run Queries](../howto/use_python_to_create_tables_and_run_queries.md)<|MERGE_RESOLUTION|>--- conflicted
+++ resolved
@@ -140,11 +140,7 @@
 For example, gradle can be configured as:
 
 ```pre
-<<<<<<< HEAD
-compile('io.snappydata:snappydata-cluster_2.11:1.0.1') {
-=======
 compile('io.snappydata:snappydata-cluster_2.11:1.0.2') {
->>>>>>> dd27f1cd
         exclude(group: 'io.snappydata', module: 'snappy-spark-unsafe_2.11')
         exclude(group: 'io.snappydata', module: 'snappy-spark-core_2.11')
         exclude(group: 'io.snappydata',module: 'snappy-spark-yarn_2.11')
