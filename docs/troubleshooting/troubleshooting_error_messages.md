--- conflicted
+++ resolved
@@ -117,6 +117,8 @@
 This is expected behaviour where the product does not retry, since partial results are already consumed by the application. Application must retry the entire query after discarding any changes due to partial results that are consumed.
 </action>
 
+<!-- --------------------------------------------------------------------------- -->
+
 <a id="smartconnectorcatalog"></a>
 <error> **Message:** </error> 
 <error-text>
@@ -124,13 +126,12 @@
 </error-text>
 
 <diagnosis> **Diagnosis:**</br>
-In the Smart Connector mode, this error message is seen in the logs if SnappyData catalog is changed due to a DDL operation such as CREATE/DROP/ALTER. 
-For performance reasons, SnappyData Smart Connector caches the catalog in the Smart Connector cluster. If there is a catalog change in SnappyData embedded cluster, this error is logged to prevent unexpected errors due to schema changes.
-</diagnosis>
-
-<action> **Solution:** </br>
-If the user application is performing DataFrame/DataSet operations, you will have to recreate the DataFrame/DataSet and retry the operation. In such cases, application needs to catch exceptions of type **org.apache.spark.sql.execution.CatalogStaleException **and **java.sql.SQLException** (with SQLState=X0Z39) and retry the operation. 
-Check the following code snippet to get better understanding of how this scenario should be handled:
+In the Smart Connector mode, this error message is seen in the logs if TIBCO ComputeDB catalog is changed due to a DDL operation such as CREATE/DROP/ALTER. 
+For performance reasons, TIBCO ComputeDB Smart Connector caches the catalog in the Smart Connector cluster. If there is a catalog change in TIBCO ComputeDB embedded cluster, this error is logged to prevent unexpected errors due to schema changes.
+</diagnosis>
+
+<action> **Solution:** </br>
+If the user application is performing DataFrame/DataSet operations, you must recreate the DataFrame/DataSet and retry the operation. In such cases, application needs to catch exceptions of type **org.apache.spark.sql.execution.CatalogStaleException** and **java.sql.SQLException** (with SQLState=X0Z39) and retry the operation. Check the following code snippet to get a better understanding of how this scenario should be handled:
 
 ```pre
 int retryCount = 0;
@@ -164,13 +165,9 @@
     } while (cause != null);
     return false;
 }
-
-```
-
-<<<<<<< HEAD
-</action>
-<!-- --------------------------------------------------------------------------- -->
-
+```
+</action>
+<!-- --------------------------------------------------------------------------- -->
 <a id="jobsubmitsnap"></a>
 <error> **Error Message:** </error> 
 <error-text>
@@ -208,6 +205,4 @@
 </action>
 
 <!-- --------------------------------------------------------------------------- -->
-=======
-</action>
->>>>>>> c1f8b1a7
+
