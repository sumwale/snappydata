<a id="localmode"></a>
# Local Mode

In this mode, you can execute all the components (client application, executors, and data store) locally in the application's JVM. It is the simplest way to start testing and using SnappyData, as you do not require a cluster, and the  executor threads are launched locally for processing.

**Key Points**

* No cluster required

* Launch Single JVM (Single-node Cluster)

* Launches executor threads locally for processing

* Embeds the SnappyData in-memory store in-process

* For development purposes only
 
![Local Mode](../Images/SnappyLocalMode.png)

**Example: Using the Local mode for developing SnappyData programs**

You can use an IDE of your choice, and provide the below dependency to get SnappyData binaries:

**Example: Maven dependency**

```pre
<!-- https://mvnrepository.com/artifact/io.snappydata/snappydata-cluster_2.11 -->
<dependency>
    <groupId>io.snappydata</groupId>
    <artifactId>snappydata-cluster_2.11</artifactId>
    <version>1.0.2</version>
</dependency>
```

**Example: SBT dependency**

```pre
// https://mvnrepository.com/artifact/io.snappydata/snappydata-cluster_2.11
libraryDependencies += "io.snappydata" % "snappydata-cluster_2.11" % "1.0.2"
```

**Note**:</br>
If your project fails when resolving the above dependency (that is, it fails to download javax.ws.rs#javax.ws.rs-api;2.1), it may be due an issue with its pom file. </br>As a workaround, add the below code to the **build.sbt**:

```pre
val workaround = {
  sys.props += "packaging.type" -> "jar"
  ()
}
```

For more details, refer [https://github.com/sbt/sbt/issues/3618](https://github.com/sbt/sbt/issues/3618).

**Create SnappySession**:

To start SnappyData store you need to create a SnappySession in your program:

```pre
 val spark: SparkSession = SparkSession
         .builder
         .appName("SparkApp")
         .master("local[*]")
         .getOrCreate
 val snappy = new SnappySession(spark.sparkContext)
```
  
  
  
**Example**: **Launch Apache Spark shell and provide SnappyData dependency as a Spark package**:

If you already have Spark2.0 installed in your local machine you can directly use `--packages` option to download the SnappyData binaries.

```pre
<<<<<<< HEAD
./bin/spark-shell --packages "SnappyDataInc:snappydata:1.0.1-s_2.11"
=======
./bin/spark-shell --packages "SnappyDataInc:snappydata:1.0.2-s_2.11"
>>>>>>> dd27f1cd
```<|MERGE_RESOLUTION|>--- conflicted
+++ resolved
@@ -71,9 +71,5 @@
 If you already have Spark2.0 installed in your local machine you can directly use `--packages` option to download the SnappyData binaries.
 
 ```pre
-<<<<<<< HEAD
-./bin/spark-shell --packages "SnappyDataInc:snappydata:1.0.1-s_2.11"
-=======
 ./bin/spark-shell --packages "SnappyDataInc:snappydata:1.0.2-s_2.11"
->>>>>>> dd27f1cd
 ```