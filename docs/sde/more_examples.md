--- conflicted
+++ resolved
@@ -47,13 +47,11 @@
 Create a sample table using function "hour(pickup_datetime) as QCS
 
 ```pre
-<<<<<<< HEAD
-Sample Table:create sample table nyctaxi_hourly_sample on nyctaxi options (buckets '8', qcs 'hourOfDay', fraction '0.01', strataReservoirSize '50') AS (select *, hour(pickupdatetime) as hourOfDay from nyctaxi);
-=======
+
 # Sample Table
 
 create sample table nyctaxi_hourly_sample on nyctaxi options (buckets '8', qcs 'hourOfDay', fraction '0.01', strataReservoirSize '50') AS (select *, hour(pickupdatetime) as hourOfDay from nyctaxi);
->>>>>>> 83805376
+
 ```
 
 **SQL Query:**
@@ -70,12 +68,10 @@
 If you want a higher assurance of accurate answers for your query, match the QCS to "group by columns" followed by any filter condition columns. Here is a sample using multiple columns.
 
 ```pre
-<<<<<<< HEAD
-Sample Table:create sample table nyctaxi_hourly_sample on nyctaxi options (buckets '8', qcs 'hack_license, year(pickup_datetime), month(pickup_datetime)', fraction '0.01', strataReservoirSize '50') AS (select *, hour(pickupdatetime) as hourOfDay from nyctaxi);
-=======
+
 # Sample Table
 create sample table nyctaxi_hourly_sample on nyctaxi options (buckets '8', qcs 'hack_license, year(pickup_datetime), month(pickup_datetime)', fraction '0.01', strataReservoirSize '50') AS (select *, hour(pickupdatetime) as hourOfDay from nyctaxi);
->>>>>>> 83805376
+
 ```
 
 **SQL Query:**
