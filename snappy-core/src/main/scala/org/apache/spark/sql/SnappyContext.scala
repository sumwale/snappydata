package org.apache.spark.sql

import java.sql.Connection

import io.snappydata.{Constant, Property}
import org.apache.spark.rdd.RDD
import org.apache.spark.sql.LockUtils.ReadWriteLock
import org.apache.spark.sql.catalyst.analysis.Analyzer
import org.apache.spark.sql.catalyst.plans.logical.{LogicalPlan, Subquery}
import org.apache.spark.sql.catalyst.{CatalystTypeConverters, InternalRow, ScalaReflection}
import org.apache.spark.sql.collection.{ToolsCallbackInit, UUIDRegionKey, Utils}
import org.apache.spark.sql.columnar._
import org.apache.spark.sql.execution.datasources.{LogicalRelation, ResolvedDataSource, StoreDataSourceStrategy}
import org.apache.spark.sql.execution.streamsummary.StreamSummaryAggregation
import org.apache.spark.sql.execution.{TopKStub, _}
import org.apache.spark.sql.hive.{ExternalTableType, QualifiedTableName, SnappyStoreHiveCatalog}
import org.apache.spark.sql.jdbc.JdbcDialects
import org.apache.spark.sql.row.GemFireXDDialect
import org.apache.spark.sql.snappy.RDDExtensions
import org.apache.spark.sql.sources._
import org.apache.spark.sql.streaming._
import org.apache.spark.sql.types.{LongType, StructField, StructType}
import org.apache.spark.storage.StorageLevel
import org.apache.spark.streaming.dstream.DStream
import org.apache.spark.streaming.{StreamingContext, Time}
import org.apache.spark.{Logging, Partition, Partitioner, SparkContext, SparkException, TaskContext}
<<<<<<< HEAD

import scala.collection.mutable
import scala.language.implicitConversions
import scala.reflect.ClassTag
import scala.reflect.runtime.{universe => u}
=======
>>>>>>> 1fae74e9

/**
 * An instance of the Spark SQL execution engine that delegates to supplied
 * SQLContext offering additional capabilities.
 *
 * Created by Soubhik on 5/13/15.
 */

class SnappyContext (sc: SparkContext)
    extends SQLContext(sc) with Serializable with Logging {

  self =>

  // initialize GemFireXDDialect so that it gets registered
  GemFireXDDialect.init()

  protected[sql] override lazy val conf: SQLConf = new SQLConf {
    override def caseSensitiveAnalysis: Boolean =
      getConf(SQLConf.CASE_SENSITIVE, false)
  }

  @transient
  override protected[sql] val ddlParser = new SnappyDDLParser(sqlParser.parse)

  @transient
  val topKLocks = scala.collection.mutable.Map[String, ReadWriteLock]()

  override protected[sql] def dialectClassName = if (conf.dialect == "sql") {
    classOf[SnappyParserDialect].getCanonicalName
  } else {
    conf.dialect
  }

  @transient
  override lazy val catalog = new SnappyStoreHiveCatalog(self)

  @transient
  override protected[sql] val cacheManager = new SnappyCacheManager()

  def saveStream[T: ClassTag](stream: DStream[T],
      aqpTables: Seq[String],
      formatter: (RDD[T], StructType) => RDD[Row],
      schema: StructType,
      transform: RDD[Row] => RDD[Row] = null) {
    stream.foreachRDD((rdd: RDD[T], time: Time) => {

      val rddRows = formatter(rdd, schema)

      val rows = if (transform != null) {
        transform(rddRows)
      } else rddRows

      collectSamples(rows, aqpTables, time.milliseconds)
    })
  }

  protected[sql] def collectSamples(rows: RDD[Row], aqpTables: Seq[String],
      time: Long,
      storageLevel: StorageLevel = StorageLevel.MEMORY_AND_DISK) {
    val useCompression = conf.useCompression
    val columnBatchSize = conf.columnBatchSize
    val aqpTableNames = mutable.Set(aqpTables.map(
      catalog.newQualifiedTableName): _*)

    val sampleTables = catalog.tables.collect {
      case (name, sample: StratifiedSample) if aqpTableNames.contains(name) =>
        aqpTableNames.remove(name)
        (name, sample.options, sample.schema, sample.output,
            cacheManager.lookupCachedData(sample).getOrElse(sys.error(
              s"SnappyContext.saveStream: failed to lookup cached plan for " +
                  s"sampling table $name")).cachedRepresentation)
    }

    val topKWrappers = catalog.topKStructures.filter {
      case (name, topkstruct) => aqpTableNames.remove(name)
    }

    if (aqpTableNames.nonEmpty) {
      throw new IllegalArgumentException("collectSamples: no sampling or " +
          s"topK structures for ${aqpTableNames.mkString(", ")}")
    }

    // TODO: this iterates rows multiple times
    val rdds = sampleTables.map {
      case (name, samplingOptions, schema, output, relation) =>
        (relation, rows.mapPartitionsPreserve(rowIterator => {
          val sampler = StratifiedSampler(samplingOptions, Array.emptyIntArray,
            nameSuffix = "", columnBatchSize, schema, cached = true)
          // create a new holder for set of CachedBatches
          val batches = ExternalStoreRelation(useCompression,
            columnBatchSize, name, schema, relation, output)
          sampler.append(rowIterator, (), batches.appendRow, batches.endRows)
          batches.forceEndOfBatch().iterator
        }))
    }
    // TODO: A different set of job is created for topK structure

    topKWrappers.foreach {
      case (name, (topKWrapper, topkRDD)) =>
        val clazz = Utils.getInternalType(
          topKWrapper.schema(topKWrapper.key.name).dataType)
        val ct = ClassTag(clazz)
        SnappyContext.populateTopK(rows, topKWrapper, self,
          name, topkRDD, time)(ct)
    }

    // add to list in relation
    // TODO: avoid a separate job for each RDD and instead try to do it
    // TODO: using a single UnionRDD or something
    rdds.foreach {
      case (relation, rdd) =>
        val cached = rdd.persist(storageLevel)
        if (cached.count() > 0) {
          relation match {
            case externalStore: ExternalStoreRelation =>
              externalStore.appendUUIDBatch(cached.asInstanceOf[RDD[UUIDRegionKey]])
            case appendable: InMemoryAppendableRelation =>
              appendable.appendBatch(cached.asInstanceOf[RDD[CachedBatch]])
          }
        }
    }
  }

  def appendToCache(df: DataFrame, table: String,
      storageLevel: StorageLevel = StorageLevel.MEMORY_AND_DISK) {
    val useCompression = conf.useCompression
    val columnBatchSize = conf.columnBatchSize

    val tableIdent = catalog.newQualifiedTableName(table)
    val plan = catalog.lookupRelation(tableIdent, None)
    val relation = cacheManager.lookupCachedData(plan).getOrElse {
      cacheManager.cacheQuery(DataFrame(self, plan),
        Some(tableIdent.table), storageLevel)

      cacheManager.lookupCachedData(plan).getOrElse {
        sys.error(s"couldn't cache table $tableIdent")
      }
    }.cachedRepresentation

    val (schema, output) = (df.schema, df.logicalPlan.output)

    val cached = df.rdd.mapPartitionsPreserve { rowIterator =>

      val batches = ExternalStoreRelation(useCompression, columnBatchSize,
        tableIdent, schema, relation, output)

      val converter = CatalystTypeConverters.createToCatalystConverter(schema)

      rowIterator.map(converter(_).asInstanceOf[InternalRow])
          .foreach(batches.appendRow((), _))
      batches.forceEndOfBatch().iterator
    }.persist(storageLevel)

    // trigger an Action to materialize 'cached' batch
    if (cached.count() > 0) {
      relation match {
        case externalStore: ExternalStoreRelation =>
          externalStore.appendUUIDBatch(cached.asInstanceOf[RDD[UUIDRegionKey]])
        case appendable: InMemoryAppendableRelation =>
          appendable.appendBatch(cached.asInstanceOf[RDD[CachedBatch]])
      }
    }
  }

  def appendToCacheRDD(rdd: RDD[_], table: String, schema: StructType,
      storageLevel: StorageLevel = StorageLevel.MEMORY_AND_DISK) {
    val useCompression = conf.useCompression
    val columnBatchSize = conf.columnBatchSize

    val tableIdent = catalog.newQualifiedTableName(table)
    val plan = catalog.lookupRelation(tableIdent, None)
    val relation = cacheManager.lookupCachedData(plan).getOrElse {
      cacheManager.cacheQuery(DataFrame(this, plan),
        Some(tableIdent.table), storageLevel)

      cacheManager.lookupCachedData(plan).getOrElse {
        sys.error(s"couldn't cache table $tableIdent")
      }
    }.cachedRepresentation

    val cached = rdd.mapPartitionsPreserve { rowIterator =>

      val batches = ExternalStoreRelation(useCompression, columnBatchSize,
        tableIdent, schema, relation, schema.toAttributes)
      val converter = CatalystTypeConverters.createToCatalystConverter(schema)
      rowIterator.map(converter(_).asInstanceOf[InternalRow])
          .foreach(batches.appendRow((), _))
      batches.forceEndOfBatch().iterator

    }.persist(storageLevel)

    // trigger an Action to materialize 'cached' batch
    if (cached.count() > 0) {
      relation match {
        case externalStore: ExternalStoreRelation =>
          externalStore.appendUUIDBatch(cached.asInstanceOf[RDD[UUIDRegionKey]])
        case appendable: InMemoryAppendableRelation =>
          appendable.appendBatch(cached.asInstanceOf[RDD[CachedBatch]])
      }
    }
  }

  def truncateTable(tableName: String): Unit = {
    cacheManager.lookupCachedData(catalog.lookupRelation(
      tableName)).foreach(_.cachedRepresentation.
        asInstanceOf[InMemoryAppendableRelation].truncate())
  }

  def truncateExternalTable(tableName: String): Unit = {
    val qualifiedTable = catalog.newQualifiedTableName(tableName)
    val plan = catalog.lookupRelation(qualifiedTable, None)
    snappy.unwrapSubquery(plan) match {
      case LogicalRelation(br, _) =>
        cacheManager.tryUncacheQuery(DataFrame(self, plan))
        br match {
          case d: DestroyRelation => d.truncate()
        }
      case _ => throw new AnalysisException(
        s"truncateExternalTable: Table $tableName not an external table")
    }
  }

  def registerTable[A <: Product : u.TypeTag](tableName: String): Unit = {
    if (u.typeOf[A] =:= u.typeOf[Nothing]) {
      sys.error("Type of case class object not mentioned. " +
          "Mention type information for e.g. registerSampleTableOn[<class>]")
    }

    SparkPlan.currentContext.set(self)
    val schema = ScalaReflection.schemaFor[A].dataType
        .asInstanceOf[StructType]

    val plan: LogicalRDD = LogicalRDD(schema.toAttributes,
      new DummyRDD(self))(self)

    catalog.registerTable(catalog.newQualifiedTableName(tableName), plan)
  }

  def registerSampleTable(tableName: String, schema: StructType,
      samplingOptions: Map[String, Any], streamTable: Option[String] = None,
      jdbcSource: Option[Map[String, String]] = None): SampleDataFrame = {
    catalog.registerSampleTable(tableName, schema, samplingOptions,
      None, streamTable.map(catalog.newQualifiedTableName), jdbcSource)
  }

  def registerSampleTableOn[A <: Product : u.TypeTag](tableName: String,
      samplingOptions: Map[String, Any], streamTable: Option[String] = None,
      jdbcSource: Option[Map[String, String]] = None): DataFrame = {
    if (u.typeOf[A] =:= u.typeOf[Nothing]) {
      sys.error("Type of case class object not mentioned. " +
          "Mention type information for e.g. registerSampleTableOn[<class>]")
    }
    SparkPlan.currentContext.set(self)
    val schemaExtract = ScalaReflection.schemaFor[A].dataType
        .asInstanceOf[StructType]
    registerSampleTable(tableName, schemaExtract, samplingOptions,
      streamTable, jdbcSource)
  }

  def registerAndInsertIntoExternalStore(df: DataFrame, tableName: String,
      schema: StructType, jdbcSource: Map[String, String]): Unit = {
    catalog.registerAndInsertIntoExternalStore(df, tableName, schema, jdbcSource)
  }

  def registerTopK(tableName: String, streamTableName: String,
      topkOptions: Map[String, Any], isStreamSummary: Boolean): Unit = {
    val topKRDD = SnappyContext.createTopKRDD(tableName, self.sc, isStreamSummary)
    //TODO Yogesh, this needs to handle all types of StreamRelations
    catalog.registerTopK(tableName, streamTableName,
      catalog.getStreamTableSchema(streamTableName), topkOptions, topKRDD)
  }

  override def createExternalTable(
      tableName: String,
      provider: String,
      options: Map[String, String]): DataFrame = {
    val plan = createTable(catalog.newQualifiedTableName(tableName), provider,
      userSpecifiedSchema = None, schemaDDL = None,
      SaveMode.ErrorIfExists, options)
    DataFrame(self, plan)
  }

  override def createExternalTable(
      tableName: String,
      provider: String,
      schema: StructType,
      options: Map[String, String]): DataFrame = {
    val plan = createTable(catalog.newQualifiedTableName(tableName), provider,
      Some(schema), schemaDDL = None, SaveMode.ErrorIfExists, options)
    DataFrame(self, plan)
  }

  /**
    * Create an external table with given options.
    */
  private[sql] def createTable(
      tableIdent: QualifiedTableName,
      provider: String,
      userSpecifiedSchema: Option[StructType],
      schemaDDL: Option[String],
      mode: SaveMode,
      options: Map[String, String]): LogicalPlan = {

    if (catalog.tableExists(tableIdent)) {
      mode match {
        case SaveMode.ErrorIfExists =>
          throw new AnalysisException(
            s"createExternalTable: Table $tableIdent already exists.")
        case _ =>
          return catalog.lookupRelation(tableIdent, None)
      }
    }

    // add tableName in properties if not already present
    val dbtableProp = JdbcExtendedUtils.DBTABLE_PROPERTY
    val params = if (options.keysIterator.exists(_.equalsIgnoreCase(
      dbtableProp))) {
      options
    }
    else {
      options + (dbtableProp -> tableIdent.toString)
    }

    val source = SnappyContext.getProvider(provider)
    val resolved = schemaDDL match {
      case Some(schema) => JdbcExtendedUtils.externalResolvedDataSource(self,
        schema, source, mode, params)

      case None =>
        // add allowExisting in properties used by some implementations
        ResolvedDataSource(self, userSpecifiedSchema, Array.empty[String],
          source, params + (JdbcExtendedUtils.ALLOW_EXISTING_PROPERTY ->
              (mode != SaveMode.ErrorIfExists).toString))
    }

    catalog.registerExternalTable(tableIdent, userSpecifiedSchema,
      Array.empty[String], source, params,
      ExternalTableType.getTableType(resolved.relation))
    LogicalRelation(resolved.relation)
  }

  /**
    * Create an external table with given options.
    */
  private[sql] def createTable(
      tableIdent: QualifiedTableName,
      provider: String,
      partitionColumns: Array[String],
      mode: SaveMode,
      options: Map[String, String],
      query: LogicalPlan): LogicalPlan = {

    var data = DataFrame(self, query)
    if (catalog.tableExists(tableIdent)) {
      mode match {
        case SaveMode.ErrorIfExists =>
          throw new AnalysisException(s"Table $tableIdent already exists. " +
              "If using SQL CREATE TABLE, you need to use the " +
              s"APPEND or OVERWRITE mode, or drop $tableIdent first.")
        case _ =>
          // existing table schema could have nullable columns
          val schema = data.schema
          if (schema.exists(!_.nullable)) {
            data = internalCreateDataFrame(data.queryExecution.toRdd,
              schema.asNullable)
          }
      }
    }

    // add tableName in properties if not already present
    val dbtableProp = JdbcExtendedUtils.DBTABLE_PROPERTY
    val params = if (options.keysIterator.exists(_.equalsIgnoreCase(
      dbtableProp))) {
      options
    }
    else {
      options + (dbtableProp -> tableIdent.toString)
    }

    // this gives the provider..

    val source = SnappyContext.getProvider(provider)
    val resolved = ResolvedDataSource(self, source, partitionColumns,
      mode, params, data)

    if (catalog.tableExists(tableIdent) && mode == SaveMode.Overwrite) {
      // uncache the previous results and don't register again
      cacheManager.tryUncacheQuery(data)
    }
    else {
      catalog.registerExternalTable(tableIdent, Some(data.schema),
        partitionColumns, source, params, ExternalTableType.getTableType(resolved.relation))
    }
    LogicalRelation(resolved.relation)
  }

  /**
    * Drop an external table created by a call to createExternalTable.
    */
  def dropExternalTable(tableName: String, ifExists: Boolean = false): Unit = {
    val qualifiedTable = catalog.newQualifiedTableName(tableName)
    val plan = try {
      catalog.lookupRelation(qualifiedTable, None)
    } catch {
      case ae: AnalysisException =>
        if (ifExists) return else throw ae
    }
    // additional cleanup for external tables, if required
    snappy.unwrapSubquery(plan) match {
      case LogicalRelation(br, _) =>
        cacheManager.tryUncacheQuery(DataFrame(self, plan))
        catalog.unregisterExternalTable(qualifiedTable)
        br match {
          case d: DestroyRelation => d.destroy(ifExists)
        }
      case _ => throw new AnalysisException(
        s"dropExternalTable: Table $tableName not an external table")
    }
  }

  /**
   * Create Index on an external table (created by a call to createExternalTable).
   */
  def createIndexOnExternalTable(tableName: String, sql: String): Unit = {
    //println("create-index" + " tablename=" + tableName    + " ,sql=" + sql)

    if (!catalog.tableExists(tableName)) {
      throw new AnalysisException(
        s"$tableName is not an indexable table")
    }

    val qualifiedTable = catalog.newQualifiedTableName(tableName)
    //println("qualifiedTable=" + qualifiedTable)
    snappy.unwrapSubquery(catalog.lookupRelation(qualifiedTable, None)) match {
      case LogicalRelation(i: IndexableRelation, _) =>
        i.createIndex(tableName, sql)
      case _ => throw new AnalysisException(
        s"$tableName is not an indexable table")
    }
  }

  /**
   * Create Index on an external table (created by a call to createExternalTable).
   */
  def dropIndexOnExternalTable(sql: String): Unit = {
    //println("drop-index" + " sql=" + sql)

    var conn: Connection = null
    try {
      val (url, _, _, connProps, _) =
        ExternalStoreUtils.validateAndGetAllProps(sc, new mutable.HashMap[String, String])
      conn = ExternalStoreUtils.getConnection(url, connProps,
        JdbcDialects.get(url), Utils.isLoner(sc))
      JdbcExtendedUtils.executeUpdate(sql, conn)
    } catch {
      case sqle: java.sql.SQLException =>
        if (sqle.getMessage.contains("No suitable driver found")) {
          throw new AnalysisException(s"${sqle.getMessage}\n" +
            "Ensure that the 'driver' option is set appropriately and " +
            "the driver jars available (--jars option in spark-submit).")
        } else {
          throw sqle
        }
    } finally {
      if (conn != null) {
        conn.close()
      }
    }
  }

  /**
   * Drop a temporary table.
   */
  def dropTempTable(tableName: String, ifExists: Boolean = false): Unit = {
    val qualifiedTable = catalog.newQualifiedTableName(tableName)
    val plan = try {
      catalog.lookupRelation(qualifiedTable, None)
    } catch {
      case ae: AnalysisException =>
        if (ifExists) return else throw ae
    }
    cacheManager.tryUncacheQuery(DataFrame(self, plan))
    catalog.unregisterTable(qualifiedTable)
  }

  // insert/update/delete operations on an external table

  def insert(tableName: String, rows: Row*): Int = {
    catalog.lookupRelation(tableName) match {
      case LogicalRelation(r: RowInsertableRelation, _) => r.insert(rows)
      case _ => throw new AnalysisException(
        s"$tableName is not a row insertable table")
    }
  }

  def update(tableName: String, filterExpr: String, newColumnValues: Row,
      updateColumns: String*): Int = {
    catalog.lookupRelation(tableName) match {
      case LogicalRelation(u: UpdatableRelation, _) =>
        u.update(filterExpr, newColumnValues, updateColumns)
      case _ => throw new AnalysisException(
        s"$tableName is not an updatable table")
    }
  }

  def delete(tableName: String, filterExpr: String): Int = {
    catalog.lookupRelation(tableName) match {
      case LogicalRelation(d: DeletableRelation, _) => d.delete(filterExpr)
      case _ => throw new AnalysisException(
        s"$tableName is not a deletable table")
    }
  }

  // end of insert/update/delete operations

  @transient
  override protected[sql] lazy val analyzer: Analyzer =
    new Analyzer(catalog, functionRegistry, conf) {
      override val extendedResolutionRules =
        ExtractPythonUDFs ::
            datasources.PreInsertCastAndRename ::
            WeightageRule ::
            Nil

      override val extendedCheckRules = Seq(
        datasources.PreWriteCheck(catalog))
    }

  @transient
  override protected[sql] val planner = new org.apache.spark.sql.execution.SparkPlanner(this)
      with SnappyStrategies {

    val snappyContext = self

    // TODO temporary flag till we determine every thing works fine with the optimizations
    val storeOptimization = snappyContext.sparkContext.getConf.get(
      "snappy.store.optimization", "true").toBoolean

    val storeOptimizedRules: Seq[Strategy] = if (storeOptimization)
      Seq(StoreDataSourceStrategy , LocalJoinStrategies)
    else Nil

    override def strategies: Seq[Strategy] =
      Seq(SnappyStrategies, StreamDDLStrategy, StoreStrategy, StreamQueryStrategy) ++
          storeOptimizedRules ++
          super.strategies
  }

  /**
    * Queries the topK structure between two points in time. If the specified
    * time lies between a topK interval the whole interval is considered
    *
    * @param topKName - The topK structure that is to be queried.
    * @param startTime start time as string of the format "yyyy-mm-dd hh:mm:ss".
    *                  If passed as null, oldest interval is considered as the start interval.
    * @param endTime  end time as string of the format "yyyy-mm-dd hh:mm:ss".
    *                 If passed as null, newest interval is considered as the last interval.
    * @param k Optional. Number of elements to be queried.
    *          This is to be passed only for stream summary
    * @return returns the top K elements with their respective frequencies between two time
    */
  def queryTopK[T: ClassTag](topKName: String,
      startTime: String = null, endTime: String = null,
      k: Int = -1): DataFrame = {
    val stime = if (startTime == null) 0L
    else CastLongTime.getMillis(java.sql.Timestamp.valueOf(startTime))

    val etime = if (endTime == null) Long.MaxValue
    else CastLongTime.getMillis(java.sql.Timestamp.valueOf(endTime))

    queryTopK[T](topKName, stime, etime, k)
  }

  def queryTopK[T: ClassTag](topKName: String,
      startTime: Long, endTime: Long): DataFrame =
    queryTopK[T](topKName, startTime, endTime, -1)

  def queryTopK[T: ClassTag](topK: String,
      startTime: Long, endTime: Long, k: Int): DataFrame = {
    val topKIdent = catalog.newQualifiedTableName(topK)
    topKLocks(topKIdent.toString()).executeInReadLock {
      val (topkWrapper, rdd) = catalog.topKStructures(topKIdent)
      // requery the catalog to obtain the TopKRDD

      val size = if (k > 0) k else topkWrapper.size

      val topKName = topKIdent.table
      if (topkWrapper.stsummary) {
        queryTopkStreamSummary(topKName, startTime, endTime, topkWrapper, size, rdd)
      } else {
        queryTopkHokusai(topKName, startTime, endTime, topkWrapper, rdd, size)

      }
    }
  }

  def queryTopkStreamSummary[T: ClassTag](topKName: String,
      startTime: Long, endTime: Long,
      topkWrapper: TopKWrapper, k: Int, topkRDD: RDD[(Int, TopK)]): DataFrame = {
    val rdd = topkRDD.mapPartitionsPreserve[(T, Approximate)] { iter => {
      iter.next()._2 match {
        case x: StreamSummaryAggregation[_] =>
          val arrayTopK = x.asInstanceOf[StreamSummaryAggregation[T]]
              .getTopKBetweenTime(startTime, endTime, x.capacity)
          arrayTopK.map(_.toIterator).getOrElse(Iterator.empty)
        case _ => Iterator.empty
      }
    }
    }
    val topKRDD = rdd.reduceByKey(_ + _).mapPreserve {
      case (key, approx) =>
        Row(key, approx.estimate, approx.lowerBound)
    }

    val aggColumn = "EstimatedValue"
    val errorBounds = "DeltaError"
    val topKSchema = StructType(Array(topkWrapper.key,
      StructField(aggColumn, LongType),
      StructField(errorBounds, LongType)))

    val df = createDataFrame(topKRDD, topKSchema)
    df.sort(df.col(aggColumn).desc).limit(k)
  }

  def queryTopkHokusai[T: ClassTag](topKName: String,
      startTime: Long, endTime: Long,
      topkWrapper: TopKWrapper, topkRDD: RDD[(Int, TopK)], k: Int): DataFrame = {

    // TODO: perhaps this can be done more efficiently via a shuffle but
    // using the straightforward approach for now

    // first collect keys from across the cluster
    val rdd = topkRDD.mapPartitionsPreserve[(T, Approximate)] { iter =>
      iter.next()._2 match {
        case x: TopKHokusai[_] =>
          val arrayTopK = if (x.windowSize == Long.MaxValue) {
            Some(x.asInstanceOf[TopKHokusai[T]].getTopKInCurrentInterval)
          }
          else {
            x.asInstanceOf[TopKHokusai[T]].getTopKBetweenTime(startTime,
              endTime)
          }

          arrayTopK.map(_.toIterator).getOrElse(Iterator.empty)
        case _ => Iterator.empty
      }
    }
    val topKRDD = rdd.reduceByKey(_ + _).mapPreserve {
      case (key, approx) =>
        Row(key, approx.estimate, approx)
    }

    val aggColumn = "EstimatedValue"
    val errorBounds = "ErrorBoundsInfo"
    val topKSchema = StructType(Array(topkWrapper.key,
      StructField(aggColumn, LongType),
      StructField(errorBounds, ApproximateType)))

    val df = createDataFrame(topKRDD, topKSchema)
    df.sort(df.col(aggColumn).desc).limit(k)
  }

  private var storeConfig: Map[String, String] = _

  def setExternalStoreConfig(conf: Map[String, String]): Unit = {
    self.storeConfig = conf
  }

  def getExternalStoreConfig: Map[String, String] = {
    storeConfig
  }
}

// scalastyle:off
object snappy extends Serializable {
  // scalastyle:on

  implicit def snappyOperationsOnDataFrame(df: DataFrame): SnappyOperations = {
    df.sqlContext match {
      case sc: SnappyContext => SnappyOperations(sc, df)
      case sc => throw new AnalysisException("Extended snappy operations " +
          s"require SnappyContext and not ${sc.getClass.getSimpleName}")
    }
  }

  def unwrapSubquery(plan: LogicalPlan): LogicalPlan = {
    plan match {
      case Subquery(_, child) => unwrapSubquery(child)
      case _ => plan
    }
  }

  implicit def samplingOperationsOnDataFrame(df: DataFrame): SampleDataFrame = {
    df.sqlContext match {
      case sc: SnappyContext =>
        unwrapSubquery(df.logicalPlan) match {
          case ss: StratifiedSample =>
            new SampleDataFrame(sc, ss)
          case s => throw new AnalysisException("Stratified sampling " +
              "operations require stratifiedSample plan and not " +
              s"${s.getClass.getSimpleName}")
        }
      case sc => throw new AnalysisException("Extended snappy operations " +
          s"require SnappyContext and not ${sc.getClass.getSimpleName}")
    }
  }

  implicit class SparkContextOperations(val s: SparkContext) {
    def getOrCreateStreamingContext(batchInterval: Int = 2): StreamingContext = {
      StreamingCtxtHolder(s, batchInterval)
    }
  }

  implicit class RDDExtensions[T: ClassTag](rdd: RDD[T]) extends Serializable {

    /**
      * Return a new RDD by applying a function to all elements of this RDD.
      */
    def mapPreserve[U: ClassTag](f: T => U): RDD[U] = rdd.withScope {
      val cleanF = rdd.sparkContext.clean(f)
      new MapPartitionsPreserveRDD[U, T](rdd,
        (context, pid, iter) => iter.map(cleanF))
    }

    /**
      * Return a new RDD by applying a function to each partition of given RDD.
      * This variant also preserves the preferred locations of parent RDD.
      *
      * `preservesPartitioning` indicates whether the input function preserves
      * the partitioner, which should be `false` unless this is a pair RDD and
      * the input function doesn't modify the keys.
      */
    def mapPartitionsPreserve[U: ClassTag](
        f: Iterator[T] => Iterator[U],
        preservesPartitioning: Boolean = false): RDD[U] = rdd.withScope {
      val cleanedF = rdd.sparkContext.clean(f)
      new MapPartitionsPreserveRDD(rdd,
        (context: TaskContext, index: Int, iter: Iterator[T]) => cleanedF(iter),
        preservesPartitioning)
    }
  }

}

object SnappyContext extends Logging {

  @volatile private[this] var _clusterMode: ClusterMode = _
  @volatile private[this] var _globalSNContext: SnappyContext = _

  private[this] val contextLock = new AnyRef

  private val builtinSources = Map(
    "jdbc" -> classOf[row.DefaultSource].getCanonicalName,
    "column" -> classOf[columnar.DefaultSource].getCanonicalName,
    "row" -> "org.apache.spark.sql.rowtable.DefaultSource",
    "socket_stream" -> classOf[streaming.SocketStreamSource].getCanonicalName,
    "file_stream" -> classOf[streaming.FileStreamSource].getCanonicalName,
    "kafka_stream" -> classOf[streaming.KafkaStreamSource].getCanonicalName
  )

  def globalSparkContext: SparkContext = SparkContext.activeContext.get()

  private def newSnappyContext(sc: SparkContext) = {
    val gnc = _globalSNContext
    if (gnc != null) new SnappyContext(sc)
    else contextLock.synchronized {
      val gnc = _globalSNContext
      if (gnc != null) new SnappyContext(sc)
      else {
        initGlobalSnappyContext(sc)
        _globalSNContext = new SnappyContext(sc)
        _globalSNContext
      }
    }
  }

  def apply(): SnappyContext = {
    val gc = globalSparkContext
    if (gc != null) {
      newSnappyContext(gc)
    } else {
      null
    }
  }

  def apply(sc: SparkContext): SnappyContext = {
    if (sc != null) {
      newSnappyContext(sc)
    } else {
      apply()
    }
  }

  def getOrCreate(sc: SparkContext): SnappyContext = {
    val gnc = _globalSNContext
    if (gnc != null) gnc
    else contextLock.synchronized {
      val gnc = _globalSNContext
      if (gnc != null) gnc
      else {
        apply(sc)
      }
    }
  }

  private def initGlobalSnappyContext(sc: SparkContext): Unit = {
    getClusterMode(sc) match {
      case SnappyEmbeddedMode(_, _) =>
        // NOTE: if Property.jobServer.enabled is true
        // this will trigger SnappyContext.apply() method
        // prior to `new SnappyContext(sc)` after this
        // method ends.
        ToolsCallbackInit.toolsCallback.invokeLeadStartAddonService(sc)
      case SnappyShellMode(_, _) =>
        ToolsCallbackInit.toolsCallback.invokeStartFabricServer(sc,
          hostData = false)
      case ExternalEmbeddedMode(_, url) =>
        urlToConf(url, sc)
        ToolsCallbackInit.toolsCallback.invokeStartFabricServer(sc,
          hostData = false)
      case LocalMode(_, url) =>
        urlToConf(url, sc)
        ToolsCallbackInit.toolsCallback.invokeStartFabricServer(sc,
          hostData = true)
      case _ => // ignore
    }
  }

  private def urlToConf(url: String, sc: SparkContext): Unit = {
    val propValues = url.split(';')
    propValues.foreach { s =>
      val propValue = s.split('=')
      // propValue should always give proper result since the string
      // is created internally by evalClusterMode
      sc.conf.set(Constant.STORE_PROPERTY_PREFIX + propValue(0),
        propValue(1))
    }
  }

  def getClusterMode(sc: SparkContext): ClusterMode = {
    val mode = _clusterMode
    if ((mode != null && mode.sc == sc) || sc == null) {
      mode
    } else if (mode != null) {
      evalClusterMode(sc)
    } else contextLock.synchronized {
      val mode = _clusterMode
      if ((mode != null && mode.sc == sc) || sc == null) {
        mode
      } else if (mode != null) {
        evalClusterMode(sc)
      } else {
        _clusterMode = evalClusterMode(sc)
        _clusterMode
      }
    }
  }

  private def evalClusterMode(sc: SparkContext): ClusterMode = {
    if (sc.master.startsWith(Constant.JDBC_URL_PREFIX)) {
      if (ToolsCallbackInit.toolsCallback == null) {
        throw new SparkException(
          "Missing 'io.snappydata.ToolsCallbackImpl$' from SnappyData tools package")
      }
      SnappyEmbeddedMode(sc,
        sc.master.substring(Constant.JDBC_URL_PREFIX.length))
    } else if (ToolsCallbackInit.toolsCallback != null) {
      val conf = sc.conf
      val local = Utils.isLoner(sc)
      val embedded = conf.getOption(Property.embedded).exists(_.toBoolean)
      conf.getOption(Property.locators).collectFirst {
        case s if !s.isEmpty =>
          val url = "locators=" + s + ";mcast-port=0"
          if (local) LocalMode(sc, url)
          else if (embedded) ExternalEmbeddedMode(sc, url)
          else SnappyShellMode(sc, url)
      }.orElse(conf.getOption(Property.mcastPort).collectFirst {
        case s if s.toInt > 0 =>
          val url = "mcast-port=" + s
          if (local) LocalMode(sc, url)
          else if (embedded) ExternalEmbeddedMode(sc, url)
          else SnappyShellMode(sc, url)
      }).getOrElse {
        if (local) LocalMode(sc, "mcast-port=0")
        else ExternalClusterMode(sc, sc.master)
      }
    } else {
      ExternalClusterMode(sc, sc.master)
    }
  }

  def stop(): Unit = {
    val sc = globalSparkContext
    if (sc != null && !sc.isStopped) {
      // clean up the connection pool on executors first
      Utils.mapExecutors(sc, { (tc, p) =>
        ConnectionPool.clear()
        Iterator.empty
      }).count()
      // then on the driver
      ConnectionPool.clear()
      // clear current hive catalog connection
      SnappyStoreHiveCatalog.closeCurrent()
      if (ExternalStoreUtils.isExternalShellMode(sc)) {
        ToolsCallbackInit.toolsCallback.invokeStopFabricServer(sc)
      }
      sc.stop()
    }
    _clusterMode = null
    _globalSNContext = null
  }

  def getProvider(providerName: String): String =
    builtinSources.getOrElse(providerName, providerName)

  def createTopKRDD(name: String, context: SparkContext,
      isStreamSummary: Boolean): RDD[(Int, TopK)] = {
    val partCount = Utils.getAllExecutorsMemoryStatus(context).
        keySet.size * Runtime.getRuntime.availableProcessors() * 2
    Utils.getFixedPartitionRDD[(Int, TopK)](context,
      (tc: TaskContext, part: Partition) => {
        scala.collection.Iterator(part.index -> TopKHokusai.createDummy)
      }, new Partitioner() {
        override def numPartitions: Int = partCount

        override def getPartition(key: Any) =
          scala.math.abs(key.hashCode()) % partCount
      }, partCount)
  }

  def getEpoch0AndIterator[T: ClassTag](name: String, topkWrapper: TopKWrapper,
      iterator: Iterator[Any]): (() => Long, Iterator[Any], Int) = {
    if (iterator.hasNext) {
      var tupleIterator = iterator
      val tsCol = if (topkWrapper.timeInterval > 0) {
        topkWrapper.timeSeriesColumn
      }
      else {
        -1
      }
      val epoch = () => {
        if (topkWrapper.epoch != -1L) {
          topkWrapper.epoch
        } else if (tsCol >= 0) {
          var epoch0 = -1L
          val iter = tupleIterator.asInstanceOf[Iterator[(T, Any)]]
          val tupleBuf = new mutable.ArrayBuffer[(T, Any)](4)

          // assume first row will have the least time
          // TODO: this assumption may not be correct and we may need to
          // do something more comprehensive
          do {
            val tuple = iter.next()
            epoch0 = tuple match {
              case (_, (_, epochh: Long)) => epochh
              case (_, epochh: Long) => epochh
            }

            tupleBuf += tuple.copy()
          } while (epoch0 <= 0)
          tupleIterator = tupleBuf.iterator ++ iter
          epoch0
        } else {
          System.currentTimeMillis()
        }

      }
      (epoch, tupleIterator, tsCol)
    } else {
      null
    }
  }

  def addDataForTopK[T: ClassTag](topKWrapper: TopKWrapper,
      tupleIterator: Iterator[Any], topK: TopK, tsCol: Int, time: Long): Unit = {

    val stsummary = topKWrapper.stsummary
    val streamSummaryAggr: StreamSummaryAggregation[T] = if (stsummary) {
      topK.asInstanceOf[StreamSummaryAggregation[T]]
    } else {
      null
    }
    val topKHokusai = if (!stsummary) {
      topK.asInstanceOf[TopKHokusai[T]]
    } else {
      null
    }
    // val topKKeyIndex = topKWrapper.schema.fieldIndex(topKWrapper.key.name)
    if (tsCol < 0) {
      if (stsummary) {
        throw new IllegalStateException(
          "Timestamp column is required for stream summary")
      }
      topKWrapper.frequencyCol match {
        case None =>
          topKHokusai.addEpochData(tupleIterator.asInstanceOf[Iterator[T]].
              toSeq.foldLeft(
            scala.collection.mutable.Map.empty[T, Long]) {
            (m, x) => m + ((x, m.getOrElse(x, 0L) + 1))
          }, time)
        case Some(freqCol) =>
          val datamap = mutable.Map[T, Long]()
          tupleIterator.asInstanceOf[Iterator[(T, Long)]] foreach {
            case (key, freq) =>
              datamap.get(key) match {
                case Some(prevvalue) => datamap +=
                    (key -> (prevvalue + freq))
                case None => datamap +=
                    (key -> freq)
              }

          }
          topKHokusai.addEpochData(datamap, time)
      }
    } else {
      val dataBuffer = new mutable.ArrayBuffer[KeyFrequencyWithTimestamp[T]]
      val buffer = topKWrapper.frequencyCol match {
        case None =>
          tupleIterator.asInstanceOf[Iterator[(T, Long)]] foreach {
            case (key, timeVal) =>
              dataBuffer += new KeyFrequencyWithTimestamp[T](key, 1L, timeVal)
          }
          dataBuffer
        case Some(freqCol) =>
          tupleIterator.asInstanceOf[Iterator[(T, (Long, Long))]] foreach {
            case (key, (freq, timeVal)) =>
              dataBuffer += new KeyFrequencyWithTimestamp[T](key,
                freq, timeVal)
          }
          dataBuffer
      }
      if (stsummary) {
        streamSummaryAggr.addItems(buffer)
      }
      else {
        topKHokusai.addTimestampedData(buffer)
      }
    }
  }

  def populateTopK[T: ClassTag](rows: RDD[Row], topkWrapper: TopKWrapper,
      context: SnappyContext, name: QualifiedTableName, topKRDD: RDD[(Int, TopK)],
      time: Long) {
    val partitioner = topKRDD.partitioner.get
    // val pairRDD = rows.map[(Int, Any)](topkWrapper.rowToTupleConverter(_, partitioner))
    val batches = mutable.ArrayBuffer.empty[(Int, mutable.ArrayBuffer[Any])]
    val pairRDD = rows.mapPartitionsPreserve[(Int, mutable.ArrayBuffer[Any])](iter => {
      val map = iter.foldLeft(mutable.Map.empty[Int, mutable.ArrayBuffer[Any]])((m, x) => {
        val (partitionID, elem) = topkWrapper.rowToTupleConverter(x, partitioner)
        val list = m.getOrElse(partitionID, mutable.ArrayBuffer[Any]()) += elem
        if (list.size > 1000) {
          batches += partitionID -> list
          m -= partitionID
        } else {
          m += (partitionID -> list)
        }
        m
      })
      map.toIterator ++ batches.iterator
    }, preservesPartitioning = true)

    val nameAsString = name.toString
    val newTopKRDD = topKRDD.cogroup(pairRDD).mapPartitionsPreserve[(Int, TopK)](
      iterator => {
        val (key, (topkIterable, dataIterable)) = iterator.next()
        val tsCol = if (topkWrapper.timeInterval > 0) {
          topkWrapper.timeSeriesColumn
        }
        else {
          -1
        }

        topkIterable.head match {
          case z: TopKStub =>
            val totalDataIterable = dataIterable.foldLeft[mutable.ArrayBuffer[
                Any]](mutable.ArrayBuffer.empty[Any])((m, x) => {
              if (m.size > x.size) {
                m ++= x
              } else {
                x ++= m
              }
            })
            val (epoch0, iter, tsCol) = getEpoch0AndIterator[T](nameAsString,
              topkWrapper, totalDataIterable.iterator)
            val topK = if (topkWrapper.stsummary) {
              StreamSummaryAggregation.create[T](topkWrapper.size,
                topkWrapper.timeInterval, epoch0, topkWrapper.maxinterval)
            } else {
              TopKHokusai.create[T](topkWrapper.cms, topkWrapper.size,
                tsCol, topkWrapper.timeInterval, epoch0)
            }
            SnappyContext.addDataForTopK[T](topkWrapper,
              iter, topK, tsCol, time)
            scala.collection.Iterator(key -> topK)

          case topK: TopK =>
            dataIterable.foreach { x => SnappyContext.addDataForTopK[T](
              topkWrapper, x.iterator, topK, tsCol, time)
            }

            scala.collection.Iterator(key -> topK)
        }

      }, preservesPartitioning = true)

    newTopKRDD.persist()
    // To allow execution of RDD
    newTopKRDD.count()
    context.catalog.topKStructures.put(name, topkWrapper -> newTopKRDD)
    // Unpersist old rdd in a write lock

    context.topKLocks(name.toString()).executeInWriteLock {
      topKRDD.unpersist(false)
    }
  }
}

// end of SnappyContext

abstract class ClusterMode {
  val sc: SparkContext
  val url: String
}

case class SnappyEmbeddedMode(override val sc: SparkContext,
    override val url: String) extends ClusterMode

case class SnappyShellMode(override val sc: SparkContext,
    override val url: String) extends ClusterMode

case class ExternalEmbeddedMode(override val sc: SparkContext,
    override val url: String) extends ClusterMode

case class LocalMode(override val sc: SparkContext,
    override val url: String) extends ClusterMode

case class ExternalClusterMode(override val sc: SparkContext,
    override val url: String) extends ClusterMode

private[sql] case class SnappyOperations(context: SnappyContext,
    df: DataFrame) {

  /**
    * Creates stratified sampled data from given DataFrame
    * {{{
    *   peopleDf.stratifiedSample(Map("qcs" -> Array(1,2), "fraction" -> 0.01))
    * }}}
    */
  def stratifiedSample(options: Map[String, Any]): SampleDataFrame =
    new SampleDataFrame(context, StratifiedSample(options, df.logicalPlan)())

  def createTopK(ident: String, options: Map[String, Any]): Unit = {
    val name = context.catalog.newQualifiedTableName(ident)
    val schema = df.logicalPlan.schema

    // Create a very long timeInterval when the topK is being created
    // on a DataFrame.

    val topKWrapper = TopKWrapper(name, options, schema)

    val clazz = Utils.getInternalType(
      topKWrapper.schema(topKWrapper.key.name).dataType)
    val ct = ClassTag(clazz)
    context.topKLocks += name.toString() -> new ReadWriteLock()
    val topKRDD = SnappyContext.createTopKRDD(name.toString,
      context.sparkContext, topKWrapper.stsummary)
    context.catalog.topKStructures.put(name, topKWrapper -> topKRDD)
    SnappyContext.populateTopK(df.rdd, topKWrapper, context,
      name, topKRDD, System.currentTimeMillis())(ct)

    /*
     df.foreachPartition((x: Iterator[Row]) => {
      context.addDataForTopK(name, topKWrapper, x)(ct)
    })
    */
  }

  /**
    * Table must be registered using #registerSampleTable.
    */
  def insertIntoSampleTables(sampleTableName: String*): Unit =
    context.collectSamples(df.rdd, sampleTableName, System.currentTimeMillis())

  /**
    * Append to an existing cache table.
    * Automatically uses #cacheQuery if not done already.
    */
  def appendToCache(tableName: String): Unit = context.appendToCache(df, tableName)

  def registerAndInsertIntoExternalStore(tableName: String,
      jdbcSource: Map[String, String]): Unit = {
    context.registerAndInsertIntoExternalStore(df, tableName,
      df.schema, jdbcSource)
  }
}
<|MERGE_RESOLUTION|>--- conflicted
+++ resolved
@@ -2,7 +2,13 @@
 
 import java.sql.Connection
 
+import scala.collection.mutable
+import scala.language.implicitConversions
+import scala.reflect.ClassTag
+import scala.reflect.runtime.{universe => u}
+
 import io.snappydata.{Constant, Property}
+
 import org.apache.spark.rdd.RDD
 import org.apache.spark.sql.LockUtils.ReadWriteLock
 import org.apache.spark.sql.catalyst.analysis.Analyzer
@@ -24,14 +30,6 @@
 import org.apache.spark.streaming.dstream.DStream
 import org.apache.spark.streaming.{StreamingContext, Time}
 import org.apache.spark.{Logging, Partition, Partitioner, SparkContext, SparkException, TaskContext}
-<<<<<<< HEAD
-
-import scala.collection.mutable
-import scala.language.implicitConversions
-import scala.reflect.ClassTag
-import scala.reflect.runtime.{universe => u}
-=======
->>>>>>> 1fae74e9
 
 /**
  * An instance of the Spark SQL execution engine that delegates to supplied
@@ -772,8 +770,26 @@
         (context: TaskContext, index: Int, iter: Iterator[T]) => cleanedF(iter),
         preservesPartitioning)
     }
-  }
-
+
+    /**
+     * Return a new RDD by applying a function to each partition of given RDD,
+     * while tracking the index of the original partition.
+     * This variant also preserves the preferred locations of parent RDD.
+     *
+     * `preservesPartitioning` indicates whether the input function preserves
+     * the partitioner, which should be `false` unless this is a pair RDD and
+     * the input function doesn't modify the keys.
+     */
+    def mapPartitionsPreserveWithIndex[U: ClassTag](
+        f: (Int, Iterator[T]) => Iterator[U],
+        preservesPartitioning: Boolean = false): RDD[U] = rdd.withScope {
+      val cleanedF = rdd.sparkContext.clean(f)
+      new MapPartitionsPreserveRDD(rdd,
+        (context: TaskContext, index: Int, iter: Iterator[T]) =>
+          cleanedF(index, iter),
+        preservesPartitioning)
+    }
+  }
 }
 
 object SnappyContext extends Logging {
