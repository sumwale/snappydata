--- conflicted
+++ resolved
@@ -150,14 +150,10 @@
     }
   }
 
-<<<<<<< HEAD
   override def typeName: String = "StatCounter"
 
   override def userClass: Class[StatCounterWithFullCount] =
     classOf[StatCounterWithFullCount]
-=======
-  override def userClass: Class[StatCounterWithFullCount] = classOf[StatCounterWithFullCount]
->>>>>>> 16e9c21b
 
   private[spark] override def asNullable = this
 
