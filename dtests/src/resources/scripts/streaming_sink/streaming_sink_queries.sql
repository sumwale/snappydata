elapsedtime on;

<<<<<<< HEAD
select count(*) from persoon;

--select * from persoon;
=======
select count(*) from persoon;
>>>>>>> cd0f20d8
<|MERGE_RESOLUTION|>--- conflicted
+++ resolved
@@ -1,9 +1,3 @@
 elapsedtime on;
 
-<<<<<<< HEAD
-select count(*) from persoon;
-
---select * from persoon;
-=======
-select count(*) from persoon;
->>>>>>> cd0f20d8
+select count(*) from persoon;