/*
 * Copyright (c) 2017-2019 TIBCO Software Inc. All rights reserved.
 *
 * Licensed under the Apache License, Version 2.0 (the "License"); you
 * may not use this file except in compliance with the License. You
 * may obtain a copy of the License at
 *
 * http://www.apache.org/licenses/LICENSE-2.0
 *
 * Unless required by applicable law or agreed to in writing, software
 * distributed under the License is distributed on an "AS IS" BASIS,
 * WITHOUT WARRANTIES OR CONDITIONS OF ANY KIND, either express or
 * implied. See the License for the specific language governing
 * permissions and limitations under the License. See accompanying
 * LICENSE file.
 */
package io.snappydata.hydra.northwind

import java.io.{File, FileOutputStream, PrintWriter}

import io.snappydata.hydra.SnappyTestUtils

import org.apache.spark.sql.{SQLContext, SnappyContext}
import org.apache.spark.{SparkConf, SparkContext}

object ValidateNWQueriesApp {

  def main(args: Array[String]) {
<<<<<<< HEAD
    val conf = new SparkConf().
        setAppName("ValidateNWQueries Application_" + System.currentTimeMillis())
=======
    val threadID = Thread.currentThread().getId
    val conf = new SparkConf().
        setAppName("ValidateNWQueriesApplication_" + threadID + "_" + System.currentTimeMillis())
>>>>>>> 74d1f1e9
    val sc = SparkContext.getOrCreate(conf)
    val sqlContext = SQLContext.getOrCreate(sc)
    val snc = SnappyContext(sc)
    // snc.sql("set spark.sql.shuffle.partitions=6")
    val dataFilesLocation: String = args(0)
    snc.setConf("dataFilesLocation", dataFilesLocation)
    NWQueries.snc = snc
    NWQueries.dataFilesLocation = dataFilesLocation
    val tableType = args(1)
    val fullResultSetValidation: Boolean = args(2).toBoolean
    val numRowsValidation: Boolean = args(4).toBoolean
    SnappyTestUtils.validateFullResultSet = fullResultSetValidation
    SnappyTestUtils.numRowsValidation = numRowsValidation
    SnappyTestUtils.tableType = tableType
    val isSmokeRun: Boolean = args(3).toBoolean

    def getCurrentDirectory = new java.io.File(".").getCanonicalPath

<<<<<<< HEAD
    val threadID = Thread.currentThread().getId
=======
>>>>>>> 74d1f1e9
    val outputFile = "ValidateNWQueriesApp_thread_" + threadID + "_" + System.currentTimeMillis +
        ".out"
    val pw = new PrintWriter(new FileOutputStream(new File(outputFile), true));
    var failedQueries = ""
    // scalastyle:off println
    val startTime = System.currentTimeMillis()
    pw.println(s"${SnappyTestUtils.logTime} ValidateQueries for ${tableType} tables " +
        s"started ..")
    if (isSmokeRun) {
      NWTestUtil.validateSelectiveQueriesFullResultSet(snc, tableType, pw, sqlContext)
    }
    else {
      failedQueries = NWTestUtil.validateQueries(snc, tableType, pw, sqlContext)
    }
    val finishTime = System.currentTimeMillis()
    val totalTime = (finishTime -startTime)/1000
    if (!failedQueries.isEmpty) {
      println(s"Validation failed for ${tableType} tables for queries ${failedQueries}. See " +
          s"${getCurrentDirectory}/${outputFile}")
      pw.println(s"${SnappyTestUtils.logTime} Total execution took ${totalTime} " +
          s"seconds.")
      pw.println(s"${SnappyTestUtils.logTime} Validation failed for ${tableType} " +
          s"tables for queries ${failedQueries}. ")
      pw.close()
      throw new Exception(s"Validation task failed for ${tableType} tables. See " +
          s"${getCurrentDirectory}/${outputFile}")
    }
    pw.println(s"${SnappyTestUtils.logTime} ValidateQueries for ${tableType} tables " +
        s"completed successfully in ${totalTime} seconds ")
    pw.close()
  }
}
<|MERGE_RESOLUTION|>--- conflicted
+++ resolved
@@ -26,14 +26,9 @@
 object ValidateNWQueriesApp {
 
   def main(args: Array[String]) {
-<<<<<<< HEAD
-    val conf = new SparkConf().
-        setAppName("ValidateNWQueries Application_" + System.currentTimeMillis())
-=======
     val threadID = Thread.currentThread().getId
     val conf = new SparkConf().
         setAppName("ValidateNWQueriesApplication_" + threadID + "_" + System.currentTimeMillis())
->>>>>>> 74d1f1e9
     val sc = SparkContext.getOrCreate(conf)
     val sqlContext = SQLContext.getOrCreate(sc)
     val snc = SnappyContext(sc)
@@ -52,10 +47,6 @@
 
     def getCurrentDirectory = new java.io.File(".").getCanonicalPath
 
-<<<<<<< HEAD
-    val threadID = Thread.currentThread().getId
-=======
->>>>>>> 74d1f1e9
     val outputFile = "ValidateNWQueriesApp_thread_" + threadID + "_" + System.currentTimeMillis +
         ".out"
     val pw = new PrintWriter(new FileOutputStream(new File(outputFile), true));
