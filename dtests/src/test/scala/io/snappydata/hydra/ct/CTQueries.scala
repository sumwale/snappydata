/*
 * Copyright (c) 2018 SnappyData, Inc. All rights reserved.
 *
 * Licensed under the Apache License, Version 2.0 (the "License"); you
 * may not use this file except in compliance with the License. You
 * may obtain a copy of the License at
 *
 * http://www.apache.org/licenses/LICENSE-2.0
 *
 * Unless required by applicable law or agreed to in writing, software
 * distributed under the License is distributed on an "AS IS" BASIS,
 * WITHOUT WARRANTIES OR CONDITIONS OF ANY KIND, either express or
 * implied. See the License for the specific language governing
 * permissions and limitations under the License. See accompanying
 * LICENSE file.
 */

package io.snappydata.hydra.ct

import org.apache.spark.sql.types.{DecimalType, IntegerType, LongType, StringType, StructField, StructType, TimestampType}
import org.apache.spark.sql.{DataFrame, SQLContext, SnappyContext}

object CTQueries {

  var snc: SnappyContext = _

  val query1: String = "select count(*) from ORDERS_DETAILS"

  val query2: String = "select max(single_order_did) from ORDERS_DETAILS"

  val query3: String = "select min(single_order_did) from ORDERS_DETAILS"

  val query4: String = "select AVG(single_order_did) from ORDERS_DETAILS"

  val query5: String = "select avg(single_order_did),min(single_order_did),max(single_order_did) " +
      "from ORDERS_DETAILS"

  val query6: String = "select SRC_SYS,count(*) from ORDERS_DETAILS group by SRC_SYS"

  val query7: String = "select AVG(BID_PRICE),SRC_SYS from ORDERS_DETAILS GROUP BY SRC_SYS"

  val query8: String = "select SUM(TOTAL_EXECUTED_QTY),SRC_SYS from ORDERS_DETAILS GROUP BY SRC_SYS"

  val query9: String = "select SUM(TOTAL_EXECUTED_QTY),MIN(TOTAL_EXECUTED_QTY)," +
      "MAX(TOTAL_EXECUTED_QTY),SRC_SYS " +
      "from ORDERS_DETAILS WHERE SRC_SYS='APFF' GROUP BY SRC_SYS"

  val query10: String = "select count(*) from ORDERS_DETAILS where Src_sys='OATC'"

  val query11: String = "select '5-CTFIX_ORDER' as SrcFl, a.* " +
      "from ORDERS_DETAILS a , ORDERS_DETAILS b " +
      "where a.glb_root_order_id = b.glb_root_order_id " +
      "and a.trd_date >='20160413' and b.trd_date >='20160413' " +
      "and b.src_sys ='CRIO' order by a.glb_root_order_id, a.trd_datE"

  val query12: String = "select '4-CTFIX_ORDER' as SrcFl, a.glb_root_order_id, a.src_sys, " +
      "count(*) from ORDERS_DETAILS a , ORDERS_DETAILS b " +
      "where a.glb_root_order_id = b.glb_root_order_id and a.trd_date ='20160413' " +
      "and b.trd_date ='20160413' and b.src_sys ='CRIO' " +
      "group by a.glb_root_order_id, a.src_sys order by a.glb_root_order_id, a.src_sys"

  val query13: String = "select '3-CTFIX_ORDER' as SrcFl, * from ORDERS_DETAILS " +
      "where trd_date='20160413' and src_sys='CRIO'"

  val query14: String = "select '3-CTFIX_ORDER' as SrcFl, * from ORDERS_DETAILS " +
      "where trd_date='20160413' and src_sys='CRIO' order by trd_date"

  val query15: String = "select '5-CTFIX_ORDER' as SrcFl, * from ORDERS_DETAILS " +
      "where trd_date>='20160413' and glb_root_order_id in " +
      "( select glb_root_order_id from ORDERS_DETAILS where trd_date>='20160413' " +
      "and src_sys='CRIO' ) " +
      "order by glb_root_order_id, trd_datE"

  val query16: String = "select '4-CTFIX_ORDER' as SrcFl, glb_root_order_id, src_sys, count(*) " +
      "from ORDERS_DETAILS " +
      "where trd_date='20160413' and glb_root_order_id in " +
      "( select glb_root_order_id from ORDERS_DETAILS where trd_date='20160413' " +
      "and src_sys='CRIO') " +
      "group by glb_root_order_id, src_sys order by glb_root_order_id, src_sys"

  val query17: String = "select Event_type_cd, count(1) from ORDERS_DETAILS " +
      "where TRD_DATE between '20160401' and '20160431' group by Event_type_cd limit 1000"

  val query18: String = "SELECT event_type_cd, src_sys FROM ORDERS_DETAILS " +
      "WHERE TRD_DATE = '20160416' AND sys_order_stat_cd is NULL limit 1000"

  val query19: String = "SELECT ESOD.EXEC_INSTR, count(*) FROM ORDERS_DETAILS ESOD " +
      "WHERE ESOD.TRD_DATE = '20160413' AND ESOD.EVENT_TYPE_CD = 'NEW_CONF' " +
      "AND ESOD.EXEC_INSTR like '%A%' GROUP BY ESOD.EXEC_INSTR"

  val query20: String = "select EVENT_RCV_TS, EVENT_TS, src_sys, glb_root_src_sys_id, " +
      "glb_root_order_id, ticker_symbol,SIDE,order_qty,EVENT_TYPE_CD,product_cat_cd,cntry_cd " +
      "from ORDERS_DETAILS " +
      "where trd_date > '20160212' and src_sys='CAIQS' " +
      "and event_ts not like '%.%' order by EVENT_RCV_TS limit 100 "


  val query21: String = "select event_type_cd,event_rcv_ts,event_ts,sent_ts " +
      "from ORDERS_DETAILS " +
      "where trd_date='20160413' and glb_root_order_id='15344x8c7' " +
      "and sys_order_id='20151210.92597'"

  val query22: String = "select count(*) from EXEC_DETAILS a " +
      "LEFT JOIN ORDERS_DETAILS b using (sys_root_order_id)"

  val query23: String = "(select TRD_DATE, ROOT_FLOW_CAT, sum(Notional) as notional, " +
      "count(*) as trades, sum(shares) as shares " +
      "from " +
      "(select execs.sys_order_id, execs.EXECUTED_QTY * execs.EXEC_PRICE as notional, " +
      "execs.EXECUTED_QTY as shares, execs.TRD_DATE, " +
      "case when coalesce(root_exec.flow_cat,root.flow_cat) is null then 'UNKNOWN' else " +
      "coalesce(root_exec.flow_cat,root.flow_cat) end as ROOT_FLOW_CAT " +
      "from EXEC_DETAILS as execs left join " +
      "( select distinct TRD_DATE,glb_root_order_id,flow_cat " +
      "from EXEC_DETAILS where TRD_DATE in ('20160325','20160413' ) " +
      "and (PRODUCT_CAT_CD is null or PRODUCT_CAT_CD not in ('OPT','FUT','MLEG')) " +
      "and (exec_price_curr_cd = 'USD' OR exec_price_curr_cd is null) " +
      "and sys_src_sys_id in ('93', '7', '70', '115' ,'6','150','189','31','157','185'," +
      "'7','153','163133','80','51','139','137') " +
      "and sys_order_id = glb_root_order_id " +
      "and sys_src_sys_id = glb_root_src_sys_id )root_exec on " +
      "execs.trd_date=root_exec.trd_date and execs.glb_root_order_id=root_exec.glb_root_order_id " +
      "left join " +
      "(select distinct TRD_DATE, glb_root_order_id,flow_cat " +
      "from ORDERS_DETAILS T " +
      "where T.sys_order_id = T.glb_root_order_id " +
      "and T.sys_src_sys_id = T.glb_root_src_sys_id " +
      "and T.sys_src_sys_id in ('93', '7', '70', '115' ,'6','150','189','31','157','185','7'," +
      "'153','163133','80','51','139','137') " +
      "and T.TRD_DATE in ('20160325','20160413' ) " +
      "and (T.CURR_CD = 'USD' or T.CURR_CD is null) " +
      "and (T.PRODUCT_CAT_CD is null or T.PRODUCT_CAT_CD not in ('OPT', 'FUT','MLEG')) ) root on " +
      "execs.trd_date=root.trd_date and execs.glb_root_order_id=root.glb_root_order_id " +
      "where execs.LEAF_EXEC_FG = 'Y' " +
      "and execs.event_type_cd = 'FILLED_CONF' " +
      "and execs.sys_src_sys_id in ('93', '7', '70', '115' ,'6','150','189','31','157','185','7'," +
      "'153','163133','80','51','139','137') " +
      "and execs.SYS_ORDER_STAT_CD in ('2','1') " +
      "and execs.TRD_DATE in ('20160325','20160413' ) " +
      "and (execs.PRODUCT_CAT_CD is null or execs.PRODUCT_CAT_CD not in ('OPT', 'FUT','MLEG')) " +
      "and (execs.exec_price_curr_cd = 'USD' or execs.exec_price_curr_cd = null) ) " +
      "Aggregated group by TRD_DATE, ROOT_FLOW_CAT order by TRD_DATE ) " +
      "union all " +
      "(select TRD_DATE, ROOT_FLOW_CAT, sum(Notional) as notional, " +
      "count(*) as trades, sum (shares) as shares " +
      "from " +
      "(select execs.sys_order_id, execs.EXECUTED_QTY * execs.EXEC_PRICE as notional, " +
      "execs.EXECUTED_QTY as shares, " +
      "execs.TRD_DATE, 'ALL' as ROOT_FLOW_CAT " +
      "from EXEC_DETAILS as execs " +
      "left join ( select distinct TRD_DATE,glb_root_order_id,flow_cat " +
      "from EXEC_DETAILS where TRD_DATE in ('20160325','20160413' ) " +
      "and (PRODUCT_CAT_CD is null or PRODUCT_CAT_CD not in ('OPT','FUT','MLEG')) " +
      "and (exec_price_curr_cd = 'USD' OR exec_price_curr_cd is null) " +
      "and sys_src_sys_id in ('93', '7', '70', '115' ,'6','150','189','31','157','185','7'," +
      "'153','163133','80','51','139','137') " +
      "and sys_order_id = glb_root_order_id and sys_src_sys_id = glb_root_src_sys_id) " +
      "root_exec on " +
      "execs.trd_date=root_exec.trd_date and " +
      "execs.glb_root_order_id=root_exec.glb_root_order_id left join " +
      "( select distinct TRD_DATE, glb_root_order_id,flow_cat " +
      "from ORDERS_DETAILS T " +
      "where T.sys_order_id = T.glb_root_order_id " +
      "and T.sys_src_sys_id = T.glb_root_src_sys_id " +
      "and T.sys_src_sys_id in ('93', '7', '70', '115' ,'6','150','189','31','157','185','7'," +
      "'153','163133','80','51','139','137') " +
      "and T.TRD_DATE in ('20160325','20160413' ) " +
      "and (T.CURR_CD = 'USD' or T.CURR_CD is null) " +
      "and (T.PRODUCT_CAT_CD is null or T.PRODUCT_CAT_CD not in ('OPT', 'FUT','MLEG')) ) root on " +
      "execs.trd_date=root.trd_date and execs.glb_root_order_id=root.glb_root_order_id " +
      "where execs.LEAF_EXEC_FG = 'Y' " +
      "and execs.event_type_cd = 'FILLED_CONF' " +
      "and execs.sys_src_sys_id in ('93', '7', '70', '115' ,'6','150','189','31','157','185','7'," +
      "'153','163133','80','51','139','137') " +
      "and execs.SYS_ORDER_STAT_CD in ('2','1') " +
      "and execs.TRD_DATE in ('20160325','20160413' ) " +
      "and (execs.PRODUCT_CAT_CD is null or execs.PRODUCT_CAT_CD not in ('OPT', 'FUT','MLEG')) " +
      "and (execs.exec_price_curr_cd = 'USD' or execs.exec_price_curr_cd = null) ) " +
      "Aggregated group by TRD_DATE, ROOT_FLOW_CAT order by TRD_DATE )"

  val query24: String = "select distinct FLOW_CLASS from ORDERS_DETAILS"

  val queries = List(
    "Q1" -> query1,
    "Q2" -> query2,
    "Q3" -> query3,
    "Q4" -> query4,
    "Q5" -> query5,
    "Q6" -> query6,
    "Q7" -> query7,
    "Q8" -> query8,
    "Q9" -> query9,
    "Q10" -> query10,
    "Q11" -> query11,
    "Q12" -> query12,
    "Q13" -> query13,
    "Q14" -> query14,
    "Q15" -> query15,
    "Q16" -> query16,
    "Q17" -> query17,
    "Q18" -> query18,
    "Q19" -> query19,
    "Q20" -> query20,
    "Q21" -> query21,
    "Q22" -> query22,
    "Q23" -> query23,
    "Q24" -> query24
  )

<<<<<<< HEAD
  def orders_details_df(sqlContext: SQLContext): DataFrame =
    sqlContext.read.format("com.databricks.spark.csv")
      .option("header", "true")
      .option("inferSchema", "false")
      .option("nullValue", "NULL")
      .option("maxCharsPerColumn", "4096")
      .load(s"${snc.getConf("dataFilesLocation")}/ORDERS_DETAILS.dat")

  def exec_details_df(sqlContext: SQLContext): DataFrame =
    sqlContext.read.format("com.databricks.spark.csv")
      .option("header", "true")
      .option("inferSchema", "false")
      .option("nullValue", "NULL")
      .option("maxCharsPerColumn", "4096")
      .load(s"${snc.getConf("dataFilesLocation")}/EXEC_DETAILS.dat")
=======
  def orders_details_df(sqlContext: SQLContext, isSpark: Boolean = false): DataFrame = {
      val df = sqlContext.read.format("com.databricks.spark.csv")
          .option("header", "true")
          .option("inferSchema", "false")
          .option("nullValue", "NULL")
          .option("maxCharsPerColumn", "4096")
      if (isSpark) {
          df.schema(structFieldsOrdersDetails)
      }
      df.load(s"${snc.getConf("dataFilesLocation")}/ORDERS_DETAILS.dat")
  }

    def exec_details_df(sqlContext: SQLContext, isSpark: Boolean = false): DataFrame = {
        val df = sqlContext.read.format("com.databricks.spark.csv")
            .option("header", "true")
            .option("inferSchema", "false")
            .option("nullValue", "NULL")
            .option("maxCharsPerColumn", "4096")
        if (isSpark) {
            df.schema(structFieldsExecDetails)
        }
        df.load(s"${snc.getConf("dataFilesLocation")}/EXEC_DETAILS.dat")
    }
>>>>>>> 572b7155

  val create_diskStore_ddl = "CREATE DISKSTORE OverflowDiskStore"

  val structFieldsOrdersDetails = StructType(Array(
    StructField("SINGLE_ORDER_DID", LongType, nullable = true) ,
        StructField("SYS_ORDER_ID", StringType, nullable = true) ,
        StructField("SYS_ORDER_VER", IntegerType, nullable = true) ,
        StructField("DATA_SNDG_SYS_NM", StringType, nullable = true) ,
        StructField("SRC_SYS", StringType, nullable = true) ,
        StructField("SYS_PARENT_ORDER_ID", StringType, nullable = true) ,
        StructField("SYS_PARENT_ORDER_VER", IntegerType, nullable = true) ,
        StructField("PARENT_ORDER_TRD_DATE", StringType, nullable = true) ,
        StructField("PARENT_ORDER_SYS_NM", StringType, nullable = true) ,
        StructField("SYS_ALT_ORDER_ID", StringType, nullable = true) ,
        StructField("TRD_DATE", StringType, nullable = true) ,
        StructField("GIVE_UP_BROKER", StringType, nullable = true) ,
        StructField("EVENT_RCV_TS", TimestampType, nullable = true) ,
        StructField("SYS_ROOT_ORDER_ID", StringType, nullable = true) ,
        StructField("GLB_ROOT_ORDER_ID", StringType, nullable = true) ,
        StructField("GLB_ROOT_ORDER_SYS_NM", StringType, nullable = true) ,
        StructField("GLB_ROOT_ORDER_RCV_TS", TimestampType, nullable = true) ,
        StructField("SYS_ORDER_STAT_CD", StringType, nullable = true) ,
        StructField("SYS_ORDER_STAT_DESC_TXT", StringType, nullable = true) ,
        StructField("DW_STAT_CD", StringType, nullable = true) ,
        StructField("EVENT_TS", TimestampType, nullable = true) ,
        StructField("ORDER_OWNER_FIRM_ID", StringType, nullable = true) ,
        StructField("RCVD_ORDER_ID", StringType, nullable = true) ,
        StructField("EVENT_INITIATOR_ID", StringType, nullable = true) ,
        StructField("TRDR_SYS_LOGON_ID", StringType, nullable = true) ,
        StructField("SOLICITED_FG", StringType, nullable = true) ,
        StructField("RCVD_FROM_FIRMID_CD", StringType, nullable = true) ,
        StructField("RCV_DESK", StringType, nullable = true) ,
        StructField("SYS_ACCT_ID_SRC", StringType, nullable = true) ,
        StructField("CUST_ACCT_MNEMONIC", StringType, nullable = true) ,
        StructField("CUST_SLANG", StringType, nullable = true) ,
        StructField("SYS_ACCT_TYPE", StringType, nullable = true) ,
        StructField("CUST_EXCH_ACCT_ID", StringType, nullable = true) ,
        StructField("SYS_SECURITY_ALT_ID", StringType, nullable = true) ,
        StructField("TICKER_SYMBOL", StringType, nullable = true) ,
        StructField("TICKER_SYMBOL_SUFFIX", StringType, nullable = true) ,
        StructField("PRODUCT_CAT_CD", StringType, nullable = true) ,
        StructField("SIDE", StringType, nullable = true) ,
        StructField("LIMIT_PRICE", DecimalType(18, 8), nullable = true) ,
        StructField("STOP_PRICE", DecimalType(18, 8), nullable = true) ,
        StructField("ORDER_QTY", DecimalType(18, 4), nullable = true) ,
        StructField("TOTAL_EXECUTED_QTY", DecimalType(18, 4), nullable = true) ,
        StructField("AVG_PRICE", DecimalType(18, 8), nullable = true) ,
        StructField("DAY_EXECUTED_QTY", DecimalType(18, 4), nullable = true) ,
        StructField("DAY_AVG_PRICE", DecimalType(18, 8), nullable = true) ,
        StructField("REMNG_QTY", DecimalType(18, 4), nullable = true) ,
        StructField("CNCL_QTY", DecimalType(18, 4), nullable = true) ,
        StructField("CNCL_BY_FG", StringType, nullable = true) ,
        StructField("EXPIRE_TS", TimestampType, nullable = true) ,
        StructField("EXEC_INSTR", StringType, nullable = true) ,
        StructField("TIME_IN_FORCE", StringType, nullable = true) ,
        StructField("RULE80AF", StringType, nullable = true) ,
        StructField("DEST_FIRMID_CD", StringType, nullable = true) ,
        StructField("SENT_TO_CONDUIT", StringType, nullable = true) ,
        StructField("SENT_TO_MPID", StringType, nullable = true) ,
        StructField("RCV_METHOD_CD", StringType, nullable = true) ,
        StructField("LIMIT_ORDER_DISP_IND", StringType, nullable = true) ,
        StructField("MERGED_ORDER_FG", StringType, nullable = true) ,
        StructField("MERGED_TO_ORDER_ID", StringType, nullable = true) ,
        StructField("RCV_DEPT_ID", StringType, nullable = true) ,
        StructField("ROUTE_METHOD_CD", StringType, nullable = true) ,
        StructField("LOCATE_ID", StringType, nullable = true) ,
        StructField("LOCATE_TS", TimestampType, nullable = true) ,
        StructField("LOCATE_OVERRIDE_REASON", StringType, nullable = true) ,
        StructField("LOCATE_BROKER", StringType, nullable = true) ,
        StructField("ORDER_BRCH_SEQ_TXT", StringType, nullable = true) ,
        StructField("IGNORE_CD", StringType, nullable = true) ,
        StructField("CLIENT_ORDER_REFID", StringType, nullable = true) ,
        StructField("CLIENT_ORDER_ORIG_REFID", StringType, nullable = true) ,
        StructField("ORDER_TYPE_CD", StringType, nullable = true) ,
        StructField("SENT_TO_ORDER_ID", StringType, nullable = true) ,
        StructField("ASK_PRICE", DecimalType(18, 8), nullable = true) ,
        StructField("ASK_QTY", DecimalType(18, 4), nullable = true) ,
        StructField("BID_PRICE", DecimalType(38, 10), nullable = true) ,
        StructField("BID_QTY", DecimalType(18, 4), nullable = true) ,
        StructField("REG_NMS_EXCEP_CD", StringType, nullable = true) ,
        StructField("REG_NMS_EXCEP_TXT", StringType, nullable = true) ,
        StructField("REG_NMS_LINK_ID", StringType, nullable = true) ,
        StructField("REG_NMS_PRINTS", StringType, nullable = true) ,
        StructField("REG_NMS_STOP_TIME", TimestampType, nullable = true) ,
        StructField("SENT_TS", TimestampType, nullable = true) ,
        StructField("RULE92", StringType, nullable = true) ,
        StructField("RULE92_OVERRIDE_TXT", StringType, nullable = true) ,
        StructField("RULE92_RATIO", DecimalType(25, 10), nullable = true) ,
        StructField("EXMPT_STGY_BEGIN_TIME", TimestampType, nullable = true) ,
        StructField("EXMPT_STGY_END_TIME", TimestampType, nullable = true) ,
        StructField("EXMPT_STGY_PRICE_INST", StringType, nullable = true) ,
        StructField("EXMPT_STGY_QTY", DecimalType(18, 4), nullable = true) ,
        StructField("CAPACITY", StringType, nullable = true) ,
        StructField("DISCRETION_QTY", DecimalType(18, 4), nullable = true) ,
        StructField("DISCRETION_PRICE", StringType, nullable = true) ,
        StructField("BRCHID_CD", StringType, nullable = true) ,
        StructField("BASKET_ORDER_ID", StringType, nullable = true) ,
        StructField("PT_STRTGY_CD", StringType, nullable = true) ,
        StructField("SETL_DATE", StringType, nullable = true) ,
        StructField("SETL_TYPE", StringType, nullable = true) ,
        StructField("SETL_CURR_CD", StringType, nullable = true) ,
        StructField("SETL_INSTRS", StringType, nullable = true) ,
        StructField("COMMENT_TXT", StringType, nullable = true) ,
        StructField("CHANNEL_NM", StringType, nullable = true) ,
        StructField("FLOW_CAT", StringType, nullable = true) ,
        StructField("FLOW_CLASS", StringType, nullable = true) ,
        StructField("FLOW_TGT", StringType, nullable = true) ,
        StructField("ORDER_FLOW_ENTRY", StringType, nullable = true) ,
        StructField("ORDER_FLOW_CHANNEL", StringType, nullable = true) ,
        StructField("ORDER_FLOW_DESK", StringType, nullable = true) ,
        StructField("FLOW_SUB_CAT", StringType, nullable = true) ,
        StructField("STRTGY_CD", StringType, nullable = true) ,
        StructField("RCVD_FROM_VENDOR", StringType, nullable = true) ,
        StructField("RCVD_FROM_CONDUIT", StringType, nullable = true) ,
        StructField("SLS_PERSON_ID", StringType, nullable = true) ,
        StructField("SYNTHETIC_FG", StringType, nullable = true) ,
        StructField("SYNTHETIC_TYPE", StringType, nullable = true) ,
        StructField("FXRT", DecimalType(25, 8), nullable = true) ,
        StructField("PARENT_CLREFID", StringType, nullable = true) ,
        StructField("REF_TIME_ID", IntegerType, nullable = true) ,
        StructField("OPT_CONTRACT_QTY", DecimalType(18, 4), nullable = true) ,
        StructField("OCEAN_PRODUCT_ID", LongType, nullable = true) ,
        StructField("CREATED_BY", StringType, nullable = true) ,
        StructField("CREATED_DATE", TimestampType, nullable = true) ,
        StructField("FIRM_ACCT_ID", LongType, nullable = true) ,
        StructField("DEST", StringType, nullable = true) ,
        StructField("CNTRY_CD", StringType, nullable = true) ,
        StructField("DW_SINGLE_ORDER_CAT", StringType, nullable = true) ,
        StructField("CLIENT_ACCT_ID", LongType, nullable = true) ,
        StructField("EXTERNAL_TRDR_ID", StringType, nullable = true) ,
        StructField("ANONYMOUS_ORDER_FG", StringType, nullable = true) ,
        StructField("SYS_SECURITY_ALT_SRC", StringType, nullable = true) ,
        StructField("CURR_CD", StringType, nullable = true) ,
        StructField("EVENT_TYPE_CD", StringType, nullable = true) ,
        StructField("SYS_CLIENT_ACCT_ID", StringType, nullable = true) ,
        StructField("SYS_FIRM_ACCT_ID", StringType, nullable = true) ,
        StructField("SYS_TRDR_ID", StringType, nullable = true) ,
        StructField("DEST_ID", IntegerType, nullable = true) ,
        StructField("OPT_PUT_OR_CALL", StringType, nullable = true) ,
        StructField("SRC_FEED_REF_CD", StringType, nullable = true) ,
        StructField("DIGEST_KEY", StringType, nullable = true) ,
        StructField("EFF_TS", TimestampType, nullable = true) ,
        StructField("ENTRY_TS", TimestampType, nullable = true) ,
        StructField("OPT_STRIKE_PRICE", DecimalType(18, 8), nullable = true) ,
        StructField("OPT_MATURITY_DATE", StringType, nullable = true) ,
        StructField("ORDER_RESTR", StringType, nullable = true) ,
        StructField("SHORT_SELL_EXEMPT_CD", StringType, nullable = true) ,
        StructField("QUOTE_TIME", TimestampType, nullable = true) ,
        StructField("SLS_CREDIT", StringType, nullable = true) ,
        StructField("SYS_SECURITY_ID", StringType, nullable = true) ,
        StructField("SYS_SECURITY_ID_SRC", StringType, nullable = true) ,
        StructField("SYS_SRC_SYS_ID", StringType, nullable = true) ,
        StructField("SYS_ORDER_ID_UNIQUE_SUFFIX", StringType, nullable = true) ,
        StructField("DEST_ID_SRC", StringType, nullable = true) ,
        StructField("GLB_ROOT_SRC_SYS_ID", StringType, nullable = true) ,
        StructField("GLB_ROOT_ORDER_ID_SUFFIX", StringType, nullable = true) ,
        StructField("SYS_ROOT_ORDER_ID_SUFFIX", StringType, nullable = true) ,
        StructField("SYS_PARENT_ORDER_ID_SUFFIX", StringType, nullable = true) ,
        StructField("CREDIT_BREACH_PERCENT", DecimalType(25, 10), nullable = true) ,
        StructField("CREDIT_BREACH_OVERRIDE", StringType, nullable = true) ,
        StructField("INFO_BARRIER_ID", StringType, nullable = true) ,
        StructField("EXCH_PARTICIPANT_ID", StringType, nullable = true) ,
        StructField("REJECT_REASON_CD", StringType, nullable = true) ,
        StructField("DIRECTED_DEST", StringType, nullable = true) ,
        StructField("REG_NMS_LINK_TYPE", StringType, nullable = true) ,
        StructField("CONVER_RATIO", DecimalType(18, 9), nullable = true) ,
        StructField("STOCK_REF_PRICE", DecimalType(18, 8), nullable = true) ,
        StructField("CB_SWAP_ORDER_FG", StringType, nullable = true) ,
        StructField("EV", DecimalType(18, 8), nullable = true) ,
        StructField("SYS_DATA_MODIFIED_TS", TimestampType, nullable = true) ,
        StructField("CMSN_TYPE", StringType, nullable = true) ,
        StructField("SYS_CREDIT_TRDR_ID", StringType, nullable = true) ,
        StructField("SYS_ENTRY_USER_ID", StringType, nullable = true) ,
        StructField("OPEN_CLOSE_CD", StringType, nullable = true) ,
        StructField("AS_OF_TRD_FG", StringType, nullable = true) ,
        StructField("HANDLING_INSTR", StringType, nullable = true) ,
        StructField("SECURITY_DESC", StringType, nullable = true) ,
        StructField("MINIMUM_QTY", DecimalType(21, 6), nullable = true) ,
        StructField("CUST_OR_FIRM", StringType, nullable = true) ,
        StructField("MAXIMUM_SHOW", DecimalType(21, 6), nullable = true) ,
        StructField("SECURITY_SUB_TYPE", StringType, nullable = true) ,
        StructField("MULTILEG_RPT_TYPE", StringType, nullable = true) ,
        StructField("ORDER_ACTION_TYPE", StringType, nullable = true) ,
        StructField("BARRIER_STYLE", StringType, nullable = true) ,
        StructField("AUTO_IOI_REF_TYPE", StringType, nullable = true) ,
        StructField("PEG_OFFSET_VAL", DecimalType(10, 2), nullable = true) ,
        StructField("AUTO_IOI_OFFSET", DecimalType(28, 12), nullable = true) ,
        StructField("IOI_PRICE", DecimalType(28, 12), nullable = true) ,
        StructField("TGT_PRICE", DecimalType(28, 12), nullable = true) ,
        StructField("IOI_QTY", StringType, nullable = true) ,
        StructField("IOI_ORDER_QTY", DecimalType(18, 4), nullable = true) ,
        StructField("CMSN", StringType, nullable = true) ,
        StructField("SYS_LEG_REF_ID", StringType, nullable = true) ,
        StructField("TRADING_TYPE", StringType, nullable = true) ,
        StructField("EXCH_ORDER_ID", StringType, nullable = true) ,
        StructField("DEAL_ID", StringType, nullable = true) ,
        StructField("ORDER_TRD_TYPE", StringType, nullable = true) ,
        StructField("CXL_REASON", StringType, nullable = true)))
  

  val structFieldsExecDetails = StructType( Array (
    StructField("EXEC_DID", LongType, nullable = true) ,
        StructField("SYS_EXEC_VER", IntegerType, nullable = true) ,
        StructField("SYS_EXEC_ID", StringType, nullable = true) ,
        StructField("TRD_DATE", StringType, nullable = true) ,
        StructField("ALT_EXEC_ID", StringType, nullable = true) ,
        StructField("SYS_EXEC_STAT", StringType, nullable = true) ,
        StructField("DW_EXEC_STAT", StringType, nullable = true) ,
        StructField("ORDER_OWNER_FIRM_ID", StringType, nullable = true) ,
        StructField("TRDR_SYS_LOGON_ID", StringType, nullable = true) ,
        StructField("CONTRA_BROKER_MNEMONIC", StringType, nullable = true) ,
        StructField("SIDE", StringType, nullable = true) ,
        StructField("TICKER_SYMBOL", StringType, nullable = true) ,
        StructField("SYS_SECURITY_ALT_ID", StringType, nullable = true) ,
        StructField("PRODUCT_CAT_CD", StringType, nullable = true) ,
        StructField("LAST_MKT", StringType, nullable = true) ,
        StructField("EXECUTED_QTY", DecimalType(18, 4), nullable = true) ,
        StructField("EXEC_PRICE", DecimalType(18, 8), nullable = true) ,
        StructField("EXEC_PRICE_CURR_CD", StringType, nullable = true) ,
        StructField("EXEC_CAPACITY", StringType, nullable = true) ,
        StructField("CLIENT_ACCT_ID", LongType, nullable = true) ,
        StructField("FIRM_ACCT_ID", LongType, nullable = true) ,
        StructField("AVG_PRICE_ACCT_ID", LongType, nullable = true) ,
        StructField("OCEAN_ACCT_ID", LongType, nullable = true) ,
        StructField("EXEC_CNTRY_CD", StringType, nullable = true) ,
        StructField("CMSN", StringType, nullable = true) ,
        StructField("COMMENT_TXT", StringType, nullable = true) ,
        StructField("ACT_BRCH_SEQ_TXT", StringType, nullable = true) ,
        StructField("IGNORE_CD", StringType, nullable = true) ,
        StructField("SRC_SYS", StringType, nullable = true) ,
        StructField("EXEC_TYPE_CD", StringType, nullable = true) ,
        StructField("LIQUIDITY_CD", StringType, nullable = true) ,
        StructField("ASK_PRICE", DecimalType(18, 8), nullable = true) ,
        StructField("ASK_QTY", DecimalType(18, 4), nullable = true) ,
        StructField("TRD_REPORT_ASOF_DATE", StringType, nullable = true) ,
        StructField("BID_PRICE", DecimalType(18, 8), nullable = true) ,
        StructField("BID_QTY", DecimalType(18, 4), nullable = true) ,
        StructField("CROSS_ID", StringType, nullable = true) ,
        StructField("NYSE_SUBREPORT_TYPE", StringType, nullable = true) ,
        StructField("QUOTE_COORDINATOR", StringType, nullable = true) ,
        StructField("QUOTE_TIME", TimestampType, nullable = true) ,
        StructField("REG_NMS_EXCEPT_CD", StringType, nullable = true) ,
        StructField("REG_NMS_EXCEPT_TXT", StringType, nullable = true) ,
        StructField("REG_NMS_LINK_ID", StringType, nullable = true) ,
        StructField("REG_NMS_MKT_CENTER_ID", StringType, nullable = true) ,
        StructField("REG_NMS_OVERRIDE", StringType, nullable = true) ,
        StructField("REG_NMS_PRINTS", StringType, nullable = true) ,
        StructField("EXECUTED_BY", StringType, nullable = true) ,
        StructField("TICKER_SYMBOL_SUFFIX", StringType, nullable = true) ,
        StructField("PREREGNMS_TRD_MOD1", StringType, nullable = true) ,
        StructField("PREREGNMS_TRD_MOD2", StringType, nullable = true) ,
        StructField("PREREGNMS_TRD_MOD3", StringType, nullable = true) ,
        StructField("PREREGNMS_TRD_MOD4", StringType, nullable = true) ,
        StructField("NMS_FG", StringType, nullable = true) ,
        StructField("GIVEUP_BROKER", StringType, nullable = true) ,
        StructField("CHANNEL_NM", StringType, nullable = true) ,
        StructField("ORDER_FLOW_ENTRY", StringType, nullable = true) ,
        StructField("FLOW_CAT", StringType, nullable = true) ,
        StructField("FLOW_CLASS", StringType, nullable = true) ,
        StructField("FLOW_TGT", StringType, nullable = true) ,
        StructField("ORDER_FLOW_CHANNEL", StringType, nullable = true) ,
        StructField("FLOW_SUBCAT", StringType, nullable = true) ,
        StructField("SYS_ACCT_ID_SRC", StringType, nullable = true) ,
        StructField("STRTGY_CD", StringType, nullable = true) ,
        StructField("EXECUTING_BROKER_CD", StringType, nullable = true) ,
        StructField("LEAF_EXEC_FG", StringType, nullable = true) ,
        StructField("RCVD_EXEC_ID", StringType, nullable = true) ,
        StructField("RCVD_EXEC_VER", IntegerType, nullable = true) ,
        StructField("ORDER_FLOW_DESK", StringType, nullable = true) ,
        StructField("SYS_ROOT_ORDER_ID", StringType, nullable = true) ,
        StructField("SYS_ROOT_ORDER_VER", IntegerType, nullable = true) ,
        StructField("GLB_ROOT_ORDER_ID", StringType, nullable = true) ,
        StructField("TOTAL_EXECUTED_QTY", DecimalType(18, 4), nullable = true) ,
        StructField("AVG_PRICE", DecimalType(18, 8), nullable = true) ,
        StructField("DEST_CD", StringType, nullable = true) ,
        StructField("CLIENT_ORDER_REFID", StringType, nullable = true) ,
        StructField("CLIENT_ORDER_ORIG_REFID", StringType, nullable = true) ,
        StructField("CROSS_EXEC_FG", StringType, nullable = true) ,
        StructField("OCEAN_PRODUCT_ID", LongType, nullable = true) ,
        StructField("TRDR_ID", LongType, nullable = true) ,
        StructField("REF_TIME_ID", IntegerType, nullable = true) ,
        StructField("CREATED_BY", StringType, nullable = true) ,
        StructField("CREATED_DATE", TimestampType, nullable = true) ,
        StructField("FIX_EXEC_ID", StringType, nullable = true) ,
        StructField("FIX_ORIGINAL_EXEC_ID", StringType, nullable = true) ,
        StructField("RELATED_MKT_CENTER", StringType, nullable = true) ,
        StructField("TRANS_TS", TimestampType, nullable = true) ,
        StructField("SYS_SECURITY_ALT_SRC", StringType, nullable = true) ,
        StructField("EVENT_TYPE_CD", StringType, nullable = true) ,
        StructField("SYS_CLIENT_ACCT_ID", StringType, nullable = true) ,
        StructField("SYS_FIRM_ACCT_ID", StringType, nullable = true) ,
        StructField("SYS_AVG_PRICE_ACCT_ID", StringType, nullable = true) ,
        StructField("SYS_TRDR_ID", StringType, nullable = true) ,
        StructField("ACT_BRCH_SEQ", StringType, nullable = true) ,
        StructField("SYS_ORDER_ID", StringType, nullable = true) ,
        StructField("SYS_ORDER_VER", IntegerType, nullable = true) ,
        StructField("SRC_FEED_REF_CD", StringType, nullable = true) ,
        StructField("DIGEST_KEY", StringType, nullable = true) ,
        StructField("TRUE_LAST_MKT", StringType, nullable = true) ,
        StructField("ENTRY_TS", TimestampType, nullable = true) ,
        StructField("OPT_STRIKE_PRICE", DecimalType(18, 8), nullable = true) ,
        StructField("OPT_MATURITY_DATE", StringType, nullable = true) ,
        StructField("EXPIRE_TS", TimestampType, nullable = true) ,
        StructField("OPT_PUT_OR_CALL", StringType, nullable = true) ,
        StructField("SYS_ORDER_STAT_CD", StringType, nullable = true) ,
        StructField("CONTRA_ACCT", StringType, nullable = true) ,
        StructField("CONTRA_ACCT_SRC", StringType, nullable = true) ,
        StructField("CONTRA_BROKER_SRC", StringType, nullable = true) ,
        StructField("SYS_SECURITY_ID", StringType, nullable = true) ,
        StructField("SYS_SECURITY_ID_SRC", StringType, nullable = true) ,
        StructField("SYS_SRC_SYS_ID", StringType, nullable = true) ,
        StructField("SYS_ORDER_ID_UNIQUE_SUFFIX", StringType, nullable = true) ,
        StructField("DEST", StringType, nullable = true) ,
        StructField("DEST_ID_SRC", StringType, nullable = true) ,
        StructField("CONVER_RATIO", DecimalType(18, 9), nullable = true) ,
        StructField("STOCK_REF_PRICE", DecimalType(18, 8), nullable = true) ,
        StructField("AS_OF_TRD_FG", StringType, nullable = true) ,
        StructField("MULTILEG_RPT_TYPE", StringType, nullable = true) ,
        StructField("REG_NMS_LINK_TYPE", StringType, nullable = true) ,
        StructField("EXEC_SUB_TYPE", StringType, nullable = true) ,
        StructField("CMSN_TYPE", StringType, nullable = true) ,
        StructField("QUOTE_CONDITION_IND", StringType, nullable = true) ,
        StructField("TRD_THROUGH_FG", StringType, nullable = true) ,
        StructField("REGNMS_ORDER_LINK_ID", StringType, nullable = true) ,
        StructField("REGNMS_ORDER_LINK_TYPE", StringType, nullable = true) ,
        StructField("DK_IND", StringType, nullable = true) ,
        StructField("NBBO_QUOTE_TIME", StringType, nullable = true) ,
        StructField("GLB_ROOT_SRC_SYS_ID", StringType, nullable = true) ,
        StructField("TRD_REPORT_TYPE", StringType, nullable = true) ,
        StructField("REPORT_TO_EXCH_FG", StringType, nullable = true) ,
        StructField("CMPLN_COMMENT", StringType, nullable = true) ,
        StructField("DEAL_TYPE", StringType, nullable = true) ,
        StructField("EXEC_COMMENTS", StringType, nullable = true) ,
        StructField("OPTAL_FIELDS", StringType, nullable = true) ,
        StructField("SPOT_REF_PRICE", StringType, nullable = true) ,
        StructField("DELTA_OVERRIDE", StringType, nullable = true) ,
        StructField("UNDERLYING_PRICE", StringType, nullable = true) ,
        StructField("PRICE_DELTA", StringType, nullable = true) ,
        StructField("NORMALIZED_LIQUIDITY_IND", StringType, nullable = true) ,
        StructField("USER_AVG_PRICE", StringType, nullable = true) ,
        StructField("LAST_EXEC_TS", TimestampType, nullable = true) ,
        StructField("LULD_LOWER_PRICE_BAND", StringType, nullable = true) ,
        StructField("LULD_UPPER_PRICE_BAND", StringType, nullable = true) ,
        StructField("LULD_PRICE_BAND_TS", TimestampType, nullable = true) ,
        StructField("REMNG_QTY", DecimalType(18, 4), nullable = true) ,
        StructField("ORDER_QTY", DecimalType(18, 4), nullable = true) ,
        StructField("AMD_TS", TimestampType, nullable = true) ,
        StructField("SETL_CODE", StringType, nullable = true) ,
        StructField("SETL_DATE", StringType, nullable = true) ,
        StructField("CUST_NM", StringType, nullable = true) ,
        StructField("EXEC_TYPE", StringType, nullable = true) ,
        StructField("TRDR_KEY", StringType, nullable = true) ,
        StructField("TRDR_NM", StringType, nullable = true) ,
        StructField("FX_RATE", StringType, nullable = true) ,
        StructField("CUST_FX_RATE", StringType, nullable = true) ,
        StructField("PARENT_ORDER_SYS_NM", StringType, nullable = true) ,
        StructField("CNC_TYPE", StringType, nullable = true) ,
        StructField("FEE_AMT", DecimalType(20, 2), nullable = true) ,
        StructField("FEE_CCY", StringType, nullable = true) ,
        StructField("BRKG_AMT", DecimalType(20, 2), nullable = true) ,
        StructField("BRKG_CCY", StringType, nullable = true) ,
        StructField("CLEAR", StringType, nullable = true) ,
        StructField("PMT_FIX_DATE", StringType, nullable = true) ,
        StructField("FOLLOW_ON_FG", StringType, nullable = true) ,
        StructField("FX_RATE_CCY_TO", StringType, nullable = true) ,
        StructField("FX_RATE_CCY_FROM", StringType, nullable = true) ,
        StructField("CUST_FX_RATE_CCY_TO", StringType, nullable = true) ,
        StructField("CUST_FX_RATE_CCY_FROM", StringType, nullable = true) ,
        StructField("SYS_GFCID", StringType, nullable = true) ,
        StructField("CONTRA_SIDE", StringType, nullable = true) ,
        StructField("OPT_CONTRACT_MULTIPLIER", DecimalType(10, 2), nullable = true) ,
        StructField("PRIOR_REF_PRICE_TS", TimestampType, nullable = true) ,
        StructField("SECURITY_SUB_TYPE", StringType, nullable = true) ,
        StructField("MSG_DIRECTION", StringType, nullable = true) ,
        StructField("LEAF_SYS_EXEC_ID", StringType, nullable = true) ,
        StructField("LEAF_SRC_SYS", StringType, nullable = true) ,
        StructField("FIX_LAST_MKT", StringType, nullable = true) ,
        StructField("FIX_CONTRA_BROKER_MNEMONIC", StringType, nullable = true) ,
        StructField("RIO_MSG_SRC", StringType, nullable = true) ,
        StructField("SNAPSHOT_TS", TimestampType, nullable = true) ,
        StructField("EXTERNAL_TRANS_TS", TimestampType, nullable = true) ,
        StructField("PRICE_CATEGORY", StringType, nullable = true) ,
        StructField("UNDERLYING_FX_RATE", DecimalType(18, 8), nullable = true) ,
        StructField("CONVERSION_RATE", DecimalType(18, 8), nullable = true) ,
        StructField("TRANS_COMMENT", StringType, nullable = true) ,
        StructField("AGGRESSOR_FLAG", StringType, nullable = true)
  ))


  val orders_details_create_ddl =
    "create table orders_details" +
        "(SINGLE_ORDER_DID BIGINT ,SYS_ORDER_ID VARCHAR(64) ," +
        "SYS_ORDER_VER INTEGER ,DATA_SNDG_SYS_NM VARCHAR(128) ,SRC_SYS VARCHAR(20) ,SYS_PARENT_ORDER_ID VARCHAR(64) ," +
        "SYS_PARENT_ORDER_VER SMALLINT ,PARENT_ORDER_TRD_DATE VARCHAR(20),PARENT_ORDER_SYS_NM VARCHAR(128) ," +
        "SYS_ALT_ORDER_ID VARCHAR(64) ,TRD_DATE VARCHAR(20),GIVE_UP_BROKER VARCHAR(20) ," +
        "EVENT_RCV_TS TIMESTAMP ,SYS_ROOT_ORDER_ID VARCHAR(64) ,GLB_ROOT_ORDER_ID VARCHAR(64) ," +
        "GLB_ROOT_ORDER_SYS_NM VARCHAR(128) ,GLB_ROOT_ORDER_RCV_TS TIMESTAMP ,SYS_ORDER_STAT_CD VARCHAR(20) ," +
        "SYS_ORDER_STAT_DESC_TXT VARCHAR(120) ,DW_STAT_CD VARCHAR(20) ,EVENT_TS TIMESTAMP,ORDER_OWNER_FIRM_ID VARCHAR(20)," +
        "RCVD_ORDER_ID VARCHAR(64) ,EVENT_INITIATOR_ID VARCHAR(64),TRDR_SYS_LOGON_ID VARCHAR(64),SOLICITED_FG  VARCHAR(1)," +
        "RCVD_FROM_FIRMID_CD VARCHAR(20),RCV_DESK VARCHAR(20),SYS_ACCT_ID_SRC VARCHAR(64) ,CUST_ACCT_MNEMONIC VARCHAR(128)," +
        "CUST_SLANG VARCHAR(20) ,SYS_ACCT_TYPE VARCHAR(20) ,CUST_EXCH_ACCT_ID VARCHAR(64) ,SYS_SECURITY_ALT_ID VARCHAR(64) ," +
        "TICKER_SYMBOL VARCHAR(32) ,TICKER_SYMBOL_SUFFIX VARCHAR(20) ,PRODUCT_CAT_CD VARCHAR(20) ,SIDE VARCHAR(20) ," +
        "LIMIT_PRICE DECIMAL(18, 8),STOP_PRICE DECIMAL(18, 8),ORDER_QTY DECIMAL(18, 4) ,TOTAL_EXECUTED_QTY DECIMAL(18, 4) ," +
        "AVG_PRICE DECIMAL(18, 8) ,DAY_EXECUTED_QTY DECIMAL(18, 4) ,DAY_AVG_PRICE DECIMAL(18, 8) ,REMNG_QTY DECIMAL(18, 4) ," +
        "CNCL_QTY DECIMAL(18, 4) ,CNCL_BY_FG  VARCHAR(1) ,EXPIRE_TS TIMESTAMP ,EXEC_INSTR VARCHAR(64) ,TIME_IN_FORCE VARCHAR(20) ," +
        "RULE80AF  VARCHAR(1) ,DEST_FIRMID_CD VARCHAR(20) ,SENT_TO_CONDUIT VARCHAR(20) ,SENT_TO_MPID VARCHAR(20) ," +
        "RCV_METHOD_CD VARCHAR(20) ,LIMIT_ORDER_DISP_IND  VARCHAR(1) ,MERGED_ORDER_FG  VARCHAR(1) ,MERGED_TO_ORDER_ID VARCHAR(64) ," +
        "RCV_DEPT_ID VARCHAR(20) ,ROUTE_METHOD_CD VARCHAR(20) ,LOCATE_ID VARCHAR(256) ,LOCATE_TS TIMESTAMP ,LOCATE_OVERRIDE_REASON VARCHAR(2000) ," +
        "LOCATE_BROKER VARCHAR(256) ,ORDER_BRCH_SEQ_TXT VARCHAR(20) ,IGNORE_CD VARCHAR(20) ,CLIENT_ORDER_REFID VARCHAR(64) ," +
        "CLIENT_ORDER_ORIG_REFID VARCHAR(64) ,ORDER_TYPE_CD VARCHAR(20) ,SENT_TO_ORDER_ID VARCHAR(64) ,ASK_PRICE DECIMAL(18, 8) ," +
        "ASK_QTY DECIMAL(18, 4) ,BID_PRICE DECIMAL(38, 10) ,BID_QTY DECIMAL(18, 4) ,REG_NMS_EXCEP_CD VARCHAR(20) ," +
        "REG_NMS_EXCEP_TXT VARCHAR(2000) ,REG_NMS_LINK_ID VARCHAR(64) ,REG_NMS_PRINTS  VARCHAR(1) ,REG_NMS_STOP_TIME TIMESTAMP ," +
        "SENT_TS TIMESTAMP ,RULE92  VARCHAR(1) ,RULE92_OVERRIDE_TXT VARCHAR(2000) ,RULE92_RATIO DECIMAL(25, 10) ," +
        "EXMPT_STGY_BEGIN_TIME TIMESTAMP ,EXMPT_STGY_END_TIME TIMESTAMP ,EXMPT_STGY_PRICE_INST VARCHAR(2000) ," +
        "EXMPT_STGY_QTY DECIMAL(18, 4) ,CAPACITY VARCHAR(20) ,DISCRETION_QTY DECIMAL(18, 4) ,DISCRETION_PRICE VARCHAR(64) ," +
        "BRCHID_CD VARCHAR(20) ,BASKET_ORDER_ID VARCHAR(64) ,PT_STRTGY_CD VARCHAR(20) ,SETL_DATE VARCHAR(20),SETL_TYPE VARCHAR(20) ," +
        "SETL_CURR_CD VARCHAR(20) ,SETL_INSTRS VARCHAR(2000) ,COMMENT_TXT VARCHAR(2000) ,CHANNEL_NM VARCHAR(128) ," +
        "FLOW_CAT VARCHAR(20) ,FLOW_CLASS VARCHAR(20) ,FLOW_TGT VARCHAR(20) ,ORDER_FLOW_ENTRY VARCHAR(20) ,ORDER_FLOW_CHANNEL VARCHAR(20) ," +
        "ORDER_FLOW_DESK VARCHAR(20) ,FLOW_SUB_CAT VARCHAR(20) ,STRTGY_CD VARCHAR(20) ,RCVD_FROM_VENDOR VARCHAR(20) ," +
        "RCVD_FROM_CONDUIT VARCHAR(20) ,SLS_PERSON_ID VARCHAR(64) ,SYNTHETIC_FG  VARCHAR(1) ,SYNTHETIC_TYPE VARCHAR(20) ," +
        "FXRT DECIMAL(25, 8) ,PARENT_CLREFID VARCHAR(64) ,REF_TIME_ID INTEGER ,OPT_CONTRACT_QTY DECIMAL(18, 4) ," +
        "OCEAN_PRODUCT_ID BIGINT ,CREATED_BY VARCHAR(64) ,CREATED_DATE TIMESTAMP ,FIRM_ACCT_ID BIGINT ,DEST VARCHAR(20) ," +
        "CNTRY_CD VARCHAR(20) ,DW_SINGLE_ORDER_CAT VARCHAR(20) ,CLIENT_ACCT_ID BIGINT ," +
        "EXTERNAL_TRDR_ID VARCHAR(64) ,ANONYMOUS_ORDER_FG  VARCHAR(1) ,SYS_SECURITY_ALT_SRC VARCHAR(20) ,CURR_CD VARCHAR(20) ," +
        "EVENT_TYPE_CD VARCHAR(20) ,SYS_CLIENT_ACCT_ID VARCHAR(64) ,SYS_FIRM_ACCT_ID VARCHAR(20) ,SYS_TRDR_ID VARCHAR(64) ," +
        "DEST_ID INTEGER ,OPT_PUT_OR_CALL VARCHAR(20) ,SRC_FEED_REF_CD VARCHAR(64) ,DIGEST_KEY VARCHAR(128) ,EFF_TS TIMESTAMP ," +
        "ENTRY_TS TIMESTAMP ,OPT_STRIKE_PRICE DECIMAL(18, 8) ,OPT_MATURITY_DATE VARCHAR(20) ,ORDER_RESTR VARCHAR(4) ," +
        "SHORT_SELL_EXEMPT_CD VARCHAR(4) ,QUOTE_TIME TIMESTAMP ,SLS_CREDIT VARCHAR(20) ,SYS_SECURITY_ID VARCHAR(64) ," +
        "SYS_SECURITY_ID_SRC VARCHAR(20) ,SYS_SRC_SYS_ID VARCHAR(20) ,SYS_ORDER_ID_UNIQUE_SUFFIX VARCHAR(20) ," +
        "DEST_ID_SRC VARCHAR(4) ,GLB_ROOT_SRC_SYS_ID VARCHAR(20) ,GLB_ROOT_ORDER_ID_SUFFIX VARCHAR(64) ,SYS_ROOT_ORDER_ID_SUFFIX VARCHAR(20) ," +
        "SYS_PARENT_ORDER_ID_SUFFIX VARCHAR(20) ,CREDIT_BREACH_PERCENT DECIMAL(25, 10) ,CREDIT_BREACH_OVERRIDE VARCHAR(256) ," +
        "INFO_BARRIER_ID VARCHAR(256) ,EXCH_PARTICIPANT_ID VARCHAR(64) ,REJECT_REASON_CD VARCHAR(4) ,DIRECTED_DEST VARCHAR(20) ," +
        "REG_NMS_LINK_TYPE VARCHAR(20) ,CONVER_RATIO DECIMAL(18, 9) ,STOCK_REF_PRICE DECIMAL(18, 8) ,CB_SWAP_ORDER_FG  VARCHAR(1) ," +
        "EV DECIMAL(18, 8) ,SYS_DATA_MODIFIED_TS TIMESTAMP ,CMSN_TYPE VARCHAR(20) ,SYS_CREDIT_TRDR_ID VARCHAR(20) ,SYS_ENTRY_USER_ID VARCHAR(20) ," +
        "OPEN_CLOSE_CD VARCHAR(20) ,AS_OF_TRD_FG  VARCHAR(1) ,HANDLING_INSTR VARCHAR(20) ,SECURITY_DESC VARCHAR(512) ," +
        "MINIMUM_QTY DECIMAL(21, 6) ,CUST_OR_FIRM VARCHAR(20) ,MAXIMUM_SHOW DECIMAL(21, 6) ,SECURITY_SUB_TYPE VARCHAR(20) ," +
        "MULTILEG_RPT_TYPE VARCHAR(4) ,ORDER_ACTION_TYPE VARCHAR(4) ,BARRIER_STYLE VARCHAR(4) ,AUTO_IOI_REF_TYPE VARCHAR(4) ," +
        "PEG_OFFSET_VAL DECIMAL(10, 2) ,AUTO_IOI_OFFSET DECIMAL(28, 12) ,IOI_PRICE DECIMAL(28, 12) ,TGT_PRICE DECIMAL(28, 12) ," +
        "IOI_QTY VARCHAR(64) ,IOI_ORDER_QTY DECIMAL(18, 4) ,CMSN VARCHAR(64) ,SYS_LEG_REF_ID VARCHAR(64) ,TRADING_TYPE VARCHAR(4) ," +
        "EXCH_ORDER_ID VARCHAR(64) ,DEAL_ID VARCHAR(64) ,ORDER_TRD_TYPE VARCHAR(4) ,CXL_REASON VARCHAR(64))"

  val exec_details_create_ddl =
    "create table exec_details " +
        "(EXEC_DID BIGINT,SYS_EXEC_VER INTEGER,SYS_EXEC_ID VARCHAR(64),TRD_DATE VARCHAR(20),ALT_EXEC_ID VARCHAR(64)," +
        "SYS_EXEC_STAT VARCHAR(20),DW_EXEC_STAT VARCHAR(20),ORDER_OWNER_FIRM_ID VARCHAR(20),TRDR_SYS_LOGON_ID VARCHAR(64)," +
        "CONTRA_BROKER_MNEMONIC VARCHAR(20),SIDE VARCHAR(20),TICKER_SYMBOL VARCHAR(32),SYS_SECURITY_ALT_ID VARCHAR(64)," +
        "PRODUCT_CAT_CD VARCHAR(20),LAST_MKT VARCHAR(20),EXECUTED_QTY DECIMAL(18, 4),EXEC_PRICE DECIMAL( 18, 8)," +
        "EXEC_PRICE_CURR_CD VARCHAR(20),EXEC_CAPACITY VARCHAR(20),CLIENT_ACCT_ID BIGINT,FIRM_ACCT_ID BIGINT," +
        "AVG_PRICE_ACCT_ID BIGINT,OCEAN_ACCT_ID BIGINT,EXEC_CNTRY_CD VARCHAR(20),CMSN VARCHAR(20),COMMENT_TXT VARCHAR(2000)," +
        "ACT_BRCH_SEQ_TXT VARCHAR(20),IGNORE_CD VARCHAR(20),SRC_SYS VARCHAR(20),EXEC_TYPE_CD VARCHAR(20)," +
        "LIQUIDITY_CD VARCHAR(20),ASK_PRICE DECIMAL( 18, 8),ASK_QTY DECIMAL(18, 4),TRD_REPORT_ASOF_DATE VARCHAR(20)," +
        "BID_PRICE DECIMAL( 18, 8),BID_QTY DECIMAL(18, 4),CROSS_ID VARCHAR(64),NYSE_SUBREPORT_TYPE VARCHAR(20)," +
        "QUOTE_COORDINATOR VARCHAR(20),QUOTE_TIME TIMESTAMP,REG_NMS_EXCEPT_CD VARCHAR(20),REG_NMS_EXCEPT_TXT VARCHAR(2000)," +
        "REG_NMS_LINK_ID VARCHAR(64),REG_NMS_MKT_CENTER_ID VARCHAR(64),REG_NMS_OVERRIDE VARCHAR(20),REG_NMS_PRINTS  VARCHAR(1)," +
        "EXECUTED_BY VARCHAR(20),TICKER_SYMBOL_SUFFIX VARCHAR(20),PREREGNMS_TRD_MOD1  VARCHAR(1),PREREGNMS_TRD_MOD2  VARCHAR(1)," +
        "PREREGNMS_TRD_MOD3  VARCHAR(1),PREREGNMS_TRD_MOD4  VARCHAR(1),NMS_FG  VARCHAR(1),GIVEUP_BROKER VARCHAR(20)," +
        "CHANNEL_NM VARCHAR(128),ORDER_FLOW_ENTRY VARCHAR(20),FLOW_CAT VARCHAR(20),FLOW_CLASS VARCHAR(20),FLOW_TGT VARCHAR(20)," +
        "ORDER_FLOW_CHANNEL VARCHAR(20),FLOW_SUBCAT VARCHAR(20),SYS_ACCT_ID_SRC VARCHAR(64),STRTGY_CD VARCHAR(20)," +
        "EXECUTING_BROKER_CD VARCHAR(20),LEAF_EXEC_FG  VARCHAR(1),RCVD_EXEC_ID VARCHAR(64),RCVD_EXEC_VER INTEGER," +
        "ORDER_FLOW_DESK VARCHAR(20),SYS_ROOT_ORDER_ID VARCHAR(64),SYS_ROOT_ORDER_VER INTEGER,GLB_ROOT_ORDER_ID VARCHAR(64)," +
        "TOTAL_EXECUTED_QTY DECIMAL(18, 4),AVG_PRICE DECIMAL( 18, 8),DEST_CD VARCHAR(20),CLIENT_ORDER_REFID VARCHAR(64)," +
        "CLIENT_ORDER_ORIG_REFID VARCHAR(64),CROSS_EXEC_FG  VARCHAR(1),OCEAN_PRODUCT_ID BIGINT,TRDR_ID BIGINT,REF_TIME_ID INTEGER," +
        "CREATED_BY VARCHAR(64),CREATED_DATE TIMESTAMP,FIX_EXEC_ID VARCHAR(64),FIX_ORIGINAL_EXEC_ID VARCHAR(64)," +
        "RELATED_MKT_CENTER VARCHAR(20),TRANS_TS TIMESTAMP,SYS_SECURITY_ALT_SRC VARCHAR(20),EVENT_TYPE_CD VARCHAR(20)," +
        "SYS_CLIENT_ACCT_ID VARCHAR(64),SYS_FIRM_ACCT_ID VARCHAR(20),SYS_AVG_PRICE_ACCT_ID VARCHAR(20),SYS_TRDR_ID VARCHAR(64)," +
        "ACT_BRCH_SEQ VARCHAR(20),SYS_ORDER_ID VARCHAR(64),SYS_ORDER_VER INTEGER,SRC_FEED_REF_CD VARCHAR(64)," +
        "DIGEST_KEY VARCHAR(128),TRUE_LAST_MKT VARCHAR(20),ENTRY_TS TIMESTAMP,OPT_STRIKE_PRICE DECIMAL( 18, 8)," +
        "OPT_MATURITY_DATE VARCHAR(20),EXPIRE_TS TIMESTAMP,OPT_PUT_OR_CALL VARCHAR(20),SYS_ORDER_STAT_CD VARCHAR(20)," +
        "CONTRA_ACCT VARCHAR(64),CONTRA_ACCT_SRC VARCHAR(20),CONTRA_BROKER_SRC VARCHAR(20),SYS_SECURITY_ID VARCHAR(64)," +
        "SYS_SECURITY_ID_SRC VARCHAR(20),SYS_SRC_SYS_ID VARCHAR(20),SYS_ORDER_ID_UNIQUE_SUFFIX VARCHAR(20),DEST VARCHAR(20)," +
        "DEST_ID_SRC VARCHAR(4),CONVER_RATIO DECIMAL(18, 9),STOCK_REF_PRICE DECIMAL( 18, 8),AS_OF_TRD_FG  VARCHAR(1)," +
        "MULTILEG_RPT_TYPE VARCHAR(4),REG_NMS_LINK_TYPE VARCHAR(20),EXEC_SUB_TYPE VARCHAR(4),CMSN_TYPE VARCHAR(20)," +
        "QUOTE_CONDITION_IND VARCHAR(20),TRD_THROUGH_FG  VARCHAR(1),REGNMS_ORDER_LINK_ID VARCHAR(64)," +
        "REGNMS_ORDER_LINK_TYPE VARCHAR(20),DK_IND VARCHAR(20),NBBO_QUOTE_TIME VARCHAR(20),GLB_ROOT_SRC_SYS_ID VARCHAR(20)," +
        "TRD_REPORT_TYPE VARCHAR(20),REPORT_TO_EXCH_FG VARCHAR(1),CMPLN_COMMENT VARCHAR(256),DEAL_TYPE VARCHAR(4)," +
        "EXEC_COMMENTS VARCHAR(256),OPTAL_FIELDS VARCHAR(120),SPOT_REF_PRICE VARCHAR(20),DELTA_OVERRIDE VARCHAR(20)," +
        "UNDERLYING_PRICE VARCHAR(20),PRICE_DELTA VARCHAR(20),NORMALIZED_LIQUIDITY_IND VARCHAR(4),USER_AVG_PRICE VARCHAR(20)," +
        "LAST_EXEC_TS TIMESTAMP,LULD_LOWER_PRICE_BAND VARCHAR(20),LULD_UPPER_PRICE_BAND VARCHAR(20)," +
        "LULD_PRICE_BAND_TS TIMESTAMP,REMNG_QTY DECIMAL(18, 4),ORDER_QTY DECIMAL(18, 4),AMD_TS TIMESTAMP,SETL_CODE VARCHAR(50)," +
        "SETL_DATE VARCHAR(20),CUST_NM VARCHAR(50),EXEC_TYPE VARCHAR(50),TRDR_KEY VARCHAR(50),TRDR_NM VARCHAR(50)," +
        "FX_RATE VARCHAR(50),CUST_FX_RATE VARCHAR(50),PARENT_ORDER_SYS_NM VARCHAR(10),CNC_TYPE VARCHAR(50)," +
        "FEE_AMT DECIMAL(20, 2),FEE_CCY VARCHAR(10),BRKG_AMT DECIMAL(20, 2),BRKG_CCY VARCHAR(10),CLEAR VARCHAR(50)," +
        "PMT_FIX_DATE VARCHAR(20),FOLLOW_ON_FG  VARCHAR(1),FX_RATE_CCY_TO VARCHAR(10),FX_RATE_CCY_FROM VARCHAR(10)," +
        "CUST_FX_RATE_CCY_TO VARCHAR(10),CUST_FX_RATE_CCY_FROM VARCHAR(10),SYS_GFCID VARCHAR(20),CONTRA_SIDE VARCHAR(20)," +
        "OPT_CONTRACT_MULTIPLIER DECIMAL(10, 2),PRIOR_REF_PRICE_TS TIMESTAMP,SECURITY_SUB_TYPE VARCHAR(20)," +
        "MSG_DIRECTION VARCHAR(20),LEAF_SYS_EXEC_ID VARCHAR(64),LEAF_SRC_SYS VARCHAR(20),FIX_LAST_MKT VARCHAR(20)," +
        "FIX_CONTRA_BROKER_MNEMONIC VARCHAR(20),RIO_MSG_SRC VARCHAR(64),SNAPSHOT_TS TIMESTAMP,EXTERNAL_TRANS_TS TIMESTAMP," +
        "PRICE_CATEGORY VARCHAR(32),UNDERLYING_FX_RATE DECIMAL(18, 8),CONVERSION_RATE DECIMAL(18, 8)," +
        "TRANS_COMMENT VARCHAR(256),AGGRESSOR_FLAG VARCHAR(1))"
  
}<|MERGE_RESOLUTION|>--- conflicted
+++ resolved
@@ -207,23 +207,6 @@
     "Q24" -> query24
   )
 
-<<<<<<< HEAD
-  def orders_details_df(sqlContext: SQLContext): DataFrame =
-    sqlContext.read.format("com.databricks.spark.csv")
-      .option("header", "true")
-      .option("inferSchema", "false")
-      .option("nullValue", "NULL")
-      .option("maxCharsPerColumn", "4096")
-      .load(s"${snc.getConf("dataFilesLocation")}/ORDERS_DETAILS.dat")
-
-  def exec_details_df(sqlContext: SQLContext): DataFrame =
-    sqlContext.read.format("com.databricks.spark.csv")
-      .option("header", "true")
-      .option("inferSchema", "false")
-      .option("nullValue", "NULL")
-      .option("maxCharsPerColumn", "4096")
-      .load(s"${snc.getConf("dataFilesLocation")}/EXEC_DETAILS.dat")
-=======
   def orders_details_df(sqlContext: SQLContext, isSpark: Boolean = false): DataFrame = {
       val df = sqlContext.read.format("com.databricks.spark.csv")
           .option("header", "true")
@@ -247,7 +230,6 @@
         }
         df.load(s"${snc.getConf("dataFilesLocation")}/EXEC_DETAILS.dat")
     }
->>>>>>> 572b7155
 
   val create_diskStore_ddl = "CREATE DISKSTORE OverflowDiskStore"
 
