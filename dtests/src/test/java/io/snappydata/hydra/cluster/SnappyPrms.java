/*
 * Copyright (c) 2017 SnappyData, Inc. All rights reserved.
 *
 * Licensed under the Apache License, Version 2.0 (the "License"); you
 * may not use this file except in compliance with the License. You
 * may obtain a copy of the License at
 *
 * http://www.apache.org/licenses/LICENSE-2.0
 *
 * Unless required by applicable law or agreed to in writing, software
 * distributed under the License is distributed on an "AS IS" BASIS,
 * WITHOUT WARRANTIES OR CONDITIONS OF ANY KIND, either express or
 * implied. See the License for the specific language governing
 * permissions and limitations under the License. See accompanying
 * LICENSE file.
 */
package io.snappydata.hydra.cluster;

import java.sql.Connection;
import java.util.Vector;

import hydra.BasePrms;
import hydra.HydraVector;

public class SnappyPrms extends BasePrms {

  /**
   * Parameter used to get the user specified script names.
   * (VectosetValues of Strings) A list of values for script Names to execute.
   */
  public static Long sqlScriptNames;

  /**
   * Parameter used to get the user specified data location List for the sql scripts.
   * (VectorsetValues of Strings) A list of values for dataLocation to be replaced in the
   * sql scripts.
   * If no parameter is required for sql script then expected value to be provided for param is :
   * Empty String : " " in case if user don't want to maintain the sequence.
   * Or else provide the script that does not require any parameter at the end in list of
   * sqlScriptNames parameter.
   * Framework will treat its corresponding parameter as " " string in this case.
   */
  public static Long dataLocation;

  /**
   * Parameter used to get the user specified persistence mode List for the sql scripts.
   * (VectorsetValues of Strings) A list of values for persistenceMode to be replaced in the
   * sql scripts.
   * If no parameter is required for sql script then expected value to be provided for param is :
   * Empty String : " " in case if user don't want to maintain the sequence.
   * Or else provide the script that does not require any parameter at the end in list of
   * sqlScriptNames parameter.
   * Framework will treat its corresponding parameter as "async" in this case.
   */
  public static Long persistenceMode;

  /**
   * Parameter used to get the user specified PARTITION_BY option List for the sql scripts.
   * (VectorsetValues of Strings) A list of values for PARTITION_BY option to be replaced in the
   * sql scripts.
   * If no parameter is required for sql script then expected value to be provided for param is :
   * Empty String : " " in case if user don't want to maintain the sequence.
   * Or else provide the script that does not require any parameter at the end in list of
   * sqlScriptNames parameter.
   * Framework will treat its corresponding parameter as " " string in this case.
   */
  public static Long partitionBy;

  /**
   * Parameter used to get the user specified BUCKETS option List for the sql scripts.
   * (VectorsetValues of Strings) A list of values for BUCKETS option to be replaced in the
   * sql scripts.
   * If no parameter is required for sql script then expected value to be provided for param is :
   * Empty String : " " in case if user don't want to maintain the sequence.
   * Or else provide the script that does not require any parameter at the end in list of
   * sqlScriptNames parameter.
   * Framework will treat its corresponding parameter as "113 " in this case.
   */
  public static Long numPartitions;

  /**
   * Parameter used to get the user specified colocation option List for the sql scripts.
   * (VectorsetValues of Strings) A list of values for COLOCATE_WITH option to be replaced in the
   * sql scripts.
   * If no parameter is required for sql script then expected value to be provided for param is :
   * Empty String : " " in case if user don't want to maintain the sequence.
   * Or else provide the script that does not require any parameter at the end in list of
   * sqlScriptNames parameter.
   * Framework will treat its corresponding parameter as "none" in this case.
   */
  public static Long colocateWith;

  /**
   * Parameter used to get the user specified REDUNDANCY option List for the sql scripts.
   * (VectorsetValues of Strings) A list of values for REDUNDANCY option to be replaced in the
   * sql scripts.
   * If no parameter is required for sql script then expected value to be provided for param is :
   * Empty String : " " in case if user don't want to maintain the sequence.
   * Or else provide the script that does not require any parameter at the end in list of
   * sqlScriptNames parameter.
   * Framework will treat its corresponding parameter as " " string in this case.
   */
  public static Long redundancy;

  /**
   * Parameter used to get the user specified RECOVER_DELAY option List for the sql scripts.
   * (VectorsetValues of Strings) A list of values for RECOVER_DELAY option to be replaced in the
   * sql scripts.
   * If no parameter is required for sql script then expected value to be provided for param is :
   * Empty String : " " in case if user don't want to maintain the sequence.
   * Or else provide the script that does not require any parameter at the end in list of
   * sqlScriptNames parameter.
   * Framework will treat its corresponding parameter as " " string in this case.
   */
  public static Long recoverDelay;

  /**
   * Parameter used to get the user specified MAX_PART_SIZE option List for the sql scripts.
   * (VectorsetValues of Strings) A list of values for MAX_PART_SIZE option to be replaced in the
   * sql scripts.
   * If no parameter is required for sql script then expected value to be provided for param is :
   * Empty String : " " in case if user don't want to maintain the sequence.
   * Or else provide the script that does not require any parameter at the end in list of
   * sqlScriptNames parameter.
   * Framework will treat its corresponding parameter as " " string in this case.
   */
  public static Long maxPartitionSize;

  /**
   * Parameter used to get the user specified EVICTION_BY option List for the sql scripts.
   * (VectorsetValues of Strings) A list of values for EVICTION_BY option to be replaced in the
   * sql scripts.
   * If no parameter is required for sql script then expected value to be provided for param is :
   * Empty String : " " in case if user don't want to maintain the sequence.
   * Or else provide the script that does not require any parameter at the end in list of
   * sqlScriptNames parameter.
   * Framework will treat its corresponding parameter as " " string in this case.
   */
  public static Long evictionBy;

  /**
   * Parameter used to get the user specified snappy job class names.
   * (VectosetValues of Strings) A list of values for snappy-job Names to execute.
   */
  public static Long jobClassNames;

  /**
   * Parameter used to get the user specified spark job class names.
   * (VectosetValues of Strings) A list of values for spark-job Names to execute.
   */
  public static Long sparkJobClassNames;

  /**
   * Parameter used to get the user specified snappy streaming job class names.
   * (VectosetValues of Strings) A list of values for snappy-job Names to execute.
   */
  public static Long streamingJobClassNames;

  /**
   * (boolean) for testing HA
   */
  public static Long cycleVms;

  /**
   * (String) cycleVMTarget - which node to be cycled "store, lead" etc
   */
  public static Long cycleVMTarget;

  /**
   * (String) e.g. simulateFileStream
   */
  public static Long simulateStreamScriptName;

  /**
   * (String) - destination folder to copy the streaming data. e.g. /home/swati
   */
  public static Long simulateStreamScriptDestinationFolder;

  /**
   * (boolean) - whether snappy servers and locators needs to be started using rowstore option.
   */
  public static Long useRowStore;

  /**
   * (boolean) - whether smart connector mode cluster needs to be started.
   */
  public static Long useSmartConnectorMode;

  /**
   * (boolean) - whether stop mode needs to be checked before deleting the config data if already
   * exists.
   * This is required in case user wants to start the cluster and then stop the same later on using
   * different script.
   * In this case, test should not delete the existing configuration data created by previous test.
   */
  public static Long isStopMode;

  /**
   * (boolean) - whether to start the snappy cluster forcefully.
   * This is required in case user wants to restart the cluster multiple times
   */
  public static Long forceStart;

  /**
   * (boolean) - whether to copy the config data forcefully.
   * This is required in case of lead, locator and server member's HA in same test
   */
  public static Long forceCopy;

  /**
   * (boolean) - whether created tables to be replicated or partitioned. snappy hydra already sets
   * the gemfirexd.table-default-partitioned to false.
   */
  public static Long tableDefaultPartitioned;

  /**
   * (boolean) - whether to enable/disable PERSIST-INDEXES. Product default value will be used in
   * case not provided.
   */
  public static Long persistIndexes;

  /**
   * (boolean) - whether test is long running.
   */
  public static Long isLongRunningTest;

  /**
   * (boolean) - whether to enable time statistics. snappy hydra already sets the
   * enable-time-statistics to true.
   */
  public static Long enableTimeStatistics;

  /**
   * (boolean) - whether to enable closedForm Estimates. Product default value will be used in
   * case not provided.
   */
  public static Long closedFormEstimates;

  /**
   * (boolean) - whether to enable zeppelin Interpreter. Product default value will be used in
   * case not provided.
   */
  public static Long zeppelinInterpreter;

  /**
   * (boolean) - whether to enable Java Flight Recorder (JFR) for collecting diagnostic and
   * profiling data while launching server and lead members in cluster. Defaults to false if not
   * provided.
   */
  public static Long enableFlightRecorder;

  /**
   * (boolean) - whether to enable GC options while launching server and lead members in cluster.
   * Defaults to false if not provided.
   */
  public static Long enableGCFlags;

  /**
   * (String) log level to be applied while generating logs for snappy members.
   * Defaults to config if not provided.
   */
  public static Long logLevel;

  /**
   * (String) userAppJar containing the user snappy job class. The wildcards in jar file name are
   * supported in order to removes the hard coding of jar version.
   * e.g. user can specify the jar file name as "snappydata-store-scala-tests*tests.jar" instead of
   * full jar name as "snappydata-store-scala-tests-0.1.0-SNAPSHOT-tests.jar".
   */
  public static Long userAppJar;

  /**
   * (String) AppName for the user app jar containing snappy job class.
   */
  public static Long userAppName;

  /**
   * (String) A unique identifier for the JAR installation. The identifier you provide must
   * specify a schema name delimiter. For example: APP.myjar.
   */
  public static Long jarIdentifier;

  /**
   * (String) args to be passed to the Spark App
   */
  public static Long userAppArgs;

  /**
   * (int) how long (milliseconds) it should wait for getting the job status
   */
  public static Long streamingJobExecutionTimeInMillis;

  /**
   * (int) how long (milliseconds) it should wait before Cycle VMs again
   */
  public static Long waitTimeBeforeNextCycleVM;

  /**
   * (int) how long (milliseconds) it should wait before restarting the VMs.
   * Required mostly in case of long Running test scenarios where we don't want to restart the
   * killed VM immediately
   */
  public static Long waitTimeBeforeRestartVM;

  /**
   * (int) how long (milliseconds) it should wait before retrieving snappy-job status
   */
  public static Long sleepTimeSecsForJobStatus;

  /**
   * (int) how long (seconds) it should wait before retrieving server status
   */
  public static Long sleepTimeSecsForMemberStatus;

  /**
   * (int) Number of times the test should retry submitting failed job in case of lead node failover.
   */
  public static Long numTimesToRetry;

  /**
   * (int) The number of VMs to stop (then restart) at a time.
   */
  public static Long numVMsToStop;

  /**
   * (int) The number of lead VMs to stop (then restart).
   */
  public static Long numLeadsToStop;

  /**
   * Parameter used to get the user APP_PROPS for snappy job.
   * (VectosetValues of Strings) A list of values for snappy-job.
   */
  public static Long appPropsForJobServer;

  /**
   * Parameter used to get the user list of pointLookUP queries to execute concurrently using
   * jdbc clients.
   * (VectorsetValues of Strings) A list of values for pointLookUp queries.
   */
  public static Long pointLookUpQueryList;

  /**
   * Parameter used to get the user list of analytical queries to execute concurrently using
   * jdbc clients.
   * (VectorsetValues of Strings) A list of values for analytical queries.
   */
  public static Long analyticalQueryList;


  /**
   * Parameter used to get the leaderLauncher properties specified by user while launching
   * the lead node.
   * (VectosetValues of Strings) A space seperated list of values for leaderLauncher properties.
   */
  public static Long leaderLauncherProps;

  /**
   * Parameter used to get the serverLauncher properties specified by user while launching
   * the dataStore node.
   * (VectosetValues of Strings) A space seperated list of values for serverLauncher properties.
   */
  public static Long serverLauncherProps;

  /**
   * Parameter used to get the locatorLauncher properties specified by user while launching
   * the locator node.
   * (VectosetValues of Strings) A space seperated list of values for locatorLauncher properties.
   */
  public static Long locatorLauncherProps;

  /**
   * Parameter used to get the list of parameters specified by user for spark-submit
   * (VectosetValues of Strings) A space seperated list of values of parameters for spark-submit.
   */
  public static Long sparkSubmitExtraPrms;

  /**
   * (int) number of executor cores to be used in test
   */
  public static Long executorCores;

  /**
   * (String) Maximun Result Size for Driver. Product default value will be used in case not
   * provided.
   */
  public static Long driverMaxResultSize;

  /**
   * (String) Local Memory. Defaults to 1GB if not provided.
   */
  public static Long locatorMemory;

  /**
   * (String) Memory to be used while starting the Server process. Defaults to 1GB if not provided.
   */
  public static Long serverMemory;

  /**
   * (String) criticalHeapPercentage to be used while starting the Server process. Defaults to 90%
   * if not provided.
   */
  public static Long criticalHeapPercentage;

  /**
   * (String) evictionHeapPercentage to be used while starting the Server process. Defaults to 90%
   * of critical-heap-percentage if not provided.
   */
  public static Long evictionHeapPercentage;

  /**
   * (String) Memory to be used while starting the Lead process. Defaults to 1GB if not provided.
   */
  public static Long leadMemory;

  /**
   * (String) sparkSchedulerMode. Product default value will be used in case not provided.
   */
  public static Long sparkSchedulerMode;

  /**
   * (int) sparkSqlBroadcastJoinThreshold
   */
  public static Long sparkSqlBroadcastJoinThreshold;

  /**
   * (boolean) - whether in-memory Columnar store needs to be compressed . Defaults to false if not
   * provided.
   */
  public static Long compressedInMemoryColumnarStorage;

  /**
   * (long) columnBatchSize. Product default value will be used in case not provided
   */
  public static Long columnBatchSize;

  /**
   * (boolean) - whether to use conserveSockets. Product default value will be used in case not
   * provided.
   */
  public static Long conserveSockets;

  /**
   * (int) number of BootStrap trials to be used in test.
   */
  public static Long numBootStrapTrials;

  /**
   * (int) number of shuffle partitions to be used in test
   */
  public static Long shufflePartitions;

  /**
   * (String) path for kafka directory
   */
  public static Long kafkaDir;

  /**
   * (String) snappy-poc jar path
   */
  public static Long snappyPocJarPath;

  /**
   * (String) log file name where the output of task(snappy-shell output/snappyJob/sparkApp) to
   * be written
   */
  public static Long logFileName;

  /**
   * kafka topic name
   */
  public static Long kafkaTopic;

  /**
   * (String) Memory to be used for spark executor while executing spark-submit. Defaults to
   * 1GB if not provided.
   */
  public static Long executorMemory;

  /**
   * (Boolean) parameter to have dynamic APP_PROPS, other than setting using taskTab.
   */
  public static Long hasDynamicAppProps;

  /**
   * (Boolean) parameter to enable trancations in test.
   */
  public static Long setTx;

  /**
   * (Boolean) parameter to set autoCommit value for transactions in test.
   */
  public static Long setAutoCommit;

  /**
   * (Boolean) parameter to set trancation isolation level in test.
   */
  public static Long txIsolationLevel;

  /**
   * (Boolean) parameter to enable security for snappyJob,by default it is false.
   */
  public static Long isSecurity;

  /**
   * (String) User credentials that will be used when submittimg a snappyJob to a secure cluster
   */
  public static Long credentialFile;

  /**
   * Parameter used to get the user specified table List required for validation.
   * (VectorsetValues of Strings) A list of values for table List
   */
  public static Long tableList;

  /**
   * Parameter used to get the user specified index List required for validation.
   * (VectorsetValues of Strings) A list of values for index List
   */
  public static Long indexList;

  /**
   * Parameter used to get the user specified List of connetcion properties and set them on the
   * jdbc connection.
   * (VectorsetValues of Strings) A list of values for connetcion properties list
   */
  public static Long connPropsList;

  /**
   * Parameter used to get the number of Rows in each table provided in table List. This is
   * required for validating recovery after cluster restart.
   * (VectorsetValues of Strings) A list of values for number of rows in each table in table list
   */
  public static Long numRowsList;


  public static String getCredentialFile() {
    Long key = credentialFile;
    return BasePrms.tasktab().stringAt(key, BasePrms.tab().stringAt(key, null));
  }


  public static boolean isSecurityOn() {
    Long key = isSecurity;
    return tasktab().booleanAt(key, tab().booleanAt(key, false));
  }

  public static int getRetryCountForJob() {
    Long key = numTimesToRetry;
    return tasktab().intAt(key, tab().intAt(key, 5));
  }

  public static int getSleepTimeSecsForJobStatus() {
    Long key = sleepTimeSecsForJobStatus;
    return tasktab().intAt(key, tab().intAt(key, 120));
  }

  public static int getSleepTimeSecsForMemberStatus() {
    Long key = sleepTimeSecsForMemberStatus;
    return tasktab().intAt(key, tab().intAt(key, 30));
  }

  public static String getExecutorCores() {
    String numExecutorCores = tasktab().stringAt(executorCores, tab().stringAt(executorCores,
        null));
    if (numExecutorCores == null) return "";
    String sparkExecutorCores = " -spark.executor.cores=" + numExecutorCores;
    return sparkExecutorCores;
  }

  public static String getDriverMaxResultSize() {
    String maxResultSize = tasktab().stringAt(driverMaxResultSize, tab().stringAt
        (driverMaxResultSize, null));
    if (maxResultSize == null) return "";
    String sparkDriverMaxResultSize = " -spark.driver.maxResultSize=" + maxResultSize;
    return sparkDriverMaxResultSize;
  }

  public static String getLocatorMemory() {
    Long key = locatorMemory;
    String locatorHeapSize = BasePrms.tasktab().stringAt(key, BasePrms.tab().stringAt(key,
        null));
    if (locatorHeapSize == null) return "";
    locatorHeapSize = " -heap-size=" + locatorHeapSize;
    return locatorHeapSize;
  }

  public static String getServerMemory() {
    Long key = serverMemory;
    String serverHeapSize = BasePrms.tasktab().stringAt(key, BasePrms.tab().stringAt(key,
        null));
    if (serverHeapSize == null) return "";
    serverHeapSize = " -heap-size=" + serverHeapSize;
    return serverHeapSize;
  }

  public static String getCriticalHeapPercentage() {
    String criticalHeapPercentageString = " -critical-heap-percentage=" + tab().stringAt
        (criticalHeapPercentage, "90");
    return criticalHeapPercentageString;
  }

  public static String calculateDefaultEvictionPercentage() {
    int criticalHeapPercent = Integer.parseInt(tab().stringAt(criticalHeapPercentage, "90"));
    int evictionHeapPercent = (criticalHeapPercent * 90) / 100;
    String evictionHeapPercentString = String.valueOf(evictionHeapPercent);
    return evictionHeapPercentString;
  }

  public static String getEvictionHeapPercentage() {
    String evictionHeapPercentageString = " -eviction-heap-percentage=" + tab().stringAt
        (evictionHeapPercentage, calculateDefaultEvictionPercentage());
    return evictionHeapPercentageString;
  }

  public static String getLeadMemory() {
    Long key = leadMemory;
    String leadHeapSize = BasePrms.tasktab().stringAt(key, BasePrms.tab().stringAt(key,
        null));
    if (leadHeapSize == null) return "";
    leadHeapSize = " -heap-size=" + leadHeapSize;
    return leadHeapSize;
  }

  public static String getSparkSchedulerMode() {
    String schedulerMode = tasktab().stringAt(sparkSchedulerMode, tab().stringAt
        (sparkSchedulerMode, null));
    if (schedulerMode == null) return "";
    String sparkSchedulerMode = " -spark.scheduler.mode=" + schedulerMode;
    return sparkSchedulerMode;
  }

  public static String getSparkSqlBroadcastJoinThreshold() {
    String broadcastJoinThreshold = tasktab().stringAt(sparkSqlBroadcastJoinThreshold, tab()
        .stringAt(sparkSqlBroadcastJoinThreshold, null));
    if (broadcastJoinThreshold == null) return "";
    String sparkSqlBroadcastJoinThreshold = " -spark.sql.autoBroadcastJoinThreshold=" +
        broadcastJoinThreshold;
    return sparkSqlBroadcastJoinThreshold;
  }

  public static boolean getCompressedInMemoryColumnarStorage() {
    Long key = compressedInMemoryColumnarStorage;
    return tasktab().booleanAt(key, tab().booleanAt(key, false));
  }

  public static String getColumnBatchSize() {
    String snappyColumnBatchSize = tasktab().stringAt(columnBatchSize, tab().stringAt
        (columnBatchSize, null));
    if (snappyColumnBatchSize == null) return "";
    String columnBatchSize = " -snappydata.column.batchSize=" + snappyColumnBatchSize;
    return columnBatchSize;
  }

  public static String getConserveSockets() {
    String isConserveSockets = tasktab().stringAt(conserveSockets, tab().stringAt
        (conserveSockets, null));
    if (isConserveSockets == null) return "";
    String conserveSockets = " -conserve-sockets=" + isConserveSockets;
    return conserveSockets;
  }

  public static int getShufflePartitions() {
    Long key = shufflePartitions;
    return tasktab().intAt(key, tab().intAt(key, 200));
  }

  public static String getCommaSepAPPProps() {
    Long key = appPropsForJobServer;
    return BasePrms.tasktab().stringAt(key, BasePrms.tab().stringAt(key, null));
  }

  public static Vector getPointLookUpQueryList() {
    Long key = pointLookUpQueryList;
    return BasePrms.tasktab().vecAt(key, BasePrms.tab().vecAt(key, new HydraVector()));
  }

  public static Vector getAnalyticalQueryList() {
    Long key = analyticalQueryList;
    return BasePrms.tasktab().vecAt(key, BasePrms.tab().vecAt(key, new HydraVector()));
  }

  public static String getLeaderLauncherProps() {
    Long key = leaderLauncherProps;
    String leaderLauncherPropList = BasePrms.tasktab().stringAt(key, BasePrms.tab().stringAt(key,
        null));
    if (leaderLauncherPropList == null) return "";
    else return leaderLauncherPropList;
  }

  public static String getServerLauncherProps() {
    Long key = serverLauncherProps;
    String serverLauncherPropList = BasePrms.tasktab().stringAt(key, BasePrms.tab().stringAt(key,
        null));
    if (serverLauncherPropList == null) return "";
    else return serverLauncherPropList;
  }

  public static String getLocatorLauncherProps() {
    Long key = locatorLauncherProps;
    String locatorLauncherPropList = BasePrms.tasktab().stringAt(key, BasePrms.tab().stringAt(key,
        null));
    if (locatorLauncherPropList == null) return "";
    else return locatorLauncherPropList;
  }

  public static String getSparkSubmitExtraPrms() {
    Long key = sparkSubmitExtraPrms;
    String sparkSubmitExtraPrmList = BasePrms.tasktab().stringAt(key, BasePrms.tab().stringAt(key,
        null));
    if (sparkSubmitExtraPrmList == null) return "";
    else return sparkSubmitExtraPrmList;
  }

  public static boolean getTableDefaultDataPolicy() {
    Long key = tableDefaultPartitioned;
    return tasktab().booleanAt(key, tab().booleanAt(key, false));
  }

  public static String getPersistIndexes() {
    Long key = persistIndexes;
    boolean persistIndexesFlag = tasktab().booleanAt(key, tab().booleanAt(key, true));
    String persistIndexes = " -J-Dgemfirexd.persist-indexes=" + persistIndexesFlag;
    return persistIndexes;
  }

  public static String getTimeStatistics() {
    boolean enableTimeStats = tasktab().booleanAt(enableTimeStatistics, tab().booleanAt
        (enableTimeStatistics, true));
    String timeStatistics = " -enable-time-statistics=" + enableTimeStats + " " +
        "-statistic-archive-file=statArchive.gfs";
    return timeStatistics;
  }

  public static String getClosedFormEstimates() {
    String enableClosedFormEstimates = tasktab().stringAt(closedFormEstimates, tab().stringAt
        (closedFormEstimates, null));
    if (enableClosedFormEstimates == null) return "";
    String closedFormEstimates = " -spark.sql.aqp.closedFormEstimates=" + enableClosedFormEstimates;
    return closedFormEstimates;
  }

  public static String getZeppelinInterpreter() {
    String enableZeppelinInterpreter = tasktab().stringAt(zeppelinInterpreter, tab().stringAt
        (zeppelinInterpreter, null));
    if (enableZeppelinInterpreter == null) return "";
    String zeppelinInterpreter = " -zeppelin.interpreter.enable=" + enableZeppelinInterpreter;
    return zeppelinInterpreter;
  }

  public static String getFlightRecorderOptions(String dirPath) {
    boolean flightRecorder = tasktab().booleanAt(enableFlightRecorder, tab().booleanAt
        (enableFlightRecorder, false));
    if (flightRecorder) {
      String flightRecorderOptions = " -J-XX:+UnlockCommercialFeatures -J-XX:+FlightRecorder  " +
          "-J-XX:FlightRecorderOptions=defaultrecording=true,disk=true,repository=" +
          dirPath + ",maxage=6h,dumponexit=true,dumponexitpath=flightRecorder.jfr";
      return flightRecorderOptions;
    } else return "";
  }

  public static String getGCOptions(String dirPath) {
    boolean gcFlags = tasktab().booleanAt(enableGCFlags, tab().booleanAt(enableGCFlags, false));
    if (gcFlags) {
      String gcOptions = " -J-verbose:gc -J-Xloggc:" + dirPath + "/gc.out -J-XX:+PrintGCDetails " +
          " -J-XX:+PrintGCTimeStamps  -J-XX:+PrintGCDateStamps";
      return gcOptions;
    } else return "";
  }

  public static String getNumBootStrapTrials() {
    String bootStrapTrials = tasktab().stringAt(numBootStrapTrials, tab().stringAt
        (numBootStrapTrials, null));
    if (bootStrapTrials == null) return "";
    String numBootStrapTrials = " -spark.sql.aqp.numBootStrapTrials=" + bootStrapTrials;
    return numBootStrapTrials;
  }

  public static String getLogLevel() {
    String snappyLogLevel = " -log-level=" + tab().stringAt(logLevel, "config");
    return snappyLogLevel;
  }

  public static Vector getSQLScriptNames() {
    Long key = sqlScriptNames;
    return BasePrms.tasktab().vecAt(key, BasePrms.tab().vecAt(key, null));
  }

  public static String getUserAppJar() {
    Long key = userAppJar;
    return BasePrms.tasktab().stringAt(key, BasePrms.tab().stringAt(key, null));
  }

  public static String getUserAppName() {
    Long key = userAppName;
    return BasePrms.tasktab().stringAt(key, BasePrms.tab().stringAt(key, "myApp"));
  }

  public static String getJarIdentifier() {
    Long key = jarIdentifier;
    return BasePrms.tasktab().stringAt(key, BasePrms.tab().stringAt(key, null));
  }

  public static String getUserAppArgs() {
    Long key = userAppArgs;
    return BasePrms.tasktab().stringAt(key, BasePrms.tab().stringAt(key, " "));
  }

  public static Vector getDataLocationList() {
    Long key = dataLocation;
    return BasePrms.tasktab().vecAt(key, BasePrms.tab().vecAt(key, new HydraVector()));
  }

  public static Vector getPersistenceModeList() {
    Long key = persistenceMode;
    return BasePrms.tasktab().vecAt(key, BasePrms.tab().vecAt(key, new HydraVector()));
  }

  public static Vector getColocateWithOptionList() {
    Long key = colocateWith;
    return BasePrms.tasktab().vecAt(key, BasePrms.tab().vecAt(key, new HydraVector()));
  }

  public static Vector getPartitionByOptionList() {
    Long key = partitionBy;
    return BasePrms.tasktab().vecAt(key, BasePrms.tab().vecAt(key, new HydraVector()));
  }

  public static Vector getNumPartitionsList() {
    Long key = numPartitions;
    return BasePrms.tasktab().vecAt(key, BasePrms.tab().vecAt(key, new HydraVector()));
  }

  public static Vector getRedundancyOptionList() {
    Long key = redundancy;
    return BasePrms.tasktab().vecAt(key, BasePrms.tab().vecAt(key, new HydraVector()));
  }

  public static Vector getRecoverDelayOptionList() {
    Long key = recoverDelay;
    return BasePrms.tasktab().vecAt(key, BasePrms.tab().vecAt(key, new HydraVector()));
  }

  public static Vector getMaxPartitionSizeList() {
    Long key = maxPartitionSize;
    return BasePrms.tasktab().vecAt(key, BasePrms.tab().vecAt(key, new HydraVector()));
  }

  public static Vector getEvictionByOptionList() {
    Long key = evictionBy;
    return BasePrms.tasktab().vecAt(key, BasePrms.tab().vecAt(key, new HydraVector()));
  }

  public static Vector getSnappyJobClassNames() {
    Long key = jobClassNames;
    return BasePrms.tasktab().vecAt(key, BasePrms.tab().vecAt(key, null));
  }

  public static Vector getSparkJobClassNames() {
    Long key = sparkJobClassNames;
    return BasePrms.tasktab().vecAt(key, BasePrms.tab().vecAt(key, null));
  }

  public static Vector getSnappyStreamingJobClassNames() {
    Long key = streamingJobClassNames;
    return BasePrms.tasktab().vecAt(key, BasePrms.tab().vecAt(key, null));
  }

  public static String getExecutorMemory() {
    Long key = executorMemory;
    String executorMem;
    String heapSize = tasktab().stringAt(key, BasePrms.tab().stringAt(key, null));
    if (heapSize == null) {
      int cores = Runtime.getRuntime().availableProcessors();
      long defaultMem;
      defaultMem = ((cores * 64) + 1024);
      executorMem = " --executor-memory " + defaultMem + "m";
      return executorMem;
    }
    executorMem = " --executor-memory " + heapSize;
    return executorMem;
  }

  public static boolean hasDynamicAppProps() {
    Long key = hasDynamicAppProps;
    return tasktab().booleanAt(key, tab().booleanAt(key, false));
  }

  public static Vector getKafkaTopic() {
    Long key = kafkaTopic;
    return BasePrms.tasktab().vecAt(key, BasePrms.tab().vecAt(key, null));
  }

<<<<<<< HEAD
  public static boolean setTx() {
    Long key = setTx;
    return tasktab().booleanAt(key, tab().booleanAt(key, false));
  }

  public static int getTxIsolationLevel() {
    Long key = txIsolationLevel;
    String isolationLevel = BasePrms.tasktab().stringAt(key, BasePrms.tab().stringAt(key,
        "Connection.TRANSACTION_NONE"));
    if (isolationLevel.equalsIgnoreCase("RC"))
      return Connection.TRANSACTION_READ_COMMITTED;
    else if (isolationLevel.equalsIgnoreCase("RR"))
      return Connection.TRANSACTION_REPEATABLE_READ;
    else return Connection.TRANSACTION_NONE;
  }

/*  public static boolean setAutoCommit() {
    Long key = setAutoCommit;
    return tasktab().booleanAt(key, tab().booleanAt(key, false));
  }*/
=======
  public static Vector getTableList() {
    Long key = tableList;
    return BasePrms.tasktab().vecAt(key, BasePrms.tab().vecAt(key, new HydraVector()));
  }

  public static Vector getNumRowsList() {
    Long key = numRowsList;
    return BasePrms.tasktab().vecAt(key, BasePrms.tab().vecAt(key, new HydraVector()));
  }

  public static Vector getIndexList() {
    Long key = indexList;
    return BasePrms.tasktab().vecAt(key, BasePrms.tab().vecAt(key, new HydraVector()));
  }

  public static Vector getConnPropsList() {
    Long key = connPropsList;
    return BasePrms.tasktab().vecAt(key, BasePrms.tab().vecAt(key, new HydraVector()));
  }
>>>>>>> 28f90b8f

  static {
    BasePrms.setValues(SnappyPrms.class);
  }

  public static void main(String args[]) {
    BasePrms.dumpKeys();
  }

}<|MERGE_RESOLUTION|>--- conflicted
+++ resolved
@@ -891,7 +891,6 @@
     return BasePrms.tasktab().vecAt(key, BasePrms.tab().vecAt(key, null));
   }
 
-<<<<<<< HEAD
   public static boolean setTx() {
     Long key = setTx;
     return tasktab().booleanAt(key, tab().booleanAt(key, false));
@@ -912,7 +911,7 @@
     Long key = setAutoCommit;
     return tasktab().booleanAt(key, tab().booleanAt(key, false));
   }*/
-=======
+
   public static Vector getTableList() {
     Long key = tableList;
     return BasePrms.tasktab().vecAt(key, BasePrms.tab().vecAt(key, new HydraVector()));
@@ -932,7 +931,6 @@
     Long key = connPropsList;
     return BasePrms.tasktab().vecAt(key, BasePrms.tab().vecAt(key, new HydraVector()));
   }
->>>>>>> 28f90b8f
 
   static {
     BasePrms.setValues(SnappyPrms.class);
