/*
 * Copyright (c) 2017-2019 TIBCO Software Inc. All rights reserved.
 *
 * Licensed under the Apache License, Version 2.0 (the "License"); you
 * may not use this file except in compliance with the License. You
 * may obtain a copy of the License at
 *
 * http://www.apache.org/licenses/LICENSE-2.0
 *
 * Unless required by applicable law or agreed to in writing, software
 * distributed under the License is distributed on an "AS IS" BASIS,
 * WITHOUT WARRANTIES OR CONDITIONS OF ANY KIND, either express or
 * implied. See the License for the specific language governing
 * permissions and limitations under the License. See accompanying
 * LICENSE file.
 */
package io.snappydata.hydra.cluster;

<<<<<<< HEAD
=======
import org.apache.commons.lang.StringUtils;

>>>>>>> 74d1f1e9
import java.util.Vector;

import hydra.BasePrms;
import hydra.HydraVector;

public class SnappyPrms extends BasePrms {

  /**
   * Parameter used to get the user specified script names.
   * (VectosetValues of Strings) A list of values for script Names to execute.
   */
  public static Long sqlScriptNames;

  /**
   * Parameter used to get the user specified script names.
   * (VectosetValues of Strings) A list of values for script Names to execute.
   */
  public static Long scriptNames;

  /**
   * Parameter used to get the user specified data location List for the sql scripts.
   * (VectorsetValues of Strings) A list of values for dataLocation to be replaced in the
   * sql scripts.
   * If no parameter is required for sql script then expected value to be provided for param is :
   * Empty String : " " in case if user don't want to maintain the sequence.
   * Or else provide the script that does not require any parameter at the end in list of
   * sqlScriptNames parameter.
   * Framework will treat its corresponding parameter as " " string in this case.
   */
  public static Long dataLocation;


  /**
   * Parameter used to get the user specified script argument List for the scripts.
   * (VectorsetValues of Strings) A list of values for scriptArgs for the scripts to be executed in test.
   * If no arguments are required for script then expected value to be provided for param is :
   * Empty String : " " in case if user don't want to maintain the sequence.
   * Or else provide the script that does not require path at the end in list of
   * scriptNames parameter.
   * Framework will treat its corresponding parameter as " " string in this case.
   */
  public static Long scriptArgs;

  /**
   * Parameter used to get the user specified persistence mode List for the sql scripts.
   * (VectorsetValues of Strings) A list of values for persistenceMode to be replaced in the
   * sql scripts.
   * If no parameter is required for sql script then expected value to be provided for param is :
   * Empty String : " " in case if user don't want to maintain the sequence.
   * Or else provide the script that does not require any parameter at the end in list of
   * sqlScriptNames parameter.
   * Framework will treat its corresponding parameter as "async" in this case.
   */
  public static Long persistenceMode;

  /**
   * Parameter used to get the user specified PARTITION_BY option List for the sql scripts.
   * (VectorsetValues of Strings) A list of values for PARTITION_BY option to be replaced in the
   * sql scripts.
   * If no parameter is required for sql script then expected value to be provided for param is :
   * Empty String : " " in case if user don't want to maintain the sequence.
   * Or else provide the script that does not require any parameter at the end in list of
   * sqlScriptNames parameter.
   * Framework will treat its corresponding parameter as " " string in this case.
   */
  public static Long partitionBy;

  /**
   * Parameter used to get the user specified BUCKETS option List for the sql scripts.
   * (VectorsetValues of Strings) A list of values for BUCKETS option to be replaced in the
   * sql scripts.
   * If no parameter is required for sql script then expected value to be provided for param is :
   * Empty String : " " in case if user don't want to maintain the sequence.
   * Or else provide the script that does not require any parameter at the end in list of
   * sqlScriptNames parameter.
   * Framework will treat its corresponding parameter as "113 " in this case.
   */
  public static Long numPartitions;

  /**
   * Parameter used to get the user specified colocation option List for the sql scripts.
   * (VectorsetValues of Strings) A list of values for COLOCATE_WITH option to be replaced in the
   * sql scripts.
   * If no parameter is required for sql script then expected value to be provided for param is :
   * Empty String : " " in case if user don't want to maintain the sequence.
   * Or else provide the script that does not require any parameter at the end in list of
   * sqlScriptNames parameter.
   * Framework will treat its corresponding parameter as "none" in this case.
   */
  public static Long colocateWith;

  /**
   * Parameter used to get the user specified REDUNDANCY option List for the sql scripts.
   * (VectorsetValues of Strings) A list of values for REDUNDANCY option to be replaced in the
   * sql scripts.
   * If no parameter is required for sql script then expected value to be provided for param is :
   * Empty String : " " in case if user don't want to maintain the sequence.
   * Or else provide the script that does not require any parameter at the end in list of
   * sqlScriptNames parameter.
   * Framework will treat its corresponding parameter as " " string in this case.
   */
  public static Long redundancy;

  /**
   * Parameter used to get the user specified RECOVER_DELAY option List for the sql scripts.
   * (VectorsetValues of Strings) A list of values for RECOVER_DELAY option to be replaced in the
   * sql scripts.
   * If no parameter is required for sql script then expected value to be provided for param is :
   * Empty String : " " in case if user don't want to maintain the sequence.
   * Or else provide the script that does not require any parameter at the end in list of
   * sqlScriptNames parameter.
   * Framework will treat its corresponding parameter as " " string in this case.
   */
  public static Long recoverDelay;

  /**
   * Parameter used to get the user specified MAX_PART_SIZE option List for the sql scripts.
   * (VectorsetValues of Strings) A list of values for MAX_PART_SIZE option to be replaced in the
   * sql scripts.
   * If no parameter is required for sql script then expected value to be provided for param is :
   * Empty String : " " in case if user don't want to maintain the sequence.
   * Or else provide the script that does not require any parameter at the end in list of
   * sqlScriptNames parameter.
   * Framework will treat its corresponding parameter as " " string in this case.
   */
  public static Long maxPartitionSize;

  /**
   * Parameter used to get the user specified EVICTION_BY option List for the sql scripts.
   * (VectorsetValues of Strings) A list of values for EVICTION_BY option to be replaced in the
   * sql scripts.
   * If no parameter is required for sql script then expected value to be provided for param is :
   * Empty String : " " in case if user don't want to maintain the sequence.
   * Or else provide the script that does not require any parameter at the end in list of
   * sqlScriptNames parameter.
   * Framework will treat its corresponding parameter as " " string in this case.
   */
  public static Long evictionBy;

  /**
   * Parameter used to get the user specified snappy job class names.
   * (VectosetValues of Strings) A list of values for snappy-job Names to execute.
   */
  public static Long jobClassNames;

  /**
   * Parameter used to get the user specified spark job class names.
   * (VectosetValues of Strings) A list of values for spark-job Names to execute.
   */
  public static Long sparkJobClassNames;

  /**
   * Parameter used to get the user specified snappy streaming job class names.
   * (VectosetValues of Strings) A list of values for snappy-job Names to execute.
   */
  public static Long streamingJobClassNames;

  /**
   * (boolean) for testing HA
   */
  public static Long cycleVms;

  /**
   * (String) cycleVMTarget - which node to be cycled "store, lead" etc
   */
  public static Long cycleVMTarget;

  /**
   * (String) e.g. simulateFileStream
   */
  public static Long simulateStreamScriptName;

  /**
   * (String) - destination folder to copy the streaming data. e.g. /home/swati
   */
  public static Long simulateStreamScriptDestinationFolder;

  /**
   * (boolean) - whether snappy servers and locators needs to be started using rowstore option.
   */
  public static Long useRowStore;

  /**
   * (boolean) - whether smart connector mode cluster needs to be started.
   */
  public static Long useSmartConnectorMode;

  /**
   * (boolean) - whether stop mode needs to be checked before deleting the config data if already
   * exists.
   * This is required in case user wants to start the cluster and then stop the same later on using
   * different script.
   * In this case, test should not delete the existing configuration data created by previous test.
   */
  public static Long isStopMode;

  /**
   * (boolean) - whether to start the snappy cluster forcefully.
   * This is required in case user wants to restart the cluster multiple times
   */
  public static Long forceStart;

  /**
   * (boolean) - whether to copy the config data forcefully.
   * This is required in case of lead, locator and server member's HA in same test
   */
  public static Long forceCopy;

  /**
   * (boolean) - whether created tables to be replicated or partitioned. snappy hydra already sets
   * the gemfirexd.table-default-partitioned to false.
   */
  public static Long tableDefaultPartitioned;

  /**
   * (boolean) - whether to enable/disable PERSIST-INDEXES. Product default value will be used in
   * case not provided.
   */
  public static Long persistIndexes;

  /**
   * (boolean) - whether test is long running.
   */
  public static Long isLongRunningTest;

  /**
   * (boolean) - whether test is started using user specified confs for serevrs, leads, locators and workers members
   * in case of embedded/smart connector mode cluster test.
   */
  public static Long isUserConfTest;

  /**
   * (boolean) - whether to run the CPP script in hydra.
   */
  public static Long isCppTest;

  /**
   * (boolean) - whether TPCH schema is used in test for running the queries concurrently.
   */
  public static Long isTPCHSchema;

  /**
   * (boolean) - whether mix of schemas to be used in test for running the queries concurrently.
   */
  public static Long isStabilityTest;

  /**
   * (boolean) - whether to enable time statistics. snappy hydra already sets the
   * enable-time-statistics to true.
   */
  public static Long enableTimeStatistics;

  /**
   * (boolean) - whether to enable closedForm Estimates. Product default value will be used in
   * case not provided.
   */
  public static Long closedFormEstimates;

  /**
   * (boolean) - whether to enable zeppelin Interpreter. Product default value will be used in
   * case not provided.
   */
  public static Long zeppelinInterpreter;

  /**
   * (boolean) - whether to enable Java Flight Recorder (JFR) for collecting diagnostic and
   * profiling data while launching server and lead members in cluster. Defaults to false if not
   * provided.
   */
  public static Long enableFlightRecorder;

  /**
   * (boolean) - whether to enable GC options while launching server and lead members in cluster.
   * Defaults to false if not provided.
   */
  public static Long enableGCFlags;

  /**
   * (String) log level to be applied while generating logs for snappy members.
   * Defaults to config if not provided.
   */
  public static Long logLevel;

  /**
   * (String) userAppJar containing the user snappy job class. The wildcards in jar file name are
   * supported in order to removes the hard coding of jar version.
   * e.g. user can specify the jar file name as "snappydata-store-scala-tests*tests.jar" instead of
   * full jar name as "snappydata-store-scala-tests-0.1.0-SNAPSHOT-tests.jar".
   */
  public static Long userAppJar;

  /**
   * (String) AppName for the user app jar containing snappy job class.
   */
  public static Long userAppName;

  /**
   * (String) A unique identifier for the JAR installation. The identifier you provide must
   * specify a schema name delimiter. For example: APP.myjar.
   */
  public static Long jarIdentifier;

  /**
   * (String) args to be passed to the Spark App
   */
  public static Long userAppArgs;

  /**
   * (int) how long (milliseconds) it should wait for getting the job status
   */
  public static Long streamingJobExecutionTimeInMillis;

  /**
   * (int) how long (milliseconds) it should wait before Cycle VMs again
   */
  public static Long waitTimeBeforeNextCycleVM;

  /**
   * (int) how long (milliseconds) it should wait before retrieving snappy-job status
   */
  public static Long sleepTimeSecsForJobStatus;

  /**
   * (int) how long (seconds) it should wait before restarting the VM
   */
  public static Long sleepTimeSecsBeforeRestart;

  /**
   * (boolean) should the process execute in background
   */

  public static Long executeInBackground;

  /**
   * (boolean) whether to test conflation.
   */

  public static Long isConflationTest;

  /**
   * (int) how long (seconds) it should wait before retrieving server status
   */
  public static Long sleepTimeSecsForMemberStatus;

  /**
   * (int) number of threads required for concurrent execution of queries/tasks.
   */
  public static Long numThreadsForConcExecution;

  /**
   * (int) warmUp time in secs for concurrenct queries execution.
   * Number of seconds the queries should be executed before recording the execution time for calculating
   * the latency and throughput stats in concurrency tests.
   */
  public static Long warmUpTimeSec;

  /**
   * (int) Number of times the test should retry submitting failed job in case of lead node failover.
   */
  public static Long numTimesToRetry;

  /**
   * (int) The number of VMs to stop (then restart) at a time.
   */
  public static Long numVMsToStop;

  /**
   * (int) The number of lead VMs to stop (then restart).
   */
  public static Long numLeadsToStop;

  /**
   * Parameter used to get the user APP_PROPS for snappy job.
   * (VectosetValues of Strings) A list of values for snappy-job.
   */
  public static Long appPropsForJobServer;

  /**
   * Parameter used to get the user list of queries to execute concurrently using
   * jdbc clients.
   * (VectorsetValues of Strings) A list of values queries.
   */
  public static Long queryList;

  /**
   * Parameter used to get the user list of pointLookUP queries to execute concurrently using
   * jdbc clients.
   * (VectorsetValues of Strings) A list of values for pointLookUp queries.
   */
  public static Long pointLookUpQueryList;

  /**
   * Parameter used to get the user list of analytical queries to execute concurrently using
   * jdbc clients.
   * (VectorsetValues of Strings) A list of values for analytical queries.
   */
  public static Long analyticalQueryList;

  /**
   * Parameter used to get the user list of locators host:port to be started in the test.
   * Parameter to be used only in case of test with user specified confs.
   * (VectorsetValues of Strings) A comma-seperated list of values for locators host:port.
   */
  public static Long locatorList;

  /**
   * Parameter used to get the host name for the primary locator to be started in the test.
   * Parameter to be used only in case of test with user specified confs.
   */
  public static Long primaryLocatorHost;

  /**
   * Parameter used to get the port number for the primary locator to be started in the test.
   * Parameter to be used only in case of test with user specified confs.
   */
  public static Long primaryLocatorPort;

  /**
   * Parameter used to get the host name for the primary leader to be started in the test.
   */
  public static Long leadHost;

  /**
   * Parameter used to get the host name for the spark master to be started in the test.
   * Parameter to be used only in case of test with user specified confs.
   */
  public static Long sparkMasterHost;

  /**
   * Parameter used to get the port number for the primary leader to be started in the test.
   * Parameter to be used only in case of test with user specified confs.
   */
  public static Long leadPort;

  /**
   * Parameter used to get the leaderLauncher properties specified by user while launching
   * the lead node.
   * (VectosetValues of Strings) A space seperated list of values for leaderLauncher properties.
   */
  public static Long leaderLauncherProps;

  /**
   * Parameter used to get the serverLauncher properties specified by user while launching
   * the dataStore node.
   * (VectosetValues of Strings) A space seperated list of values for serverLauncher properties.
   */
  public static Long serverLauncherProps;

  /**
   * Parameter used to get the locatorLauncher properties specified by user while launching
   * the locator node.
   * (VectosetValues of Strings) A space seperated list of values for locatorLauncher properties.
   */
  public static Long locatorLauncherProps;

  /**
   * Parameter used to get the list of parameters specified by user for spark-submit
   * (VectosetValues of Strings) A space seperated list of values of parameters for spark-submit.
   */
  public static Long sparkSubmitExtraPrms;

  /**
   * (int) number of executor cores to be used in test
   */
  public static Long executorCores;

  /**
   * (String) Maximun Result Size for Driver. Product default value will be used in case not
   * provided.
   */
  public static Long driverMaxResultSize;

  /**
   * (String) Local Memory. Defaults to 1GB if not provided.
   */
  public static Long locatorMemory;

  /**
   * (String) Memory to be used while starting the Server process. Defaults to 1GB if not provided.
   */
  public static Long serverMemory;

  /**
   * (String) Memory to be used while starting the Lead process. Defaults to 1GB if not provided.
   */
  public static Long leadMemory;

  /**
   * (String) sparkSchedulerMode. Product default value will be used in case not provided.
   */
  public static Long sparkSchedulerMode;

  /**
   * (int) sparkSqlBroadcastJoinThreshold
   */
  public static Long sparkSqlBroadcastJoinThreshold;

  /**
   * (boolean) - whether in-memory Columnar store needs to be compressed . Defaults to false if not
   * provided.
   */
  public static Long compressedInMemoryColumnarStorage;

  /**
   * (long) columnBatchSize. Product default value will be used in case not provided
   */
  public static Long columnBatchSize;

  /**
   * (boolean) - whether to use conserveSockets. Product default value will be used in case not
   * provided.
   */
  public static Long conserveSockets;

  /**
   * (boolean) - whether to use same data repetatively for performing insert ops. Defaults to
   * false in case not provided.
   */
  public static Long insertDuplicateData;

  /**
   * (int) number of BootStrap trials to be used in test.
   */
  public static Long numBootStrapTrials;

  /**
   * (int) number of shuffle partitions to be used in test
   */
  public static Long shufflePartitions;

  /**
   * (String) path for kafka directory
   */
  public static Long kafkaDir;

  /**
   * (String) path for kafka log directory
   */
  public static Long kafkaLogDir;

  /**
   * (String) snappy-poc jar path
   */
  public static Long snappyPocJarPath;

  /**
   * (String) log file name where the output of task(snappy-shell output/snappyJob/sparkApp) to
   * be written
   */
  public static Long logFileName;

  /**
   * kafka topic name
   */
  public static Long kafkaTopic;

  /**
   * (String) Memory to be used for spark executor while executing spark-submit. Defaults to
   * 1GB if not provided.
   */
  public static Long executorMemory;

  /**
   * (Boolean) parameter to have dynamic APP_PROPS, other than setting using taskTab.
   */
  public static Long hasDynamicAppProps;

  /**
   * (Boolean) parameter to pass connectionURL in APP_PROPS required for JDBC connection in snappy job.
   */
  public static Long useJDBCConnInSnappyJob;

  /**
   * (Boolean) parameter to pass maxResultWaitSec in APP_PROPS required for long running job termination.
   */
  public static Long isLongRunningJob;

  /**
   * (Boolean) parameter to enable security for snappyJob,by default it is false.
   */
  public static Long isSecurity;

  /**
   * (String) User credentials that will be used when submittimg a snappyJob to a secure cluster
   */
  public static Long credentialFile;

  /**
   * Parameter used to get the user specified table List required for table creation/validation.
   * (VectorsetValues of Strings) A list of values for table List
   */
  public static Long tableList;

  /**
   * Parameter used to get the user specified table type List required for table(row/column) creation.
   * (VectorsetValues of Strings) A list of values for table type
   */
  public static Long tableType;

  /**
   * Parameter used to get the user specified external table List required for table creation using parquet file format.
   * (VectorsetValues of Strings) A list of values for external table List for parquet data format.
   */
  public static Long parquetExternalTableList;

  /**
   * Parameter used to get the user specified external table List required for table creation using CSV file format.
   * (VectorsetValues of Strings) A list of values for external table List for CSV data format
   */
  public static Long csvExternalTableList;

  /**
   * Parameter used to get the user specified external table List required for inserting data into existing column tables.
   * (VectorsetValues of Strings) A list of values for external table List for insert into operation.
   */
  public static Long externalTableListForInsert;

  /**
   * Parameter used to get the user specified table List required for loading data from extrenal table into column table.
   * (VectorsetValues of Strings) A list of values for table List
   */
  public static Long insertTableList;

  /**
   * Parameter used to get the user specified table List of data path required for loading data into extrenal parquet table.
   * (VectorsetValues of Strings) A list of values for data path List for extrenal parquet table.
   */
  public static Long dataPathListForParquet;

  /**
   * Parameter used to get the user specified table List of data path required for loading data into extrenal CSV table.
   * (VectorsetValues of Strings) A list of values for data path List for extrenal CSV table.
   */
  public static Long dataPathListForCSV;

  /**
   * options parameters to be used while creating a column table. Defaults to empty if not provided.
   * (VectorsetValues of Strings) A list of values for data path List for extrenal CSV table.
   */
  public static Long tableOptions;

  /**
   * Parameter used to get the user specified hostName List required for recording the PIDs with hydra Master
   * while starting the cluster with user specified confs.
   * (VectorsetValues of Strings) A list of values for hostName List
   */
  public static Long hostNames;

  /**
   * Parameter used to get the user specified index List required for validation.
   * (VectorsetValues of Strings) A list of values for index List
   */
  public static Long indexList;

  /**
   * Parameter used to get the user specified List of connetcion properties and set them on the
   * jdbc connection.
   * (VectorsetValues of Strings) A list of values for connetcion properties list
   */
  public static Long connPropsList;

  /**
   * Parameter used to get the location for the user specified confs for starting SnappyData members.
   * An exception will be thrown in case not provided.
   */
  public static Long userConfLocation;

  /**
   * Parameter used to get the number of Rows in each table provided in table List. This is
   * required for validating recovery after cluster restart.
   * (VectorsetValues of Strings) A list of values for number of rows in each table in table list
   */
  public static Long numRowsList;

  /**
   * Number of stack dump for each thread of locators, servers, leads
   */
  public static Long numOfStackDumpItr;

  public static int getNumOfStackDumpItrs(){
    Long key = numOfStackDumpItr;
    return tasktab().intAt(key, tab().intAt(key, 3));
  }

  /**
<<<<<<< HEAD
=======
   *
   */

  public static Long reRunWithDebugLogging;

  public static boolean isReRunWithDebugEnabled() {
    Long key = reRunWithDebugLogging;
    return tasktab().booleanAt(key, tab().booleanAt(key, false));

  }
  /**
   * Parameter to pass for which logger the loglevel settings should be changed
   */
  public static Long logger;

  public static String getLogger(){
    Long key = logger;
    return tasktab().stringAt(key, tab().stringAt(key, ""));
  }

  /**
   * Parameter to specificy the required loglevel setting.
   */

  public static Long newLogLevel;

  public static String getNewLogLevel(){
    Long key = newLogLevel;
    return tasktab().stringAt(key, tab().stringAt(key, "CONFIG"));
  }


  /**
>>>>>>> 74d1f1e9
   * Parameter used to get the List of expected exceptions in the test run.
   * Array of values for expected exceptions
   */
  public static Long expectedExceptions;

  public static String[] getExpectedExceptionList() {
    Long key = expectedExceptions;
    Vector statements = tab().vecAt(key, new HydraVector());
    String[] strArr = new String[statements.size()];
    for (int i = 0; i < statements.size(); i++) {
      strArr[i] = (String)statements.elementAt(i);
    }
    return strArr;
  }

  /**
   * Parameter used to get the List of expected exceptions in the test run in case of HA.
   * Array of values for expected exceptions
   */
  public static Long expectedExceptionsForHA;

  public static String[] getExpectedExceptionListForHA() {
    Long key = expectedExceptionsForHA;
    Vector statements = tab().vecAt(key, new HydraVector());
    String[] strArr = new String[statements.size()];
    for (int i = 0; i < statements.size(); i++) {
      strArr[i] = (String)statements.elementAt(i);
    }
    return strArr;
  }

  /**
   * Parameter used to get the List of expected exceptions in the test run in case of HA.
   * Array of values for expected exceptions
   */
  public static Long knownExceptionsForHA;

  public static String[] getKnownExceptionListForHA() {
    Long key = knownExceptionsForHA;
    Vector statements = tab().vecAt(key, new HydraVector());
    String[] strArr = new String[statements.size()];
    for (int i = 0; i < statements.size(); i++) {
      strArr[i] = (String)statements.elementAt(i);
    }
    return strArr;
  }

  /**
   * (int)Sleep time in secs between 2 thread dumps.
   */
  public static Long sleepBtwnStackDump;

  public static int getSleepBtwnStackDumps(){
    Long key = sleepBtwnStackDump;
    return tasktab().intAt(key, tab().intAt(key, 5));
  }

  /**
   * (boolean) Flag to notify on whether to keep the clusters running after hydra tasks are done.
   */
  public static Long keepClusterRunning;

  public static boolean isKeepClusterRunning(){
    Long key = keepClusterRunning;
    return tasktab().booleanAt(key, tab().booleanAt(key, false));
  }

  public static String getCredentialFile() {
    Long key = credentialFile;
    return BasePrms.tasktab().stringAt(key, BasePrms.tab().stringAt(key, null));
  }

  public static boolean isSecurityOn() {
    Long key = isSecurity;
    return tasktab().booleanAt(key, tab().booleanAt(key, false));
  }

  public static int getRetryCountForJob() {
    Long key = numTimesToRetry;
    return tasktab().intAt(key, tab().intAt(key, 5));
  }

  public static int getSleepTimeSecsBeforRestart() {
    Long key = sleepTimeSecsBeforeRestart;
    return tasktab().intAt(key, tab().intAt(key, 180));
  }

  public static boolean executeInBackGround() {
    Long key = executeInBackground;
    return tasktab().booleanAt(key, tab().booleanAt(key, true));
  }

  public static int getSleepTimeSecsForJobStatus() {
    Long key = sleepTimeSecsForJobStatus;
    return tasktab().intAt(key, tab().intAt(key, 5));
  }

  public static int getSleepTimeSecsForMemberStatus() {
    Long key = sleepTimeSecsForMemberStatus;
    return tasktab().intAt(key, tab().intAt(key, 5));
  }

  public static String getExecutorCores() {
    String numExecutorCores = tasktab().stringAt(executorCores, tab().stringAt(executorCores,
        null));
    if (numExecutorCores == null) return "";
    String sparkExecutorCores = " -spark.executor.cores=" + numExecutorCores;
    return sparkExecutorCores;
  }

  public static String getDriverMaxResultSize() {
    String maxResultSize = tasktab().stringAt(driverMaxResultSize, tab().stringAt
        (driverMaxResultSize, null));
    if (maxResultSize == null) return "";
    String sparkDriverMaxResultSize = " -spark.driver.maxResultSize=" + maxResultSize;
    return sparkDriverMaxResultSize;
  }

  public static String getLocatorMemory() {
    Long key = locatorMemory;
    String locatorHeapSize = BasePrms.tasktab().stringAt(key, BasePrms.tab().stringAt(key,
        null));
    if (locatorHeapSize == null) return "";
    locatorHeapSize = " -heap-size=" + locatorHeapSize;
    return locatorHeapSize;
  }

  public static String getServerMemory() {
    Long key = serverMemory;
    String serverHeapSize = BasePrms.tasktab().stringAt(key, BasePrms.tab().stringAt(key,
        null));
    if (serverHeapSize == null) return "";
    serverHeapSize = " -heap-size=" + serverHeapSize;
    return serverHeapSize;
  }

  public static String getLeadMemory() {
    Long key = leadMemory;
    String leadHeapSize = BasePrms.tasktab().stringAt(key, BasePrms.tab().stringAt(key,
        null));
    if (leadHeapSize == null) return "";
    leadHeapSize = " -heap-size=" + leadHeapSize;
    return leadHeapSize;
  }

  public static String getSparkSchedulerMode() {
    String schedulerMode = tasktab().stringAt(sparkSchedulerMode, tab().stringAt
        (sparkSchedulerMode, null));
    if (schedulerMode == null) return "";
    String sparkSchedulerMode = " -spark.scheduler.mode=" + schedulerMode;
    return sparkSchedulerMode;
  }

  public static String getSparkSqlBroadcastJoinThreshold() {
    String broadcastJoinThreshold = tasktab().stringAt(sparkSqlBroadcastJoinThreshold, tab()
        .stringAt(sparkSqlBroadcastJoinThreshold, null));
    if (broadcastJoinThreshold == null) return "";
    String sparkSqlBroadcastJoinThreshold = " -spark.sql.autoBroadcastJoinThreshold=" +
        broadcastJoinThreshold;
    return sparkSqlBroadcastJoinThreshold;
  }

  public static boolean getCompressedInMemoryColumnarStorage() {
    Long key = compressedInMemoryColumnarStorage;
    return tasktab().booleanAt(key, tab().booleanAt(key, false));
  }

  public static String getColumnBatchSize() {
    String snappyColumnBatchSize = tasktab().stringAt(columnBatchSize, tab().stringAt
        (columnBatchSize, null));
    if (snappyColumnBatchSize == null) return "";
    String columnBatchSize = " -snappydata.column.batchSize=" + snappyColumnBatchSize;
    return columnBatchSize;
  }

  public static String getConserveSockets() {
    String isConserveSockets = tasktab().stringAt(conserveSockets, tab().stringAt
        (conserveSockets, null));
    if (isConserveSockets == null) return "";
    String conserveSockets = " -conserve-sockets=" + isConserveSockets;
    return conserveSockets;
  }

  public static boolean insertDuplicateData() {
    Long key = insertDuplicateData;
    return tasktab().booleanAt(key, tab().booleanAt(key, false));
  }


  public static int getShufflePartitions() {
    Long key = shufflePartitions;
    return tasktab().intAt(key, tab().intAt(key, 200));
  }

  public static String getCommaSepAPPProps() {
    Long key = appPropsForJobServer;
    return BasePrms.tasktab().stringAt(key, BasePrms.tab().stringAt(key, null));
  }

  public static Vector getQueryList() {
    Long key = queryList;
    return BasePrms.tasktab().vecAt(key, BasePrms.tab().vecAt(key, new HydraVector()));
  }

  public static Vector getPointLookUpQueryList() {
    Long key = pointLookUpQueryList;
    return BasePrms.tasktab().vecAt(key, BasePrms.tab().vecAt(key, new HydraVector()));
  }

  public static Vector getAnalyticalQueryList() {
    Long key = analyticalQueryList;
    return BasePrms.tasktab().vecAt(key, BasePrms.tab().vecAt(key, new HydraVector()));
  }

  public static String getLocatorList() {
    Long key = locatorList;
    return BasePrms.tasktab().stringAt(key, BasePrms.tab().stringAt(key, "localhost:1527"));
  }

  public static String getPrimaryLocatorHost() {
    Long key = primaryLocatorHost;
    return BasePrms.tasktab().stringAt(key, BasePrms.tab().stringAt(key, "localhost"));
  }

  public static String getPrimaryLocatorPort() {
    Long key = primaryLocatorPort;
    return BasePrms.tasktab().stringAt(key, BasePrms.tab().stringAt(key, "1527"));
  }

  public static String getLeadHost() {
    Long key = leadHost;
    return BasePrms.tasktab().stringAt(key, BasePrms.tab().stringAt(key, "localhost"));
  }

  public static String getLeadPort() {
    Long key = leadPort;
    return BasePrms.tasktab().stringAt(key, BasePrms.tab().stringAt(key, "8090"));
  }

  public static String getMasterHost() {
    Long key = sparkMasterHost;
    return BasePrms.tasktab().stringAt(key, BasePrms.tab().stringAt(key, null));
  }

  public static String getLeaderLauncherProps() {
    Long key = leaderLauncherProps;
    Vector<String> leaderLauncherPropList = BasePrms.tasktab().vecAt(key, BasePrms.tab().vecAt(key,
        null));
    if (leaderLauncherPropList != null && !leaderLauncherPropList.isEmpty())
      return StringUtils.join(leaderLauncherPropList, " ");
    else return "";
  }

  public static String getServerLauncherProps() {
    Long key = serverLauncherProps;
    Vector<String> serverLauncherPropList = BasePrms.tasktab().vecAt(key, BasePrms.tab().vecAt(key,
        null));
    if (serverLauncherPropList != null && !serverLauncherPropList.isEmpty())
      return StringUtils.join(serverLauncherPropList, " ");
    else return "";
  }

  public static String getLocatorLauncherProps() {
    Long key = locatorLauncherProps;
    Vector<String> locatorLauncherPropList = BasePrms.tasktab().vecAt(key, BasePrms.tab().vecAt(key,
        null));
    if (locatorLauncherPropList != null && !locatorLauncherPropList.isEmpty())
      return StringUtils.join(locatorLauncherPropList, " ");
    else return "";
  }

  public static String getSparkSubmitExtraPrms() {
    Long key = sparkSubmitExtraPrms;
    String sparkSubmitExtraPrmList = BasePrms.tasktab().stringAt(key, BasePrms.tab().stringAt(key,
        null));
    if (sparkSubmitExtraPrmList == null) return "";
    else return sparkSubmitExtraPrmList;
  }

  public static boolean getTableDefaultDataPolicy() {
    Long key = tableDefaultPartitioned;
    return tasktab().booleanAt(key, tab().booleanAt(key, false));
  }

  public static String getPersistIndexes() {
    Long key = persistIndexes;
    boolean persistIndexesFlag = tasktab().booleanAt(key, tab().booleanAt(key, true));
    String persistIndexes = " -J-Dgemfirexd.persist-indexes=" + persistIndexesFlag;
    return persistIndexes;
  }

  public static String getTimeStatistics() {
    boolean enableTimeStats = tasktab().booleanAt(enableTimeStatistics, tab().booleanAt
        (enableTimeStatistics, true));
    String timeStatistics = " -enable-time-statistics=" + enableTimeStats + " " +
        "-statistic-archive-file=statArchive.gfs";
    return timeStatistics;
  }

  public static String getClosedFormEstimates() {
    String enableClosedFormEstimates = tasktab().stringAt(closedFormEstimates, tab().stringAt
        (closedFormEstimates, null));
    if (enableClosedFormEstimates == null) return "";
    String closedFormEstimates = " -spark.sql.aqp.closedFormEstimates=" + enableClosedFormEstimates;
    return closedFormEstimates;
  }

  public static String getZeppelinInterpreter() {
    String enableZeppelinInterpreter = tasktab().stringAt(zeppelinInterpreter, tab().stringAt
        (zeppelinInterpreter, null));
    if (enableZeppelinInterpreter == null) return "";
    String zeppelinInterpreter = " -zeppelin.interpreter.enable=" + enableZeppelinInterpreter;
    return zeppelinInterpreter;
  }

  public static String getFlightRecorderOptions(String dirPath) {
    boolean flightRecorder = tasktab().booleanAt(enableFlightRecorder, tab().booleanAt
        (enableFlightRecorder, false));
    if (flightRecorder) {
      String flightRecorderOptions = " -J-XX:+UnlockCommercialFeatures -J-XX:+FlightRecorder  " +
          "-J-XX:FlightRecorderOptions=defaultrecording=true,disk=true,repository=" +
          dirPath + ",maxage=6h,dumponexit=true,dumponexitpath=flightRecorder.jfr";
      return flightRecorderOptions;
    } else return "";
  }

  public static String getGCOptions(String dirPath) {
    boolean gcFlags = tasktab().booleanAt(enableGCFlags, tab().booleanAt(enableGCFlags, false));
    if (gcFlags) {
      String gcOptions = " -J-verbose:gc -J-Xloggc:" + dirPath + "/gc.out -J-XX:+PrintGCDetails " +
          " -J-XX:+PrintGCTimeStamps  -J-XX:+PrintGCDateStamps";
      return gcOptions;
    } else return "";
  }

  public static String getNumBootStrapTrials() {
    String bootStrapTrials = tasktab().stringAt(numBootStrapTrials, tab().stringAt
        (numBootStrapTrials, null));
    if (bootStrapTrials == null) return "";
    String numBootStrapTrials = " -spark.sql.aqp.numBootStrapTrials=" + bootStrapTrials;
    return numBootStrapTrials;
  }

  public static String getLogLevel() {
    String snappyLogLevel = " -log-level=" + tab().stringAt(logLevel, "config");
    return snappyLogLevel;
  }

  public static String getLogFileName() {
    Long key = logFileName;
    return tasktab().stringAt(key, null);
  }

  public static Vector getSQLScriptNames() {
    Long key = sqlScriptNames;
    return BasePrms.tasktab().vecAt(key, BasePrms.tab().vecAt(key, null));
  }

  public static Vector getScriptNames() {
    Long key = scriptNames;
    return BasePrms.tasktab().vecAt(key, BasePrms.tab().vecAt(key, null));
  }

  public static String getUserAppJar() {
    Long key = userAppJar;
    return BasePrms.tasktab().stringAt(key, BasePrms.tab().stringAt(key, null));
  }

  public static String getUserAppName() {
    Long key = userAppName;
    return BasePrms.tasktab().stringAt(key, BasePrms.tab().stringAt(key, "myApp"));
  }

  public static String getJarIdentifier() {
    Long key = jarIdentifier;
    return BasePrms.tasktab().stringAt(key, BasePrms.tab().stringAt(key, null));
  }

  public static String getUserAppArgs() {
    Long key = userAppArgs;
    return BasePrms.tasktab().stringAt(key, BasePrms.tab().stringAt(key, " "));
  }

  public static Vector getDataLocationList() {
    Long key = dataLocation;
    return BasePrms.tasktab().vecAt(key, BasePrms.tab().vecAt(key, new HydraVector()));
  }

  public static Vector getScriptArgs() {
    Long key = scriptArgs;
    return BasePrms.tasktab().vecAt(key, BasePrms.tab().vecAt(key, new HydraVector()));
  }

  public static String getUserConfLocation() {
    Long key = userConfLocation;
    return BasePrms.tasktab().stringAt(key, BasePrms.tab().stringAt(key, null));
  }

  public static Vector getPersistenceModeList() {
    Long key = persistenceMode;
    return BasePrms.tasktab().vecAt(key, BasePrms.tab().vecAt(key, new HydraVector()));
  }

  public static Vector getColocateWithOptionList() {
    Long key = colocateWith;
    return BasePrms.tasktab().vecAt(key, BasePrms.tab().vecAt(key, new HydraVector()));
  }

  public static Vector getPartitionByOptionList() {
    Long key = partitionBy;
    return BasePrms.tasktab().vecAt(key, BasePrms.tab().vecAt(key, new HydraVector()));
  }

  public static Vector getNumPartitionsList() {
    Long key = numPartitions;
    return BasePrms.tasktab().vecAt(key, BasePrms.tab().vecAt(key, new HydraVector()));
  }

  public static Vector getRedundancyOptionList() {
    Long key = redundancy;
    return BasePrms.tasktab().vecAt(key, BasePrms.tab().vecAt(key, new HydraVector()));
  }

  public static Vector getRecoverDelayOptionList() {
    Long key = recoverDelay;
    return BasePrms.tasktab().vecAt(key, BasePrms.tab().vecAt(key, new HydraVector()));
  }

  public static Vector getMaxPartitionSizeList() {
    Long key = maxPartitionSize;
    return BasePrms.tasktab().vecAt(key, BasePrms.tab().vecAt(key, new HydraVector()));
  }

  public static Vector getEvictionByOptionList() {
    Long key = evictionBy;
    return BasePrms.tasktab().vecAt(key, BasePrms.tab().vecAt(key, new HydraVector()));
  }

  public static Vector getSnappyJobClassNames() {
    Long key = jobClassNames;
    return BasePrms.tasktab().vecAt(key, BasePrms.tab().vecAt(key, null));
  }

  public static Vector getSparkJobClassNames() {
    Long key = sparkJobClassNames;
    return BasePrms.tasktab().vecAt(key, BasePrms.tab().vecAt(key, null));
  }

  public static Vector getSnappyStreamingJobClassNames() {
    Long key = streamingJobClassNames;
    return BasePrms.tasktab().vecAt(key, BasePrms.tab().vecAt(key, null));
  }

  public static String getExecutorMemory() {
    Long key = executorMemory;
    String executorMem;
    String heapSize = tasktab().stringAt(key, BasePrms.tab().stringAt(key, null));
    if (heapSize == null) {
      int cores = Runtime.getRuntime().availableProcessors();
      long defaultMem;
      defaultMem = ((cores * 64) + 1024);
      executorMem = " --executor-memory " + defaultMem + "m";
      return executorMem;
    }
    executorMem = " --executor-memory " + heapSize;
    return executorMem;
  }

  public static boolean hasDynamicAppProps() {
    Long key = hasDynamicAppProps;
    return tasktab().booleanAt(key, tab().booleanAt(key, false));
  }

  public static boolean useJDBCConnInSnappyJob() {
    Long key = useJDBCConnInSnappyJob;
    return tasktab().booleanAt(key, tab().booleanAt(key, false));
  }

  public static boolean isLongRunningJob() {
    Long key = isLongRunningJob;
    return tasktab().booleanAt(key, tab().booleanAt(key, false));
  }

  public static Vector getKafkaTopic() {
    Long key = kafkaTopic;
    return BasePrms.tasktab().vecAt(key, BasePrms.tab().vecAt(key, null));
  }

  public static Vector getTableList() {
    Long key = tableList;
    return BasePrms.tasktab().vecAt(key, BasePrms.tab().vecAt(key, new HydraVector()));
  }

  public static Vector getTableTypeList() {
    Long key = tableType;
    return BasePrms.tasktab().vecAt(key, BasePrms.tab().vecAt(key, new HydraVector()));
  }

  public static Vector getParquetExternalTableList() {
    Long key = parquetExternalTableList;
    return BasePrms.tasktab().vecAt(key, BasePrms.tab().vecAt(key, new HydraVector()));
  }

  public static Vector getCSVExternalTableList() {
    Long key = csvExternalTableList;
    return BasePrms.tasktab().vecAt(key, BasePrms.tab().vecAt(key, new HydraVector()));
  }

  public static Vector getExternalTableListForInsert() {
    Long key = externalTableListForInsert;
    return BasePrms.tasktab().vecAt(key, BasePrms.tab().vecAt(key, new HydraVector()));
  }

  public static Vector getInsertTableList() {
    Long key = insertTableList;
    return BasePrms.tasktab().vecAt(key, BasePrms.tab().vecAt(key, new HydraVector()));
  }

  public static Vector getDataPathListForParquet() {
    Long key = dataPathListForParquet;
    return BasePrms.tasktab().vecAt(key, BasePrms.tab().vecAt(key, new HydraVector()));
  }

  public static Vector getDataPathListForCSV() {
    Long key = dataPathListForCSV;
    return BasePrms.tasktab().vecAt(key, BasePrms.tab().vecAt(key, new HydraVector()));
  }

  public static Vector getTableOptions() {
    Long key = tableOptions;
    return BasePrms.tasktab().vecAt(key, BasePrms.tab().vecAt(key, new HydraVector()));
  }

  public static Vector getHostNameList() {
    Long key = hostNames;
    return BasePrms.tasktab().vecAt(key, BasePrms.tab().vecAt(key, new HydraVector()));
  }

  public static Vector getNumRowsList() {
    Long key = numRowsList;
    return BasePrms.tasktab().vecAt(key, BasePrms.tab().vecAt(key, new HydraVector()));
  }

  public static Vector getIndexList() {
    Long key = indexList;
    return BasePrms.tasktab().vecAt(key, BasePrms.tab().vecAt(key, new HydraVector()));
  }

  public static Vector getConnPropsList() {
    Long key = connPropsList;
    return BasePrms.tasktab().vecAt(key, BasePrms.tab().vecAt(key, new HydraVector()));
  }

  static {
    BasePrms.setValues(SnappyPrms.class);
  }

  public static void main(String args[]) {
    BasePrms.dumpKeys();
  }

}<|MERGE_RESOLUTION|>--- conflicted
+++ resolved
@@ -16,11 +16,8 @@
  */
 package io.snappydata.hydra.cluster;
 
-<<<<<<< HEAD
-=======
 import org.apache.commons.lang.StringUtils;
 
->>>>>>> 74d1f1e9
 import java.util.Vector;
 
 import hydra.BasePrms;
@@ -706,8 +703,6 @@
   }
 
   /**
-<<<<<<< HEAD
-=======
    *
    */
 
@@ -741,7 +736,6 @@
 
 
   /**
->>>>>>> 74d1f1e9
    * Parameter used to get the List of expected exceptions in the test run.
    * Array of values for expected exceptions
    */
