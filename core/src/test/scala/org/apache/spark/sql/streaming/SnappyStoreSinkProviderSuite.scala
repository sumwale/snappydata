/*
 * Copyright (c) 2017-2019 TIBCO Software Inc. All rights reserved.
 *
 * Licensed under the Apache License, Version 2.0 (the "License"); you
 * may not use this file except in compliance with the License. You
 * may obtain a copy of the License at
 *
 * http://www.apache.org/licenses/LICENSE-2.0
 *
 * Unless required by applicable law or agreed to in writing, software
 * distributed under the License is distributed on an "AS IS" BASIS,
 * WITHOUT WARRANTIES OR CONDITIONS OF ANY KIND, either express or
 * implied. See the License for the specific language governing
 * permissions and limitations under the License. See accompanying
 * LICENSE file.
 */

package org.apache.spark.sql.streaming

import java.sql.SQLException
import java.util.concurrent.atomic.AtomicInteger

import scala.reflect.io.Path

import com.pivotal.gemfirexd.internal.shared.common.reference.SQLState.SNAPPY_CATALOG_SCHEMA_VERSION_MISMATCH
import io.snappydata.SnappyFunSuite
import org.junit.Assert
import org.scalatest.{BeforeAndAfter, BeforeAndAfterAll}

<<<<<<< HEAD
import org.apache.spark.sql.{DataFrame, Dataset, Row, SnappyContext, SnappySession}
import org.apache.spark.sql.catalyst.encoders.RowEncoder
=======
import org.apache.spark.sql.catalyst.encoders.{ExpressionEncoder, RowEncoder}
>>>>>>> 85e79041
import org.apache.spark.sql.execution.CatalogStaleException
import org.apache.spark.sql.kafka010.KafkaTestUtils
import org.apache.spark.sql.streaming.SnappyStoreSinkProvider.{ATTEMPTS, TEST_FAILBATCH_OPTION}
import org.apache.spark.sql.types._
import org.apache.spark.sql.{AnalysisException, Dataset, Row, SnappyContext, SnappySession}

class SnappyStoreSinkProviderSuite extends SnappyFunSuite
    with BeforeAndAfter with BeforeAndAfterAll {
  private val session = snc.sparkSession

  import session.implicits._

  private var kafkaTestUtils: KafkaTestUtils = _

  private val testIdGenerator = new AtomicInteger(0)
  private val tableName = "APP.USERS"
  private val checkpointDirectory = "/tmp/SnappyStoreSinkProviderSuite"

  private def getTopic(id: Int) = s"topic-$id"

  override def beforeAll() {
    super.beforeAll()
    kafkaTestUtils = new KafkaTestUtils
    kafkaTestUtils.setup()
  }

  override def afterAll() {
    super.afterAll()
    if (kafkaTestUtils != null) {
      kafkaTestUtils.teardown()
      kafkaTestUtils = null
    }
  }

  after {
    baseCleanup(false)

    // CAUTION!! - recursively deleting checkpoint directory. handle with care.
    Path(checkpointDirectory).deleteRecursively()
  }

  test("_eventType column: absent, key columns: defined, table type: column") {
    val testId = testIdGenerator.getAndIncrement()
    createTable()()
    val topic = getTopic(testId)
    kafkaTestUtils.createTopic(topic, partitions = 3)

    val dataBatch1 = Seq(Seq(1, "name1", 30, "lname1"), Seq(2, "name2", 10, "lname2"),
      Seq(3, "name3", 30, "lname3"))
    kafkaTestUtils.sendMessages(topic, dataBatch1.map(r => r.mkString(",")).toArray)

    val streamingQuery = createAndStartStreamingQuery(topic, testId, withEventTypeColumn = false)
    waitTillTheBatchIsPickedForProcessing(0, testId)

    val dataBatch2 = Seq(Seq(1, "name11", 40, "lname1"), Seq(4, "name4", 50, "lname4"))
    kafkaTestUtils.sendMessages(topic, dataBatch2.map(r => r.mkString(",")).toArray)

    streamingQuery.processAllAvailable()
    streamingQuery.stop()
    val rows = Array(Row(1, "name11", 40, "lname1"), Row(2, "name2", 10, "lname2"),
      Row(3, "name3", 30, "lname3"), Row(4, "name4", 50, "lname4"))
    assertData(rows)
  }

  test("_eventType column: absent, key columns: undefined, table type: column") {
    val testId = testIdGenerator.getAndIncrement()
    createTable(withKeyColumn = false)()
    val topic = getTopic(testId)
    kafkaTestUtils.createTopic(topic, partitions = 3)

    val streamingQuery = createAndStartStreamingQuery(topic, testId, withEventTypeColumn = false)

    val dataBatch = Seq(Seq(1, "name1", 30, "lname1"), Seq(2, "name2", 10, "lname2"),
      Seq(3, "name3", 30, "lname3"), Seq(1, "name1", 30, "lname1"))
    kafkaTestUtils.sendMessages(topic, dataBatch.map(r => r.mkString(",")).toArray)

    streamingQuery.processAllAvailable()
    streamingQuery.stop()
    val rows = Array(Row(1, "name1", 30, "lname1"), Row(1, "name1", 30, "lname1"),
      Row(2, "name2", 10, "lname2"), Row(3, "name3", 30, "lname3"))
    assertData(rows)
  }

  test("_eventType column: present, key columns: defined, table type: column") {
    val testId = testIdGenerator.getAndIncrement()
    createTable()()
    val topic = getTopic(testId)
    kafkaTestUtils.createTopic(topic, partitions = 3)

    val dataBatch1 = Seq(Seq(1, "name1", 20, "lname1", 0), Seq(2, "name2", 10, "lname2", 0))
    kafkaTestUtils.sendMessages(topic, dataBatch1.map(r => r.mkString(",")).toArray)

    val streamingQuery: StreamingQuery = createAndStartStreamingQuery(topic, testId)
    waitTillTheBatchIsPickedForProcessing(0, testId)

    val dataBatch2 = Seq(Seq(1, "name11", 30, "lname1", 1), Seq(2, "name2", 13, "lname2", 2),
      Seq(3, "name3", 30, "lname3", 0), Seq(4, "name4", 10, "lname4", 2))
    kafkaTestUtils.sendMessages(topic, dataBatch2.map(r => r.mkString(",")).toArray)
    streamingQuery.processAllAvailable()
    streamingQuery.stop()
    assertData(Array(Row(1, "name11", 30, "lname1"), Row(3, "name3", 30, "lname3")))
  }

  test("_eventType column: present, key columns: undefined, table type: column") {
    val testId = testIdGenerator.getAndIncrement()
    createTable(withKeyColumn = false)()
    val topic = getTopic(testId)
    kafkaTestUtils.createTopic(topic, partitions = 3)

    val dataBatch = Seq(Seq(1, "name1", 20, "lname1", 0), Seq(2, "name2", 10, "lname2", 0))
    kafkaTestUtils.sendMessages(topic, dataBatch.map(r => r.mkString(",")).toArray)

    val thrown = intercept[StreamingQueryException] {
      val streamingQuery = createAndStartStreamingQuery(topic, testId)
      streamingQuery.processAllAvailable()
      streamingQuery.stop()
    }

    val errorMessage = "_eventType is present in data but key columns are not defined on table."
    assert(thrown.getCause.getMessage == errorMessage)
  }

  test("_eventType column: absent, key columns: defined, table type: row") {
    val testId = testIdGenerator.getAndIncrement()
    createTable()(isRowTable = true)
    val topic = getTopic(testId)
    kafkaTestUtils.createTopic(topic, partitions = 3)

    val dataBatch1 = Seq(Seq(1, "name1", 30, "lname1"), Seq(2, "name2", 10, "lname2"),
      Seq(3, "name3", 30, "lname3"))
    kafkaTestUtils.sendMessages(topic, dataBatch1.map(r => r.mkString(",")).toArray)

    val streamingQuery = createAndStartStreamingQuery(topic, testId, withEventTypeColumn = false)
    waitTillTheBatchIsPickedForProcessing(0, testId)

    val dataBatch2 = Seq(Seq(1, "name11", 40, "lname1"), Seq(4, "name4", 50, "lname4"))
    kafkaTestUtils.sendMessages(topic, dataBatch2.map(r => r.mkString(",")).toArray)

    streamingQuery.processAllAvailable()
    streamingQuery.stop()
    val rows = Array(Row(1, "name11", 40, "lname1"), Row(2, "name2", 10, "lname2"),
      Row(3, "name3", 30, "lname3"), Row(4, "name4", 50, "lname4"))
    assertData(rows)
  }

  test("_eventType column: absent, key columns: undefined, table type: row") {
    val testId = testIdGenerator.getAndIncrement()
    createTable(withKeyColumn = false)(isRowTable = true)
    val topic = getTopic(testId)
    kafkaTestUtils.createTopic(topic, partitions = 3)

    val streamingQuery = createAndStartStreamingQuery(topic, testId, withEventTypeColumn = false)

    val dataBatch = Seq(Seq(1, "name1", 30, "lname1"), Seq(2, "name2", 10, "lname2"),
      Seq(3, "name3", 30, "lname3"), Seq(1, "name1", 30, "lname1"))
    kafkaTestUtils.sendMessages(topic, dataBatch.map(r => r.mkString(",")).toArray)

    streamingQuery.processAllAvailable()
    streamingQuery.stop()
    val rows = Array(Row(1, "name1", 30, "lname1"), Row(1, "name1", 30, "lname1"),
      Row(2, "name2", 10, "lname2"), Row(3, "name3", 30, "lname3"))
    assertData(rows)
  }

  test("_eventType column: present, key columns: defined, table type: row") {
    val testId = testIdGenerator.getAndIncrement()
    createTable()(isRowTable = true)
    val topic = getTopic(testId)
    kafkaTestUtils.createTopic(topic, partitions = 3)

    val dataBatch1 = Seq(Seq(1, "name1", 20, "lname1", 0), Seq(2, "name2", 10, "lname2", 0))
    kafkaTestUtils.sendMessages(topic, dataBatch1.map(r => r.mkString(",")).toArray)

    val streamingQuery: StreamingQuery = createAndStartStreamingQuery(topic, testId)
    waitTillTheBatchIsPickedForProcessing(0, testId)

    val dataBatch2 = Seq(Seq(1, "name11", 30, "lname1", 1), Seq(2, "name2", 13, "lname2", 2),
      Seq(3, "name3", 30, "lname3", 0), Seq(4, "name4", 10, "lname4", 2))
    kafkaTestUtils.sendMessages(topic, dataBatch2.map(r => r.mkString(",")).toArray)
    streamingQuery.processAllAvailable()
    streamingQuery.stop()
    assertData(Array(Row(1, "name11", 30, "lname1"), Row(3, "name3", 30, "lname3")))
  }

  test("_eventType column: present, key columns: undefined, table type: row") {
    val testId = testIdGenerator.getAndIncrement()
    createTable(withKeyColumn = false)(isRowTable = true)
    val topic = getTopic(testId)
    kafkaTestUtils.createTopic(topic, partitions = 3)

    val dataBatch = Seq(Seq(1, "name1", 20, "lname1", 0), Seq(2, "name2", 10, "lname2", 0))
    kafkaTestUtils.sendMessages(topic, dataBatch.map(r => r.mkString(",")).toArray)
    val streamingQuery = createAndStartStreamingQuery(topic, testId)
    val thrown = intercept[StreamingQueryException] {
      streamingQuery.processAllAvailable()
    }

    val errorMessage = "_eventType is present in data but key columns are not defined on table."
    assert(thrown.getCause.getMessage == errorMessage)
    streamingQuery.stop()
  }

  test("idempotency") {
    val testId = testIdGenerator.getAndIncrement()
    createTable()()
    val topic = getTopic(testId)
    kafkaTestUtils.createTopic(topic, partitions = 3)

    kafkaTestUtils.sendMessages(topic, (0 to 10).map(i => s"$i,name$i,$i,lname$i,0").toArray)

    val streamingQuery: StreamingQuery = createAndStartStreamingQuery(topic, testId)
    waitTillTheBatchIsPickedForProcessing(0, testId)
    streamingQuery.stop()

    val streamingQuery1: StreamingQuery = createAndStartStreamingQuery(topic, testId
      , options = Map(TEST_FAILBATCH_OPTION -> "true"))
    kafkaTestUtils.sendMessages(topic, (11 to 20).map(i => s"$i,name$i,$i,lname$i,0").toArray)
    try {
      streamingQuery1.processAllAvailable()
      fail("StreamingQueryException expected.")
    } catch {
      case ex: StreamingQueryException if ex.cause.getMessage == "dummy failure for test" =>
        streamingQuery1.stop()
    }

    val streamingQuery2: StreamingQuery = createAndStartStreamingQuery(topic, testId)

    kafkaTestUtils.sendMessages(topic, (21 to 30).map(i => s"$i,name$i,$i,lname$i,0").toArray)
    waitTillTheBatchIsPickedForProcessing(1, testId)
    streamingQuery2.processAllAvailable()
    streamingQuery2.stop()
    assertData((0 to 30).map(i => Row(i, s"name$i", i, s"lname$i")).toArray)
  }

  test("conflation enabled") {
    val testId = testIdGenerator.getAndIncrement()
    createTable()()
    val topic = getTopic(testId)
    kafkaTestUtils.createTopic(topic, partitions = 1)

    // producing all records with same key `1` on partition 0.
    kafkaTestUtils.sendMessages(topic, (0 to 999)
        .map(i => s"1,name$i,$i,lname1,${i % 3}").toArray, Some(0))

    // producing records with keh `1` on multiple partitions. This may not lead to expected result
    // kafkaTestUtils.sendMessages(topic, (0 to 999).map(i => s"1,name$i,$i,${i%3}").toArray)

    val streamingQuery = createAndStartStreamingQuery(topic, testId,
      options = Map("conflation" -> "true"))

    streamingQuery.processAllAvailable()
    streamingQuery.stop()
    assertData(Array(Row(1, "name999", 999, "lname1")))
  }

  test("conflation enabled, _eventType column: absent") {
    val testId = testIdGenerator.getAndIncrement()
    createTable()()
    val topic = getTopic(testId)
    kafkaTestUtils.createTopic(topic, partitions = 1)

    val batch2 = Seq(Seq(1, "name2", 30, "lname1"), Seq(1, "name3", 30, "lname1"))
    kafkaTestUtils.sendMessages(topic, batch2.map(r => r.mkString(",")).toArray)

    val streamingQuery = createAndStartStreamingQuery(topic, testId,
      withEventTypeColumn = false, options = Map("conflation" -> "true"))

    streamingQuery.processAllAvailable()
    streamingQuery.stop()
    assertData(Array(Row(1, "name3", 30, "lname1")))
  }

  test("conflation enabled, key columns : undefined") {
    val testId = testIdGenerator.getAndIncrement()
    createTable(withKeyColumn = false)()
    val topic = getTopic(testId)
    kafkaTestUtils.createTopic(topic, partitions = 1)

    val batch2 = Seq(Seq(1, "name2", 30, "lname1"), Seq(1, "name3", 30, "lname1"))
    kafkaTestUtils.sendMessages(topic, batch2.map(r => r.mkString(",")).toArray)

    val thrown = intercept[StreamingQueryException] {
      val streamingQuery = createAndStartStreamingQuery(topic, testId,
        withEventTypeColumn = false, options = Map("conflation" -> "true"))
      streamingQuery.processAllAvailable()
      streamingQuery.stop()
    }
    val errorMessage = "Key column(s) or primary key must be defined on table in order " +
        "to perform conflation."
    assert(thrown.getCause.isInstanceOf[IllegalStateException])
    assert(thrown.getCause.getMessage == errorMessage)
  }

  test("[SNAP-2745]-conflation: delete,insert") {
    val testId = testIdGenerator.getAndIncrement()
    createTable()()
    val topic = getTopic(testId)
    kafkaTestUtils.createTopic(topic, partitions = 1)

    val batch1 = Seq(Seq(1, "name1", 30, "lname1", 0))
    kafkaTestUtils.sendMessages(topic, batch1.map(r => r.mkString(",")).toArray)
    val streamingQuery = createAndStartStreamingQuery(topic, testId,
      options = Map("conflation" -> "true"))

    waitTillTheBatchIsPickedForProcessing(0, testId)
    val batch2 = Seq(Seq(1, "name1", 30, "lname1", 2), Seq(1, "name1", 30, "lname1", 0))
    kafkaTestUtils.sendMessages(topic, batch2.map(r => r.mkString(",")).toArray)

    streamingQuery.processAllAvailable()
    streamingQuery.stop()
    assertData(Array(Row(1, "name1", 30, "lname1")))
  }

  test("conflation disabled") {
    val testId = testIdGenerator.getAndIncrement()
    createTable()()
    val topic = getTopic(testId)
    kafkaTestUtils.createTopic(topic, partitions = 1)

    val dataBatch = Seq(Seq(1, "name1", 1, "lname1", 0), Seq(1, "name1", 1, "lname1", 2))
    kafkaTestUtils.sendMessages(topic, dataBatch.map(r => r.mkString(",")).toArray, Some(0))

    val streamingQuery: StreamingQuery = createAndStartStreamingQuery(topic, testId)

    streamingQuery.processAllAvailable()
    streamingQuery.stop()
    // The delete will be processed prior to insert event irrespective of their order or arrival.
    // Hence when conflation is disabled, both the events are processed resulting into one record.
    assertData(Array(Row(1, "name1", 1, "lname1")))
  }

  test("queryName not specified") {
    val testId = testIdGenerator.getAndIncrement()
    createTable()()
    val topic = getTopic(testId)
    val streamingQuery = createAndStartStreamingQuery(topic, testId, withQueryName = false)

    try {
      streamingQuery.processAllAvailable()
      fail("StreamingQueryException expected.")
    } catch {
      case x: StreamingQueryException =>
        val expectedMessage = s"queryName must be specified for ${SnappyContext.SNAPPY_SINK_NAME}."
        assert(x.getCause.isInstanceOf[IllegalStateException])
        assert(x.getCause.getMessage.equals(expectedMessage))
    }
  }

  test("Streaming query fails after attempts exhausted") {
    val testId = testIdGenerator.getAndIncrement()
    createTable()()
    val topic = getTopic(testId)
    val streamingQuery = createAndStartStreamingQuery(topic, testId,
      options = Map("withQueryName" -> "false",
        "sinkCallback" -> "org.apache.spark.sql.streaming.TestSinkCallback",
        ATTEMPTS -> "3", "attempts" -> "4"))

    try {
      streamingQuery.processAllAvailable()
      fail("StreamingQueryException expected.")
    } catch {
      case x: StreamingQueryException =>
        assert(x.getCause.getCause.isInstanceOf[SQLException] ||
            x.getCause.getCause.isInstanceOf[CatalogStaleException])
    }
  }

  test("Streaming query passes is attempts are not exhausted") {
    val testId = testIdGenerator.getAndIncrement()
    createTable()()
    val topic = getTopic(testId)
    val streamingQuery = createAndStartStreamingQuery(topic, testId,
      options = Map("withQueryName" -> "false",
        "sinkCallback" -> "org.apache.spark.sql.streaming.TestSinkCallback",
        ATTEMPTS -> "3", "attempts" -> "3"))
    streamingQuery.processAllAvailable()
    streamingQuery.stop()
  }

  test("Streaming query fails on the first attempt itself when failure is not due" +
      " to stale catalog") {
    val testId = testIdGenerator.getAndIncrement()
    createTable()()
    val topic = getTopic(testId)
    val streamingQuery = createAndStartStreamingQuery(topic, testId,
      options = Map("withQueryName" -> "false",
        "sinkCallback" -> "org.apache.spark.sql.streaming.TestSinkCallback",
        "attempts" -> "1", "catalogNotStale" -> ""))

    try {
      streamingQuery.processAllAvailable()
      fail("StreamingQueryException expected.")
    } catch {
      case x: StreamingQueryException =>
        assert(x.getCause.isInstanceOf[RuntimeException]
            && x.getCause.getMessage.equals("catalogNotStale"))
    }
  }

  test("At max only one streaming query with snappy sink allowed to run in single session") {
    val testId = testIdGenerator.getAndIncrement()
    createTable()()
    val topic = getTopic(testId)
    val memorySinkQuery = session
        .readStream
        .format("kafka")
        .option("kafka.bootstrap.servers", kafkaTestUtils.brokerAddress)
        .option("subscribe", topic)
        .option("startingOffsets", "earliest")
        .load().writeStream
        .queryName("memorysink")
        .option("checkpointLocation", checkpointDirectory + "/memorysink")
        .format("memory")
        .start()
    try {
      // This query should start successfully as earlier started query is using memory sink
      val streamingQuery = createAndStartStreamingQuery(topic, testId * 100)
      try {
        val streamingQuery2 = createAndStartStreamingQuery(topic, testId * 200)
        fail("StreamingQueryException expected.")
      } catch {
        case x: AnalysisException =>
          val expectedMessage = "A streaming query with snappy sink is already running with" +
              " current session. Please start query with new SnappySession.;"
          Assert.assertEquals(expectedMessage, x.getMessage)
      } finally {
        streamingQuery.stop()
      }
    } finally {
      memorySinkQuery.stop()
    }
  }

  private def waitTillTheBatchIsPickedForProcessing(batchId: Int, testId: Int,
      retries: Int = 15): Unit = {
    if (retries == 0) {
      throw new RuntimeException(s"Batch id $batchId not found in sink status table")
    }
    val sqlString = s"select batch_id from APP.${SnappyStoreSinkProvider.SINK_STATE_TABLE} " +
        s"where stream_query_id = '${streamName(testId)}'"
    val batchIdFromTable = session.sql(sqlString).collect()
    if (batchIdFromTable.isEmpty || batchIdFromTable(0)(0) != batchId) {
      Thread.sleep(1000)
      waitTillTheBatchIsPickedForProcessing(batchId, testId, retries - 1)
    }
  }

  private def assertData(expectedData: Array[Row]): Unit = {
    val actualData = session.sql(s"select * from $tableName order by id, last_name").collect()
    assertResult(expectedData)(actualData)
  }

  private def createTable(withKeyColumn: Boolean = true)(isRowTable: Boolean = false) = {
    def provider = if (isRowTable) "row" else "column"
    def options = if (!isRowTable && withKeyColumn) "options(key_columns 'id,last_name')" else ""
    def primaryKey = if (isRowTable && withKeyColumn) ", primary key (id,last_name)" else ""
    val s = s"create table IF NOT EXISTS $tableName  (id long , first_name varchar(40), age int, " +
        s"last_name varchar(40) $primaryKey) using $provider $options "
    session.sql(s)
    session.sql(s"truncate table $tableName")
  }

  private def createAndStartStreamingQuery(topic: String, testId: Int,
      withEventTypeColumn: Boolean = true, withQueryName: Boolean = true,
      options: Map[String, String] = Map.empty) = {
    val streamingDF: DataFrame = session
        .readStream
        .format("kafka")
        .option("kafka.bootstrap.servers", kafkaTestUtils.brokerAddress)
        .option("subscribe", topic)
        .option("startingOffsets", "earliest")
        .load()

    def structFields() = {
      StructField("id", LongType, nullable = false) ::
          StructField("firstName", StringType) ::
          StructField("age", IntegerType) ::
          StructField("last_name", StringType) ::
          (if (withEventTypeColumn) {
            StructField("_eventType", IntegerType, nullable = false) :: Nil
          }
          else {
            Nil
          })
    }

    val schema = StructType(structFields())

    implicit val encoder: ExpressionEncoder[Row] = RowEncoder(schema)

    var streamWriter = streamingDF.selectExpr("CAST(value AS STRING)")
        .as[String]
        .map(_.split(","))
        .map(r => {
          if (r.length == 5) {
            Row(r(0).toLong, r(1), r(2).toInt, r(3), r(4).toInt)
          } else {
            Row(r(0).toLong, r(1), r(2).toInt, r(3))
          }
        })
        .writeStream
        .format("snappySink")
    if (withQueryName) {
      streamWriter = streamWriter.queryName(streamName(testId))
    }
    streamWriter.trigger(ProcessingTime("1 seconds"))
        .option("tableName", tableName)
        .option("checkpointLocation", checkpointDirectory)
    streamWriter.options(options)
    streamWriter.start()
  }

  private def streamName(testId: Int) = {
    s"users_$testId"
  }
}

class TestSinkCallback extends SnappySinkCallback {

  private var attempt = -1

  override def process(snappySession: SnappySession, sinkProps: Map[String, String], batchId: Long,
      df: Dataset[Row], possibleDuplicate: Boolean): Unit = {
    if (attempt == -1) attempt = sinkProps("attempts").toInt
    if (attempt < sinkProps("attempts").toInt) {
      assert(possibleDuplicate, "Value of possibleDuplicate should be true for retry attempts")
    }
    attempt -= 1
    if (sinkProps.contains("catalogNotStale")) {
      throw new RuntimeException("catalogNotStale")
    }
    if (attempt == 0) {
    } else if (attempt % 2 == 0) {
      throw new RuntimeException(new CatalogStaleException("dummy", null))
    } else {
      throw new RuntimeException(new SQLException("dummy", SNAPPY_CATALOG_SCHEMA_VERSION_MISMATCH))
    }
  }
}<|MERGE_RESOLUTION|>--- conflicted
+++ resolved
@@ -20,6 +20,7 @@
 import java.sql.SQLException
 import java.util.concurrent.atomic.AtomicInteger
 
+import scala.annotation.tailrec
 import scala.reflect.io.Path
 
 import com.pivotal.gemfirexd.internal.shared.common.reference.SQLState.SNAPPY_CATALOG_SCHEMA_VERSION_MISMATCH
@@ -27,17 +28,12 @@
 import org.junit.Assert
 import org.scalatest.{BeforeAndAfter, BeforeAndAfterAll}
 
-<<<<<<< HEAD
-import org.apache.spark.sql.{DataFrame, Dataset, Row, SnappyContext, SnappySession}
-import org.apache.spark.sql.catalyst.encoders.RowEncoder
-=======
 import org.apache.spark.sql.catalyst.encoders.{ExpressionEncoder, RowEncoder}
->>>>>>> 85e79041
 import org.apache.spark.sql.execution.CatalogStaleException
 import org.apache.spark.sql.kafka010.KafkaTestUtils
 import org.apache.spark.sql.streaming.SnappyStoreSinkProvider.{ATTEMPTS, TEST_FAILBATCH_OPTION}
 import org.apache.spark.sql.types._
-import org.apache.spark.sql.{AnalysisException, Dataset, Row, SnappyContext, SnappySession}
+import org.apache.spark.sql.{AnalysisException, DataFrame, Dataset, Row, SnappyContext, SnappySession}
 
 class SnappyStoreSinkProviderSuite extends SnappyFunSuite
     with BeforeAndAfter with BeforeAndAfterAll {
@@ -451,7 +447,7 @@
       // This query should start successfully as earlier started query is using memory sink
       val streamingQuery = createAndStartStreamingQuery(topic, testId * 100)
       try {
-        val streamingQuery2 = createAndStartStreamingQuery(topic, testId * 200)
+        createAndStartStreamingQuery(topic, testId * 200)
         fail("StreamingQueryException expected.")
       } catch {
         case x: AnalysisException =>
@@ -466,6 +462,7 @@
     }
   }
 
+  @tailrec
   private def waitTillTheBatchIsPickedForProcessing(batchId: Int, testId: Int,
       retries: Int = 15): Unit = {
     if (retries == 0) {
@@ -538,6 +535,7 @@
     if (withQueryName) {
       streamWriter = streamWriter.queryName(streamName(testId))
     }
+    // noinspection ScalaDeprecation
     streamWriter.trigger(ProcessingTime("1 seconds"))
         .option("tableName", tableName)
         .option("checkpointLocation", checkpointDirectory)
