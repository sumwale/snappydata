/*
 * Copyright (c) 2017-2019 TIBCO Software Inc. All rights reserved.
 *
 * Licensed under the Apache License, Version 2.0 (the "License"); you
 * may not use this file except in compliance with the License. You
 * may obtain a copy of the License at
 *
 * http://www.apache.org/licenses/LICENSE-2.0
 *
 * Unless required by applicable law or agreed to in writing, software
 * distributed under the License is distributed on an "AS IS" BASIS,
 * WITHOUT WARRANTIES OR CONDITIONS OF ANY KIND, either express or
 * implied. See the License for the specific language governing
 * permissions and limitations under the License. See accompanying
 * LICENSE file.
 */
package org.apache.spark.sql.internal;

import com.pivotal.gemfirexd.internal.engine.Misc;
import io.snappydata.sql.catalog.SnappyExternalCatalog;
import org.apache.spark.SparkContext;
import org.apache.spark.sql.ClusterMode;
import org.apache.spark.sql.SnappyContext;
import org.apache.spark.sql.SnappySession;
import org.apache.spark.sql.SparkInternals;
import org.apache.spark.sql.SparkSession;
import org.apache.spark.sql.SparkSupport$;
import org.apache.spark.sql.ThinClientConnectorMode;
import org.apache.spark.sql.catalyst.catalog.ExternalCatalog;
import org.apache.spark.sql.execution.CacheManager;
import org.apache.spark.sql.hive.HiveClientUtil$;
import org.apache.spark.sql.hive.SnappyHiveExternalCatalog;
<<<<<<< HEAD
=======
import org.apache.spark.storage.StorageLevel;
import org.apache.spark.ui.SparkUI;
import org.apache.spark.ui.WebUITab;
>>>>>>> 85e79041

/**
 * Overrides Spark's SharedState to enable setting up own ExternalCatalog.
 * Implemented in java to enable overriding "val externalCatalog" with a different
 * class object but as a function rather than a "val" allowing to return
 * super.externalCatalog temporarily when it gets invoked in super's constructor.
 */
public abstract class SnappySharedState extends SharedState {

  /**
   * Instance of SnappyData extended {@link CacheManager} to enable clearing cached plans.
   */
  private final CacheManager snappyCacheManager;

  /**
   * The ExternalCatalog implementation used for SnappyData in embedded mode.
   */
  final SnappyHiveExternalCatalog embedCatalog;

  /**
   * An instance of ExternalCatalog implementation used for SnappyData in connector mode.
   *
   * Note that this is only to satisfy some calls like from globalTempViewManager that
   * require a global instance else all normal calls should use SnappySessionCatalog.
   */
  private volatile SnappyExternalCatalog connectorCatalog;

  /**
   * Used to skip initializing meta-store in super's constructor.
   */
  protected final boolean initialized;

  private static final String CATALOG_IMPLEMENTATION =
      StaticSQLConf.CATALOG_IMPLEMENTATION().key();

  private static final String WAREHOUSE_DIR =
      StaticSQLConf.WAREHOUSE_PATH().key();

<<<<<<< HEAD
  SnappySharedState(SparkContext sparkContext) {
=======
  /**
   * Simple extension to CacheManager to enable clearing cached plan on cache create/drop.
   */
  private static final class SnappyCacheManager extends CacheManager {

    @Override
    public void cacheQuery(Dataset<?> query, scala.Option<String> tableName,
        StorageLevel storageLevel) {
      super.cacheQuery(query, tableName, storageLevel);
      // clear plan cache since cached representation can change existing plans
      ((SnappySession)query.sparkSession()).clearPlanCache();
    }

    @Override
    public void uncacheQuery(SparkSession session, LogicalPlan plan, boolean blocking) {
      super.uncacheQuery(session, plan, blocking);
      // clear plan cache since cached representation can change existing plans
      ((SnappySession)session).clearPlanCache();
    }

    @Override
    public void recacheByPlan(SparkSession session, LogicalPlan plan) {
      super.recacheByPlan(session, plan);
      // clear plan cache since cached representation can change existing plans
      ((SnappySession)session).clearPlanCache();
    }

    public void recacheByPath(SparkSession session, String resourcePath) {
      super.recacheByPath(session, resourcePath);
      // clear plan cache since cached representation can change existing plans
      ((SnappySession)session).clearPlanCache();
    }
  }

  /**
   * Create Snappy's SQL Listener instead of SQLListener
   */
  private static void createListenerAndUI(SparkContext sc) {
    SQLListener initListener = ExternalStoreUtils.getSQLListener().get();
    if (initListener == null) {
      SnappySQLListener listener = new SnappySQLListener(sc.conf());
      if (ExternalStoreUtils.getSQLListener().compareAndSet(null, listener)) {
        sc.addSparkListener(listener);
        scala.Option<SparkUI> ui = sc.ui();
        // embedded mode attaches SQLTab later via ToolsCallbackImpl that also
        // takes care of injecting any authentication module if configured
        if (ui.isDefined() &&
            !(SnappyContext.getClusterMode(sc) instanceof SnappyEmbeddedMode)) {
          new SQLTab(listener, ui.get());
        }
      }
    } else if (!(initListener instanceof SnappySQLListener) &&
        !(SnappyContext.getClusterMode(sc) instanceof SnappyEmbeddedMode)) {
      // In smart connector mode, initListener could be an instance SQLListener instead of
      // SnappySQLListener if initialized by Spark in SharedState.createListenerAndUI. We replace
      // it with instance of SnappySQLListener and copy the contents from the initListener to
      // SnappySQLListener so that the information recorded in initListener is not lost
      replaceSQLListener(sc, initListener);
    }
  }

  private static void replaceSQLListener(SparkContext sc, SQLListener originalListener) {
    SnappySQLListener listener = new SnappySQLListener(sc.conf(), originalListener);
    if (ExternalStoreUtils.getSQLListener().compareAndSet(originalListener, listener)) {
      sc.addSparkListener(listener);
      sc.listenerBus().removeListener(originalListener);
      scala.Option<SparkUI> ui = sc.ui();
      if (ui.isDefined()) {
        scala.collection.Iterator iter = ui.get().getTabs().iterator();
        while (iter.hasNext()) {
          WebUITab tab = (WebUITab)iter.next();
          if (tab instanceof SQLTab) ui.get().detachTab(tab);
        }
        new SQLTab(listener, ui.get());
      }
    }
  }

  private SnappySharedState(SparkContext sparkContext) {
>>>>>>> 85e79041
    super(sparkContext);

    // avoid inheritance of activeSession
    SparkSession.clearActiveSession();

    this.snappyCacheManager = SparkSupport$.MODULE$.internals(sparkContext).newCacheManager();
    ClusterMode clusterMode = SnappyContext.getClusterMode(sparkContext);
    if (clusterMode instanceof ThinClientConnectorMode) {
      this.embedCatalog = null;
    } else {
        // store catalog is not initialized for leader in recovery mode until this point.
      if (!Misc.getGemFireCache().isSnappyRecoveryMode()) {
        // ensure store catalog is initialized
        Misc.getMemStoreBooting().getExistingExternalCatalog();
      }
      this.embedCatalog = HiveClientUtil$.MODULE$.getOrCreateExternalCatalog(
          sparkContext, sparkContext.conf());
    }

    this.initialized = true;
  }

  public static synchronized SnappySharedState create(SparkContext sparkContext) {
    // force in-memory catalog to avoid initializing external hive catalog at this point
    final String catalogImpl = sparkContext.conf().get(CATALOG_IMPLEMENTATION, null);
    final String warehouseDir = sparkContext.conf().get(WAREHOUSE_DIR, null);
    // there is a small thread-safety issue in that if multiple threads
    // are initializing normal concurrently SparkSession vs SnappySession
    // then former can land up with in-memory catalog too
    sparkContext.conf().set(CATALOG_IMPLEMENTATION, "in-memory");
    // always use default local path for warehouse dir (not used by SD but required by hive client)
    sparkContext.conf().set(WAREHOUSE_DIR, StaticSQLConf.WAREHOUSE_PATH().defaultValueString());

    SparkInternals internals = SparkSupport$.MODULE$.internals(sparkContext);
    // create Snappy's SQL Listener instead of SQLListener (before SharedState creation)
    internals.createAndAttachSQLListener(sparkContext);

    final SnappySharedState sharedState = internals.newSharedState(sparkContext);

    // reset the temporary confs to original
    if (catalogImpl != null) {
      sparkContext.conf().set(CATALOG_IMPLEMENTATION, catalogImpl);
    } else {
      sparkContext.conf().remove(CATALOG_IMPLEMENTATION);
    }
    if (warehouseDir != null) {
      sparkContext.conf().set(WAREHOUSE_DIR, warehouseDir);
    } else {
      sparkContext.conf().remove(WAREHOUSE_DIR);
    }
    return sharedState;
  }

  /**
   * Returns the global external hive catalog embedded mode, while in smart
   * connector mode returns a new instance of external catalog since it
   * may need credentials of the current user to be able to make meta-data
   * changes or even to read it.
   */
  public SnappyExternalCatalog getExternalCatalogInstance(SnappySession session) {
    if (!this.initialized) {
      throw new IllegalStateException("getExternalCatalogInstance: unexpected invocation " +
          "from within SnappySharedState constructor");
    } else if (this.embedCatalog != null) {
      return this.embedCatalog;
    } else {
      synchronized (this) {
        // create a new connector catalog instance for connector mode
        // each instance has its own set of credentials for authentication
        SnappyExternalCatalog catalog = SparkSupport$.MODULE$.internals(session.sparkContext())
            .newSmartConnectorExternalCatalog(session);
        if (this.connectorCatalog == null) {
          this.connectorCatalog = catalog;
        }
        return catalog;
      }
    }
  }

  @Override
  public CacheManager cacheManager() {
    if (this.initialized) {
      return this.snappyCacheManager;
    } else {
      // in super constructor, no harm in returning super's value at this point
      return super.cacheManager();
    }
  }

  protected ExternalCatalog getExternalCatalog() {
    if (this.initialized) {
      // noinspection RedundantCast
      return (ExternalCatalog)(this.embedCatalog != null ? this.embedCatalog : connectorCatalog);
    } else {
      // in super constructor, no harm in returning super's value at this point
      return super.externalCatalog();
    }
  }
}<|MERGE_RESOLUTION|>--- conflicted
+++ resolved
@@ -18,6 +18,7 @@
 
 import com.pivotal.gemfirexd.internal.engine.Misc;
 import io.snappydata.sql.catalog.SnappyExternalCatalog;
+import org.apache.spark.SparkConf;
 import org.apache.spark.SparkContext;
 import org.apache.spark.sql.ClusterMode;
 import org.apache.spark.sql.SnappyContext;
@@ -30,12 +31,6 @@
 import org.apache.spark.sql.execution.CacheManager;
 import org.apache.spark.sql.hive.HiveClientUtil$;
 import org.apache.spark.sql.hive.SnappyHiveExternalCatalog;
-<<<<<<< HEAD
-=======
-import org.apache.spark.storage.StorageLevel;
-import org.apache.spark.ui.SparkUI;
-import org.apache.spark.ui.WebUITab;
->>>>>>> 85e79041
 
 /**
  * Overrides Spark's SharedState to enable setting up own ExternalCatalog.
@@ -57,7 +52,7 @@
 
   /**
    * An instance of ExternalCatalog implementation used for SnappyData in connector mode.
-   *
+   * <p>
    * Note that this is only to satisfy some calls like from globalTempViewManager that
    * require a global instance else all normal calls should use SnappySessionCatalog.
    */
@@ -74,89 +69,7 @@
   private static final String WAREHOUSE_DIR =
       StaticSQLConf.WAREHOUSE_PATH().key();
 
-<<<<<<< HEAD
-  SnappySharedState(SparkContext sparkContext) {
-=======
-  /**
-   * Simple extension to CacheManager to enable clearing cached plan on cache create/drop.
-   */
-  private static final class SnappyCacheManager extends CacheManager {
-
-    @Override
-    public void cacheQuery(Dataset<?> query, scala.Option<String> tableName,
-        StorageLevel storageLevel) {
-      super.cacheQuery(query, tableName, storageLevel);
-      // clear plan cache since cached representation can change existing plans
-      ((SnappySession)query.sparkSession()).clearPlanCache();
-    }
-
-    @Override
-    public void uncacheQuery(SparkSession session, LogicalPlan plan, boolean blocking) {
-      super.uncacheQuery(session, plan, blocking);
-      // clear plan cache since cached representation can change existing plans
-      ((SnappySession)session).clearPlanCache();
-    }
-
-    @Override
-    public void recacheByPlan(SparkSession session, LogicalPlan plan) {
-      super.recacheByPlan(session, plan);
-      // clear plan cache since cached representation can change existing plans
-      ((SnappySession)session).clearPlanCache();
-    }
-
-    public void recacheByPath(SparkSession session, String resourcePath) {
-      super.recacheByPath(session, resourcePath);
-      // clear plan cache since cached representation can change existing plans
-      ((SnappySession)session).clearPlanCache();
-    }
-  }
-
-  /**
-   * Create Snappy's SQL Listener instead of SQLListener
-   */
-  private static void createListenerAndUI(SparkContext sc) {
-    SQLListener initListener = ExternalStoreUtils.getSQLListener().get();
-    if (initListener == null) {
-      SnappySQLListener listener = new SnappySQLListener(sc.conf());
-      if (ExternalStoreUtils.getSQLListener().compareAndSet(null, listener)) {
-        sc.addSparkListener(listener);
-        scala.Option<SparkUI> ui = sc.ui();
-        // embedded mode attaches SQLTab later via ToolsCallbackImpl that also
-        // takes care of injecting any authentication module if configured
-        if (ui.isDefined() &&
-            !(SnappyContext.getClusterMode(sc) instanceof SnappyEmbeddedMode)) {
-          new SQLTab(listener, ui.get());
-        }
-      }
-    } else if (!(initListener instanceof SnappySQLListener) &&
-        !(SnappyContext.getClusterMode(sc) instanceof SnappyEmbeddedMode)) {
-      // In smart connector mode, initListener could be an instance SQLListener instead of
-      // SnappySQLListener if initialized by Spark in SharedState.createListenerAndUI. We replace
-      // it with instance of SnappySQLListener and copy the contents from the initListener to
-      // SnappySQLListener so that the information recorded in initListener is not lost
-      replaceSQLListener(sc, initListener);
-    }
-  }
-
-  private static void replaceSQLListener(SparkContext sc, SQLListener originalListener) {
-    SnappySQLListener listener = new SnappySQLListener(sc.conf(), originalListener);
-    if (ExternalStoreUtils.getSQLListener().compareAndSet(originalListener, listener)) {
-      sc.addSparkListener(listener);
-      sc.listenerBus().removeListener(originalListener);
-      scala.Option<SparkUI> ui = sc.ui();
-      if (ui.isDefined()) {
-        scala.collection.Iterator iter = ui.get().getTabs().iterator();
-        while (iter.hasNext()) {
-          WebUITab tab = (WebUITab)iter.next();
-          if (tab instanceof SQLTab) ui.get().detachTab(tab);
-        }
-        new SQLTab(listener, ui.get());
-      }
-    }
-  }
-
-  private SnappySharedState(SparkContext sparkContext) {
->>>>>>> 85e79041
+  SnappySharedState(final SparkContext sparkContext) {
     super(sparkContext);
 
     // avoid inheritance of activeSession
@@ -167,13 +80,18 @@
     if (clusterMode instanceof ThinClientConnectorMode) {
       this.embedCatalog = null;
     } else {
-        // store catalog is not initialized for leader in recovery mode until this point.
+      // store catalog is not initialized for leader in recovery mode until this point.
       if (!Misc.getGemFireCache().isSnappyRecoveryMode()) {
         // ensure store catalog is initialized
         Misc.getMemStoreBooting().getExistingExternalCatalog();
       }
       this.embedCatalog = HiveClientUtil$.MODULE$.getOrCreateExternalCatalog(
-          sparkContext, sparkContext.conf());
+          sparkContext, new scala.runtime.AbstractFunction0<SparkConf>() {
+            @Override
+            public SparkConf apply() {
+              return sparkContext.getConf();
+            }
+          });
     }
 
     this.initialized = true;
