--- conflicted
+++ resolved
@@ -17,6 +17,7 @@
 package org.apache.spark.sql
 
 import com.gemstone.gemfire.internal.shared.SystemProperties
+import com.pivotal.gemfirexd.internal.shared.common.reference.Limits.{DB2_VARCHAR_MAXWIDTH => VARCHAR_MAXWIDTH}
 import io.snappydata.{Constant, QueryHint}
 import org.eclipse.collections.impl.map.mutable.UnifiedMap
 import org.eclipse.collections.impl.set.mutable.UnifiedSet
@@ -30,7 +31,6 @@
 import org.apache.spark.sql.collection.Utils.{toLowerCase => toLower, toUpperCase => toUpper}
 import org.apache.spark.sql.types._
 import org.apache.spark.sql.{SnappyParserConsts => Consts}
-import com.pivotal.gemfirexd.internal.shared.common.reference.Limits.{DB2_VARCHAR_MAXWIDTH => VARCHAR_MAXWIDTH}
 
 /**
  * Base parsing facilities for all SnappyData SQL parsers.
@@ -160,6 +160,10 @@
 
   final def keyword(k: Keyword): Rule0 = rule {
     atomic(ignoreCase(k.lower)) ~ delimiter
+  }
+
+  final def keywords(k1: Keyword, k2: Keyword): Rule0 = rule {
+    atomic(ignoreCase(k1.lower) | ignoreCase(k2.lower)) ~ delimiter
   }
 
   /**
@@ -340,14 +344,9 @@
   }
 
   protected final def columnCharType: Rule1[DataType] = rule {
-<<<<<<< HEAD
-    VARCHAR ~ O_PAREN ~ digits ~ C_PAREN ~> ((d: String) => VarcharType(d.toInt)) |
+    VARCHAR ~ (O_PAREN ~ digits ~ C_PAREN).? ~> ((d: Any) => VarcharType(
+      d.asInstanceOf[Option[String]].getOrElse(VARCHAR_MAXWIDTH.toString).toInt)) |
     CHAR ~ O_PAREN ~ digits ~ C_PAREN ~> ((d: String) => CharType(d.toInt)) |
-=======
-    VARCHAR ~ ('(' ~ ws ~ digits ~ ')').? ~ ws ~> ((d: Any) => VarcharType(
-      d.asInstanceOf[Option[String]].getOrElse(VARCHAR_MAXWIDTH.toString).toInt)) |
-    CHAR ~ '(' ~ ws ~ digits ~ ')' ~ ws ~> ((d: String) => CharType(d.toInt)) |
->>>>>>> 85e79041
     STRING ~> (() => StringType) |
     CLOB ~> (() => VarcharType(Int.MaxValue))
   }
@@ -568,7 +567,6 @@
 
   // marked internal keywords as reserved to prevent use in SQL
   final val HIVE_METASTORE: Keyword = reservedKeyword(SystemProperties.SNAPPY_HIVE_METASTORE)
-<<<<<<< HEAD
   final val SAMPLER_WEIGHTAGE: Keyword = reservedKeyword(Utils.WEIGHTAGE_COLUMN_NAME)
   final val INTERNAL_QUERY_ALIAS: Keyword = nonReserved(Constant.SNAPPY_INTERNAL_QUERY_ALIAS)
 
@@ -606,6 +604,7 @@
   final val CURRENT_USER: Keyword = nonReserved("current_user")
   final val DATABASE: Keyword = nonReserved("database", isKeyword = false)
   final val DATABASES: Keyword = nonReserved("databases", isKeyword = false)
+  final val DBPROPERTIES: Keyword = nonReserved("dbproperties", isKeyword = false)
   final val DELETE: Keyword = nonReserved("delete")
   final val DEPLOY: Keyword = nonReserved("deploy", isKeyword = false)
   final val DESC: Keyword = nonReserved("desc")
@@ -619,6 +618,7 @@
   final val DURATION: Keyword = nonReserved("duration")
   final val ENABLE: Keyword = nonReserved("enable")
   final val END: Keyword = nonReserved("end")
+  final val EXEC: Keyword = nonReserved("exec")
   final val EXECUTE: Keyword = nonReserved("execute")
   final val EXISTS: Keyword = nonReserved("exists")
   final val EXPLAIN: Keyword = nonReserved("explain")
@@ -681,6 +681,7 @@
   final val POSITION: Keyword = nonReserved("position", isKeyword = false)
   final val PRECEDING: Keyword = nonReserved("preceding")
   final val PRIMARY: Keyword = nonReserved("primary", isKeyword = false)
+  final val PRIVILEGE: Keyword = nonReserved("privilege", isKeyword = false)
   final val PURGE: Keyword = nonReserved("purge", isKeyword = false)
   final val PUT: Keyword = nonReserved("put", isKeyword = false)
   final val RANGE: Keyword = nonReserved("range")
@@ -697,8 +698,9 @@
   final val ROLLUP: Keyword = nonReserved("rollup")
   final val ROW: Keyword = nonReserved("row")
   final val ROWS: Keyword = nonReserved("rows")
-  final val SCHEMA: Keyword = nonReserved("schema")
-  final val SCHEMAS: Keyword = nonReserved("schemas")
+  final val SCALA: Keyword = nonReserved("scala", isKeyword = false)
+  final val SCHEMA: Keyword = nonReserved("schema", isKeyword = false)
+  final val SCHEMAS: Keyword = nonReserved("schemas", isKeyword = false)
   final val SECURITY: Keyword = nonReserved("security", isKeyword = false)
   final val SEMI: Keyword = nonReserved("semi")
   final val SERDE: Keyword = nonReserved("serde", isKeyword = false)
@@ -749,104 +751,6 @@
   final val SECOND: Keyword = nonReserved("second", isKeyword = false)
   final val WEEK: Keyword = nonReserved("week", isKeyword = false)
   final val YEAR: Keyword = nonReserved("year", isKeyword = false)
-=======
-  final val SAMPLER_WEIGHTAGE: Keyword = nonReservedKeyword(Utils.WEIGHTAGE_COLUMN_NAME)
-
-  // non-reserved keywords
-  final val ADD: Keyword = nonReservedKeyword("add")
-  final val ALTER: Keyword = nonReservedKeyword("alter")
-  final val ANTI: Keyword = nonReservedKeyword("anti")
-  final val AUTHORIZATION: Keyword = nonReservedKeyword("authorization")
-  final val CALL: Keyword = nonReservedKeyword("call")
-  final val CLEAR: Keyword = nonReservedKeyword("clear")
-  final val COLUMN: Keyword = nonReservedKeyword("column")
-  final val COMMENT: Keyword = nonReservedKeyword("comment")
-  final val CROSS: Keyword = nonReservedKeyword("cross")
-  final val CURRENT_USER: Keyword = nonReservedKeyword("current_user")
-  final val DESCRIBE: Keyword = nonReservedKeyword("describe")
-  final val DISABLE: Keyword = nonReservedKeyword("disable")
-  final val DISTRIBUTE: Keyword = nonReservedKeyword("distribute")
-  final val ENABLE: Keyword = nonReservedKeyword("enable")
-  final val END: Keyword = nonReservedKeyword("end")
-  final val EXEC: Keyword = nonReservedKeyword("exec")
-  final val EXECUTE: Keyword = nonReservedKeyword("execute")
-  final val EXPLAIN: Keyword = nonReservedKeyword("explain")
-  final val EXTENDED: Keyword = nonReservedKeyword("extended")
-  final val EXTERNAL: Keyword = nonReservedKeyword("external")
-  final val FETCH: Keyword = nonReservedKeyword("fetch")
-  final val FIRST: Keyword = nonReservedKeyword("first")
-  final val FN: Keyword = nonReservedKeyword("fn")
-  final val FOR: Keyword = nonReservedKeyword("for")
-  final val FULL: Keyword = nonReservedKeyword("full")
-  final val FUNCTIONS: Keyword = nonReservedKeyword("functions")
-  final val GRANT: Keyword = nonReservedKeyword("grant")
-  final val IF: Keyword = nonReservedKeyword("if")
-  final val INDEX: Keyword = nonReservedKeyword("index")
-  final val INTERVAL: Keyword = nonReservedKeyword("interval")
-  final val LAST: Keyword = nonReservedKeyword("last")
-  final val LIMIT: Keyword = nonReservedKeyword("limit")
-  final val MINUS: Keyword = nonReservedKeyword("minus")
-  final val NATURAL: Keyword = nonReservedKeyword("natural")
-  final val NULLS: Keyword = nonReservedKeyword("nulls")
-  final val ONLY: Keyword = nonReservedKeyword("only")
-  final val OPTIONS: Keyword = nonReservedKeyword("options")
-  final val OVERWRITE: Keyword = nonReservedKeyword("overwrite")
-  final val REGEXP: Keyword = nonReservedKeyword("regexp")
-  final val RENAME: Keyword = nonReservedKeyword("rename")
-  final val REPLACE: Keyword = nonReservedKeyword("replace")
-  final val REVOKE: Keyword = nonReservedKeyword("revoke")
-  final val RESET: Keyword = nonReservedKeyword("reset")
-  final val RESTRICT: Keyword = nonReservedKeyword("restrict")
-  final val RLIKE: Keyword = nonReservedKeyword("rlike")
-  final val SCALA: Keyword = nonReservedKeyword("scala")
-  final val SCHEMAS: Keyword = nonReservedKeyword("schemas")
-  final val SEMI: Keyword = nonReservedKeyword("semi")
-  final val SHOW: Keyword = nonReservedKeyword("show")
-  final val SORT: Keyword = nonReservedKeyword("sort")
-  final val START: Keyword = nonReservedKeyword("start")
-  final val STOP: Keyword = nonReservedKeyword("stop")
-  final val TABLES: Keyword = nonReservedKeyword("tables")
-  final val TEMPORARY: Keyword = nonReservedKeyword("temporary")
-  final val TRUNCATE: Keyword = nonReservedKeyword("truncate")
-  final val USE: Keyword = nonReservedKeyword("use")
-  final val USER: Keyword = nonReservedKeyword("user")
-  final val USING: Keyword = nonReservedKeyword("using")
-  final val VALUES: Keyword = nonReservedKeyword("values")
-  final val VIEW: Keyword = nonReservedKeyword("view")
-  final val VIEWS: Keyword = nonReservedKeyword("views")
-
-  // Window analytical functions are non-reserved
-  final val DURATION: Keyword = nonReservedKeyword("duration")
-  final val FOLLOWING: Keyword = nonReservedKeyword("following")
-  final val OVER: Keyword = nonReservedKeyword("over")
-  final val PRECEDING: Keyword = nonReservedKeyword("preceding")
-  final val RANGE: Keyword = nonReservedKeyword("range")
-  final val ROW: Keyword = nonReservedKeyword("row")
-  final val ROWS: Keyword = nonReservedKeyword("rows")
-  final val SLIDE: Keyword = nonReservedKeyword("slide")
-  final val UNBOUNDED: Keyword = nonReservedKeyword("unbounded")
-  final val WINDOW: Keyword = nonReservedKeyword("window")
-
-  // interval units are neither reserved nor non-reserved and can be freely
-  // used as named strictIdentifier
-  final val DAY: Keyword = new Keyword("day")
-  final val HOUR: Keyword = new Keyword("hour")
-  final val MICROSECOND: Keyword = new Keyword("microsecond")
-  final val MILLISECOND: Keyword = new Keyword("millisecond")
-  final val MINUTE: Keyword = new Keyword("minute")
-  final val MONTH: Keyword = new Keyword("month")
-  final val SECOND: Keyword = new Keyword("second")
-  final val WEEK: Keyword = new Keyword("week")
-  final val YEAR: Keyword = new Keyword("year")
-
-  // cube, rollup, grouping sets etc are not reserved
-  final val CUBE: Keyword = nonReservedKeyword("cube")
-  final val ROLLUP: Keyword = nonReservedKeyword("rollup")
-  final val GROUPING: Keyword = nonReservedKeyword("grouping")
-  final val SETS: Keyword = nonReservedKeyword("sets")
-  final val LATERAL: Keyword = nonReservedKeyword("lateral")
-  final val PIVOT: Keyword = nonReservedKeyword("pivot")
->>>>>>> 85e79041
 
   // datatypes are not reserved
   final val ARRAY: Keyword = nonReserved("array")
@@ -878,86 +782,10 @@
   final val VARCHAR: Keyword = nonReserved("varchar")
 
   // for AQP
-<<<<<<< HEAD
   final val ERROR: Keyword = nonReserved("error")
   final val ESTIMATE: Keyword = nonReserved("estimate")
   final val CONFIDENCE: Keyword = nonReserved("confidence")
   final val BEHAVIOR: Keyword = nonReserved("behavior")
   final val SAMPLE: Keyword = nonReserved("sample")
   final val TOPK: Keyword = nonReserved("topk")
-=======
-  final val ERROR: Keyword = nonReservedKeyword("error")
-  final val ESTIMATE: Keyword = nonReservedKeyword("estimate")
-  final val CONFIDENCE: Keyword = nonReservedKeyword("confidence")
-  final val BEHAVIOR: Keyword = nonReservedKeyword("behavior")
-  final val SAMPLE: Keyword = nonReservedKeyword("sample")
-  final val TOPK: Keyword = nonReservedKeyword("topk")
-
-  // keywords that are neither reserved nor non-reserved and can be freely
-  // used as named strictIdentifier
-  final val ANALYZE: Keyword = new Keyword("analyze")
-  final val BUCKETS: Keyword = new Keyword("buckets")
-  final val CACHE: Keyword = new Keyword("cache")
-  final val CASCADE: Keyword = new Keyword("cascade")
-  final val CHECK: Keyword = new Keyword("check")
-  final val CONSTRAINT: Keyword = new Keyword("constraint")
-  final val CLUSTER: Keyword = new Keyword("cluster")
-  final val CLUSTERED: Keyword = new Keyword("clustered")
-  final val CODEGEN: Keyword = new Keyword("codegen")
-  final val COLUMNS: Keyword = new Keyword("columns")
-  final val COMPUTE: Keyword = new Keyword("compute")
-  final val DATABASE: Keyword = new Keyword("database")
-  final val DATABASES: Keyword = new Keyword("databases")
-  final val DEPLOY: Keyword = new Keyword("deploy")
-  final val DISKSTORE: Keyword = new Keyword("diskstore")
-  final val FOREIGN: Keyword = new Keyword("foreign")
-  final val FORMAT: Keyword = new Keyword("format")
-  final val FORMATTED: Keyword = new Keyword("formatted")
-  final val GLOBAL: Keyword = new Keyword("global")
-  final val HASH: Keyword = new Keyword("hash")
-  final val INIT: Keyword = new Keyword("init")
-  final val JAR: Keyword = new Keyword("jar")
-  final val JARS: Keyword = new Keyword("jars")
-  final val LAZY: Keyword = new Keyword("lazy")
-  final val LDAPGROUP: Keyword = new Keyword("ldapgroup")
-  final val LEVEL: Keyword = new Keyword("level")
-  final val LIST: Keyword = new Keyword("list")
-  final val LOAD: Keyword = new Keyword("load")
-  final val LOCATION: Keyword = new Keyword("location")
-  final val MEMBERS: Keyword = new Keyword("members")
-  final val MSCK: Keyword = new Keyword("msck")
-  final val OF: Keyword = new Keyword("of")
-  final val OUT: Keyword = new Keyword("out")
-  final val PACKAGE: Keyword = new Keyword("package")
-  final val PACKAGES: Keyword = new Keyword("packages")
-  final val PATH: Keyword = new Keyword("path")
-  final val PARTITION: Keyword = new Keyword("partition")
-  final val PARTITIONED: Keyword = new Keyword("partitioned")
-  final val PERCENT: Keyword = new Keyword("percent")
-  final val POLICY: Keyword = new Keyword("policy")
-  final val PRIMARY: Keyword = new Keyword("primary")
-  final val PRIVILEGE: Keyword = new Keyword("privilege")
-  final val PURGE: Keyword = new Keyword("purge")
-  final val PUT: Keyword = new Keyword("put")
-  final val REFRESH: Keyword = new Keyword("refresh")
-  final val REPOS: Keyword = new Keyword("repos")
-  final val RETURNS: Keyword = new Keyword("returns")
-  final val SECURITY: Keyword = new Keyword("security")
-  final val SERDE: Keyword = new Keyword("serde")
-  final val SERDEPROPERTIES: Keyword = new Keyword("serdeproperties")
-  final val SKEWED: Keyword = new Keyword("skewed")
-  final val SORTED: Keyword = new Keyword("sorted")
-  final val STATISTICS: Keyword = new Keyword("statistics")
-  final val STORED: Keyword = nonReservedKeyword("stored")
-  final val STREAM: Keyword = new Keyword("stream")
-  final val STREAMING: Keyword = new Keyword("streaming")
-  final val TABLESAMPLE: Keyword = new Keyword("tablesample")
-  final val TBLPROPERTIES: Keyword = new Keyword("tblproperties")
-  final val TEMP: Keyword = new Keyword("temp")
-  final val TRIGGER: Keyword = new Keyword("trigger")
-  final val UNCACHE: Keyword = new Keyword("uncache")
-  final val UNDEPLOY: Keyword = new Keyword("undeploy")
-  final val UNIQUE: Keyword = new Keyword("unique")
-  final val UNSET: Keyword = new Keyword("unset")
->>>>>>> 85e79041
 }