/*
 * Copyright (c) 2017-2019 TIBCO Software Inc. All rights reserved.
 *
 * Licensed under the Apache License, Version 2.0 (the "License"); you
 * may not use this file except in compliance with the License. You
 * may obtain a copy of the License at
 *
 * http://www.apache.org/licenses/LICENSE-2.0
 *
 * Unless required by applicable law or agreed to in writing, software
 * distributed under the License is distributed on an "AS IS" BASIS,
 * WITHOUT WARRANTIES OR CONDITIONS OF ANY KIND, either express or
 * implied. See the License for the specific language governing
 * permissions and limitations under the License. See accompanying
 * LICENSE file.
 */
package org.apache.spark.sql.execution.joins

import java.io.IOException
import java.util.concurrent.atomic.AtomicInteger
import java.util.concurrent.{Callable, ExecutionException}

import scala.reflect.ClassTag

import com.esotericsoftware.kryo.io.{Input, Output}
import com.esotericsoftware.kryo.{Kryo, KryoSerializable}
import com.google.common.cache.CacheBuilder
import io.snappydata.collection.ObjectHashSet

import org.apache.spark._
import org.apache.spark.annotation.DeveloperApi
import org.apache.spark.rdd.{RDD, ZippedPartitionsPartition}
import org.apache.spark.sql.catalyst.InternalRow
import org.apache.spark.sql.catalyst.expressions.codegen.{CodegenContext, ExprCode}
import org.apache.spark.sql.catalyst.expressions.{AttributeSet, BindReferences, Expression, SortOrder}
import org.apache.spark.sql.catalyst.plans._
import org.apache.spark.sql.catalyst.plans.physical._
import org.apache.spark.sql.collection.{MultiBucketExecutorPartition, Utils}
import org.apache.spark.sql.execution._
import org.apache.spark.sql.execution.metric.SQLMetrics
import org.apache.spark.sql.streaming.PhysicalDStreamPlan
import org.apache.spark.sql.types.TypeUtilities
import org.apache.spark.sql.{DelegateRDD, SnappySession, SparkSupport}

/**
 * :: DeveloperApi ::
 * Performs a local hash join of two child relations. If a relation
 * (out of a datasource) is already replicated across all nodes then rather
 * than doing a Broadcast join which can be expensive, this join just
 * scans through the single partition of the replicated relation while
 * streaming through the other relation.
 */
@DeveloperApi
case class HashJoinExec(leftKeys: Seq[Expression],
    rightKeys: Seq[Expression],
    buildSide: BuildSide,
    condition: Option[Expression],
    joinType: JoinType,
    left: SparkPlan,
    right: SparkPlan,
    leftSizeInBytes: BigInt,
    rightSizeInBytes: BigInt,
    replicatedTableJoin: Boolean)
    extends NonRecursivePlans with BinaryExecNode with HashJoin
        with SnappyJoinLike with BatchConsumer with SparkSupport {

  override def nodeName: String = "SnappyHashJoin"

  override def needCopyResult: Boolean = false

  override def needStopCheck: Boolean = parent.needStopCheck

  @transient private var mapAccessor: ObjectHashMapAccessor = _
  @transient private var hashMapTerm: String = _
  @transient private var mapDataTerm: String = _
  @transient private var maskTerm: String = _
  @transient private var initMap: String = _
  @transient private var initMapCode: String = _
  @transient private var mapSize: String = _
  @transient private var keyIsUniqueTerm: String = _
  @transient private var numRowsTerm: String = _
  @transient private var dictionaryArrayTerm: String = _
  @transient private var dictionaryArrayInit: String = _

  @transient val (metricAdd, _): (String => String, String => String) =
    Utils.metricMethods

  override lazy val metrics = Map(
    "numOutputRows" -> SQLMetrics.createMetric(sparkContext, "number of output rows"),
    "buildDataSize" -> SQLMetrics.createSizeMetric(sparkContext, "data size of build side"),
    "buildTime" -> SQLMetrics.createTimingMetric(sparkContext, "time to build hash map"))

  override def outputPartitioning: Partitioning = {
    if (replicatedTableJoin) {
      streamedPlan.outputPartitioning
    } else joinType match {
      case Inner => PartitioningCollection(
        Seq(left.outputPartitioning, right.outputPartitioning))
      // For left and right outer joins, the output is partitioned
      // by the streamed input's join keys.
      case LeftOuter | RightOuter => streamedPlan.outputPartitioning
      case FullOuter => UnknownPartitioning(left.outputPartitioning.numPartitions)
      case LeftExistence(_) => left.outputPartitioning
      case x =>
        throw new IllegalArgumentException(
          s"${getClass.getSimpleName} should not take $x as the JoinType")
    }
  }

  // hash join does not change ordering of the streamed plan
  override def outputOrdering: Seq[SortOrder] = joinType match {
    case FullOuter => Nil
    case _ => streamedPlan.outputOrdering
  }

  override def requiredChildDistribution: Seq[Distribution] =
    if (replicatedTableJoin) {
      UnspecifiedDistribution :: UnspecifiedDistribution :: Nil
    } else {
      // SnappyJoinLike.requiredChildDistribution has the required logic to deal with
      // join keys a subset of existing child partitioning
      super.requiredChildDistribution
    }

  protected lazy val (buildSideKeys, streamSideKeys) = {
    require(leftKeys.map(_.dataType) == rightKeys.map(_.dataType),
      "Join keys from two sides should have same types")
    buildSide match {
      case BuildLeft => (leftKeys, rightKeys)
      case BuildRight => (rightKeys, leftKeys)
    }
  }

  // return empty here as code of required variables is explicitly instantiated
  override def usedInputs: AttributeSet = AttributeSet.empty

  private def findShuffleDependencies(rdd: RDD[_]): Seq[Dependency[_]] = {
    rdd.dependencies.flatMap {
      case s: ShuffleDependency[_, _, _] => if (s.rdd ne rdd) {
        s +: findShuffleDependencies(s.rdd)
      } else s :: Nil
      case d => findShuffleDependencies(d.rdd)
    }
  }

  private lazy val (streamSideRDDs, buildSideRDDs) = {
    val streamRDDs = streamedPlan.asInstanceOf[CodegenSupport].inputRDDs()
    val buildRDDs = buildPlan.asInstanceOf[CodegenSupport].inputRDDs()

    if (replicatedTableJoin) {
      val streamRDD = streamRDDs.head
      val numParts = streamRDD.getNumPartitions
      val buildShuffleDeps: Seq[Dependency[_]] = buildRDDs.flatMap(findShuffleDependencies)
      val preferredLocations = Array.tabulate[Seq[String]](numParts) { i =>
        streamRDD.preferredLocations(streamRDD.partitions(i))
      }
      val streamPlanRDDs = if (buildShuffleDeps.nonEmpty) {
        // add the build-side shuffle dependencies to first stream-side RDD
        new DelegateRDD[InternalRow](streamRDD.sparkContext, streamRDD, buildRDDs,
          preferredLocations, streamRDD.dependencies ++ buildShuffleDeps) +:
            streamRDDs.tail.map(rdd => new DelegateRDD[InternalRow](
              rdd.sparkContext, rdd, buildRDDs, preferredLocations))
      } else {
        new DelegateRDD[InternalRow](streamRDD.sparkContext, streamRDD, buildRDDs,
          preferredLocations) +: streamRDDs.tail
      }
      (streamPlanRDDs, buildRDDs)
    } else {
      // wrap in DelegateRDD for shuffle dependencies and preferred locations

      // Get the build side shuffle dependencies.
      val buildShuffleDeps: Seq[Dependency[_]] = buildRDDs.flatMap(findShuffleDependencies)
      val hasStreamSideShuffle = streamRDDs.exists(_.dependencies
          .exists(_.isInstanceOf[ShuffleDependency[_, _, _]]))
      // treat as a zip of all stream side RDDs and build side RDDs and
      // use intersection of preferred locations, if possible, else union

      // Mostly with SHJ both the partition num will be equal.
      // However, in certain cases if num partition of one side is
      // == 1 it also qualifies for SHJ.
      val (allRDDs, numParts) = if (buildRDDs.head.getNumPartitions == 1) {
        (streamRDDs, streamRDDs.head.getNumPartitions)
      } else if (streamRDDs.head.getNumPartitions == 1) {
        (buildRDDs, buildRDDs.head.getNumPartitions)
      } else {
        // Equal partitions
        (streamRDDs ++ buildRDDs, streamRDDs.head.getNumPartitions)
      }
      val preferredLocations = Array.tabulate[Seq[String]](numParts) { i =>
        val prefLocations = allRDDs.map(rdd => rdd.preferredLocations(
          rdd.partitions(i)))
        val exactMatches = prefLocations.reduce(_.intersect(_))
        // prefer non-exchange side locations if no exact matches
        if (exactMatches.nonEmpty) exactMatches
        else if (buildShuffleDeps.nonEmpty) {
          prefLocations.take(streamRDDs.length).flatten.distinct
        } else if (hasStreamSideShuffle) {
          prefLocations.takeRight(buildRDDs.length).flatten.distinct
        } else prefLocations.flatten.distinct
      }
      val streamPlanRDDs = if (buildShuffleDeps.nonEmpty) {
        // add the build-side shuffle dependencies to first stream-side RDD
        val rdd = streamRDDs.head
        new DelegateRDD[InternalRow](rdd.sparkContext, rdd, buildRDDs,
          preferredLocations, rdd.dependencies ++ buildShuffleDeps) +:
            streamRDDs.tail.map(rdd => new DelegateRDD[InternalRow](
              rdd.sparkContext, rdd, buildRDDs, preferredLocations))
      } else {
        streamRDDs.map(rdd => new DelegateRDD[InternalRow](
          rdd.sparkContext, rdd, buildRDDs, preferredLocations))
      }

      (streamPlanRDDs, buildRDDs.map(rdd => new DelegateRDD[InternalRow](
        rdd.sparkContext, rdd, Nil, preferredLocations)))
    }
  }

  private def refreshRDDs(): (Seq[RDD[InternalRow]], Seq[RDD[InternalRow]]) = {
    val streamRDDs = streamedPlan.asInstanceOf[CodegenSupport].inputRDDs()
    val buildRDDs = buildPlan.asInstanceOf[CodegenSupport].inputRDDs()

    if (replicatedTableJoin) {
      val streamRDD = streamRDDs.head
      val numParts = streamRDD.getNumPartitions
      val buildShuffleDeps: Seq[Dependency[_]] = buildRDDs.flatMap(findShuffleDependencies)
      val preferredLocations = Array.tabulate[Seq[String]](numParts) { i =>
        streamRDD.preferredLocations(streamRDD.partitions(i))
      }
      val streamPlanRDDs = if (buildShuffleDeps.nonEmpty) {
        // add the build-side shuffle dependencies to first stream-side RDD
        new DelegateRDD[InternalRow](streamRDD.sparkContext, streamRDD, buildRDDs,
          preferredLocations, streamRDD.dependencies ++ buildShuffleDeps) +:
            streamRDDs.tail.map(rdd => new DelegateRDD[InternalRow](
              rdd.sparkContext, rdd, buildRDDs, preferredLocations))
      } else {
        streamRDDs
      }
      (streamPlanRDDs, buildRDDs)
    }
    else {
      // wrap in DelegateRDD for shuffle dependencies and preferred locations

      // Get the build side shuffle dependencies.
      val buildShuffleDeps: Seq[Dependency[_]] = buildRDDs.flatMap(findShuffleDependencies)
      val hasStreamSideShuffle = streamRDDs.exists(_.dependencies
          .exists(_.isInstanceOf[ShuffleDependency[_, _, _]]))
      // treat as a zip of all stream side RDDs and build side RDDs and
      // use intersection of preferred locations, if possible, else union
      val numParts = streamRDDs.head.getNumPartitions
      val allRDDs = streamRDDs ++ buildRDDs
      val preferredLocations = Array.tabulate[Seq[String]](numParts) { i =>
        val prefLocations = allRDDs.map(rdd => rdd.preferredLocations(
          rdd.partitions(i)))
        val exactMatches = prefLocations.reduce(_.intersect(_))
        // prefer non-exchange side locations if no exact matches
        if (exactMatches.nonEmpty) exactMatches
        else if (buildShuffleDeps.nonEmpty) {
          prefLocations.take(streamRDDs.length).flatten.distinct
        } else if (hasStreamSideShuffle) {
          prefLocations.takeRight(buildRDDs.length).flatten.distinct
        } else prefLocations.flatten.distinct
      }
      val streamPlanRDDs = if (buildShuffleDeps.nonEmpty) {
        // add the build-side shuffle dependencies to first stream-side RDD
        val rdd = streamRDDs.head
        new DelegateRDD[InternalRow](rdd.sparkContext, rdd, buildRDDs,
          preferredLocations, rdd.dependencies ++ buildShuffleDeps) +:
            streamRDDs.tail.map(rdd => new DelegateRDD[InternalRow](
              rdd.sparkContext, rdd, buildRDDs, preferredLocations))
      } else {
        streamRDDs.map(rdd => new DelegateRDD[InternalRow](
          rdd.sparkContext, rdd, buildRDDs, preferredLocations))
      }

      (streamPlanRDDs, buildRDDs.map(rdd => new DelegateRDD[InternalRow](
        rdd.sparkContext, rdd, Nil, preferredLocations)))
    }
  }

  override def inputRDDs(): Seq[RDD[InternalRow]] = {
    if (streamedPlan.find(_.isInstanceOf[PhysicalDStreamPlan]).isDefined) {
      refreshRDDs()._1
    } else {
      streamSideRDDs
    }
  }

  override def doProduce(ctx: CodegenContext): String = {
    initMap = internals.addClassField(ctx, "boolean", "initMap", v => s"$v = false;")

    val createMap = ctx.freshName("createMap")
    val createMapClass = ctx.freshName("CreateMap")
    var getOrCreateMap = ctx.freshName("getOrCreateMap")

    val beforeMap = ctx.freshName("beforeMap")
    val buildTime = metricTerm(ctx, "buildTime")
    val numOutputRows = metricTerm(ctx, "numOutputRows")

    // generate variable name for hash map for use here and in consume
    val hashSetClassName = classOf[ObjectHashSet[_]].getName
    hashMapTerm = internals.addClassField(ctx, hashSetClassName, "hashMap")

    // using the expression IDs is enough to ensure uniqueness
    val buildCodeGen = buildPlan.asInstanceOf[CodegenSupport]
    val rdds = {
      if (buildPlan.find(_.isInstanceOf[PhysicalDStreamPlan]).isDefined) {
        refreshRDDs()._2
      } else {
        buildSideRDDs
      }
    }
    val exprIds = buildPlan.output.map(_.exprId.id).toArray
    val cacheKeyTerm = ctx.addReferenceObj("cacheKey",
      new CacheKey(exprIds, rdds.head.id))

    // generate variables for HashMap data array and mask
    mapDataTerm = ctx.freshName("mapData")
    maskTerm = internals.addClassField(ctx, "int", "hashMapMask")
    mapSize = internals.addClassField(ctx, "int", "mapSize", v => s"$v = -1;")
    keyIsUniqueTerm = internals.addClassField(ctx, "boolean", "keyIsUnique", v => s"$v = true;")
    numRowsTerm = internals.addClassField(ctx, "long", "numRows", v => s"$v = 0L;")

    // generate the map accessor to generate key/value class
    // and get map access methods
    val session = sqlContext.sparkSession.asInstanceOf[SnappySession]
    mapAccessor = ObjectHashMapAccessor(session, ctx, buildSideKeys,
      buildPlan.output, "LocalMap", hashMapTerm, mapDataTerm, maskTerm,
      multiMap = true, this, this.parent, buildPlan)

    val entryClass = mapAccessor.getClassName
    internals.addClassField(ctx, s"$entryClass[]", mapDataTerm,
      forceInline = true, useFreshName = false)

    val buildRDDs = ctx.addReferenceObj("buildRDDs", rdds.toArray,
      s"${classOf[RDD[_]].getName}[]")
    val buildParts = rdds.map(_.partitions)
    val partitionClass = classOf[Partition].getName
    val indexVar = ctx.freshName("index")
    val buildPartsArray = buildParts.toArray
    val multiBucketPartitionClass = classOf[MultiBucketExecutorPartition].getName
    val realPartitionIndex = ctx.freshName("realPartitionIndex")
    val tempPartition = ctx.freshName("tempPartition")
    val tempBool = ctx.freshName("tempBool")
    val zippedPartitionsClass = classOf[ZippedPartitionsPartition].getName

    def getBucketSet(p: Partition): java.util.Set[Integer] = {
      p match {
        case x: ZippedPartitionsPartition => x.partitions.map(getBucketSet(_)).find(!_.isEmpty).
          getOrElse(java.util.Collections.emptySet[Integer]())
        case x: MultiBucketExecutorPartition => new java.util.HashSet[Integer](x.buckets)
        case _ => java.util.Collections.emptySet[Integer]()
      }
    }
    val realBucketSet = ctx.freshName("realBucketSet")

    val bucketMappingsPerRDD = buildPartsArray.map(partitionsArray => {
     val arr = partitionsArray.map(getBucketSet(_))
     if (arr.forall(_.isEmpty)) null else arr
    })
    val multiBucketFound = bucketMappingsPerRDD.exists(_ ne null)
    val javaSetClass = classOf[java.util.Set[Integer]].getName
    val realbuildPartitionCode = if (multiBucketFound) {
      val bucketSetMapping = ctx.addReferenceObj("bucketSetMapping", bucketMappingsPerRDD,
        s"$javaSetClass[][]")
      val getRealPartitionId = ctx.freshName("getRealPartitionId")
      val paramRddIndex = ctx.freshName("paramRddIndex")
      ctx.addNewFunction(getRealPartitionId,
        s"""
        public final int $getRealPartitionId(int $paramRddIndex, $javaSetClass realBucketSet,
         int pIndex) {
          $javaSetClass[] buketsMapping = $bucketSetMapping[$paramRddIndex];
          if (buketsMapping == null || realBucketSet == null || realBucketSet.isEmpty()) {
            return pIndex;
          } else {
           for (int j = 0; j < buketsMapping.length; ++j) {
               if (buketsMapping[j].containsAll(realBucketSet)) {
                 return j;
               }
            }
            return pIndex;
          }
        }
      """)
      s"""
         |$realPartitionIndex = $getRealPartitionId($indexVar,$realBucketSet , partitionIndex);
       """.stripMargin
    } else {
      ""
    }

    val buildPartsVar = ctx.addReferenceObj("buildParts", buildPartsArray,
      s"$partitionClass[][]")
<<<<<<< HEAD
    val indexVar = ctx.freshName("index")
    val taskContextClass = classOf[TaskContext].getName
    val contextName = internals.addClassField(ctx, taskContextClass, "context",
      v => s"this.$v = $taskContextClass.get();")

=======
    val allIterators = ctx.freshName("allIterators")

    val contextName = ctx.freshName("context")
    val taskContextClass = classOf[TaskContext].getName
    ctx.addMutableState(taskContextClass, contextName,
      s"this.$contextName = $taskContextClass.get();")

    val bucketSetIteratorClass = classOf[BucketsBasedIterator].getName
>>>>>>> 85e79041
    // switch inputs to use the buildPlan RDD iterators
    val scalaIterorClass = "scala.collection.Iterator"
    val allIterators = internals.addClassField(ctx, scalaIterorClass + "[]", "allIterators", v =>
      s"""
<<<<<<< HEAD
         |$v = inputs;
         |inputs = new $scalaIterorClass[$buildRDDs.length];
         |$contextName = $taskContextClass.get();
=======
         |$allIterators = inputs;
         |$javaSetClass $realBucketSet = null;
         |for(scala.collection.Iterator tempIter : $allIterators) {
            |if (tempIter instanceof $bucketSetIteratorClass) {
              |$realBucketSet = (($bucketSetIteratorClass)tempIter).getBucketSet();
              |if (!($realBucketSet == null || $realBucketSet.isEmpty())) {
                |break;
              |}
            |}
         |}
         |inputs = new scala.collection.Iterator[$buildRDDs.length];
         |$taskContextClass $contextName = $taskContextClass.get();
>>>>>>> 85e79041
         |for (int $indexVar = 0; $indexVar < $buildRDDs.length; $indexVar++) {
         |  $partitionClass[] parts = $buildPartsVar[$indexVar];
         |
         |  // check for replicate table
         |  if (parts.length == 1) {
         |    inputs[$indexVar] = $buildRDDs[$indexVar].iterator(
         |      parts[0], $contextName);
         |  } else {
         |    int $realPartitionIndex = partitionIndex;
         |    $realbuildPartitionCode
         |    inputs[$indexVar] = $buildRDDs[$indexVar].iterator(
         |      parts[$realPartitionIndex], $contextName);
         |  }
         |}
      """.stripMargin)

    val buildProduce = buildCodeGen.produce(ctx, mapAccessor)
    // switch inputs back to streamPlan iterators (variable added is a dummy)
    internals.addClassField(ctx, "int", "numIterators", _ => s"inputs = $allIterators;")

    val numKeyColumns = buildSideKeys.length
    val longLived = replicatedTableJoin
    val buildSideCreateMap =
      s"""$hashMapTerm = new $hashSetClassName(128, 0.6,
      $numKeyColumns, $longLived, scala.reflect.ClassTag$$.MODULE$$.apply(
        $entryClass.class));
      int $maskTerm = $hashMapTerm.mask();
      this.$maskTerm = $maskTerm;
      this.$mapDataTerm = ($entryClass[])$hashMapTerm.data();
      $buildProduce"""

    if (replicatedTableJoin) {
      var cacheClass = HashedObjectCache.getClass.getName
      cacheClass = cacheClass.substring(0, cacheClass.length - 1)
      getOrCreateMap = internals.addFunction(ctx, getOrCreateMap,
        s"""
        public final void $createMap() throws java.io.IOException {
          $buildSideCreateMap
        }

        public final void $getOrCreateMap() throws java.io.IOException {
          $hashMapTerm = $cacheClass.get($cacheKeyTerm, new $createMapClass(),
            $contextName, 1, scala.reflect.ClassTag$$.MODULE$$.apply($entryClass.class));
        }

        public final class $createMapClass implements java.util.concurrent.Callable {

          public Object call() throws java.io.IOException {
            $createMap();
            return $hashMapTerm;
          }
        }
      """)
    } else {
      getOrCreateMap = internals.addFunction(ctx, getOrCreateMap,
        s"""
          public final void $getOrCreateMap() throws java.io.IOException {
            $buildSideCreateMap
          }
      """)
    }

    // clear the parent by reflection if plan is serialized by operators like Sort
    TypeUtilities.parentSetter.invoke(buildPlan, null)

    // The child could change `copyResult` to true, but we had already
    // consumed all the rows, so `copyResult` should be reset to `false`.
    internals.resetCopyResult(ctx)

    // initialization of min/max for integral keys
    val initMinMaxVars = mapAccessor.integralKeys.zipWithIndex.map {
      case (indexKey, index) =>
        val minVar = mapAccessor.integralKeysMinVars(index)
        val maxVar = mapAccessor.integralKeysMaxVars(index)
        internals.addClassField(ctx, "long", minVar, forceInline = true, useFreshName = false)
        internals.addClassField(ctx, "long", maxVar, forceInline = true, useFreshName = false)
        s"""
          $minVar = $hashMapTerm.getMinValue($indexKey);
          $maxVar = $hashMapTerm.getMaxValue($indexKey);
        """
    }.mkString("\n")

    initMapCode =
        s"""
          final long $beforeMap = System.nanoTime();
          $getOrCreateMap();
          $buildTime.${metricAdd(s"(System.nanoTime() - $beforeMap) / 1000000")};

          this.$initMap = true;
          $mapSize = $hashMapTerm.size();
          this.$keyIsUniqueTerm = $keyIsUniqueTerm = $hashMapTerm.keyIsUnique();
          $initMinMaxVars
          this.$maskTerm = $maskTerm = $hashMapTerm.mask();
          $mapDataTerm = ($entryClass[])$hashMapTerm.data();"""

    val produced = streamedPlan.asInstanceOf[CodegenSupport].produce(ctx, this)

    s"""
      boolean $keyIsUniqueTerm = this.$keyIsUniqueTerm;
      int $maskTerm = this.$maskTerm;
      try {
        ${session.evaluateFinallyCode(ctx, produced)}
      } finally {
        $numOutputRows.${metricAdd(numRowsTerm)};
      }
    """
  }

  override def doConsume(ctx: CodegenContext, input: Seq[ExprCode],
      row: ExprCode): String = {
    // variable that holds if relation is unique to optimize iteration
    val entryVar = ctx.freshName("entry")
    val localValueVar = ctx.freshName("value")
    val checkNullObj = joinType match {
      case LeftOuter | RightOuter | FullOuter | LeftAnti => true
      case _ => false
    }
    val (initCode, keyValueVars, nullMaskVars) = mapAccessor.getColumnVars(
      entryVar, localValueVar, onlyKeyVars = false, onlyValueVars = false,
      checkNullObj)
    val buildKeyVars = keyValueVars.take(buildSideKeys.length)
    val buildVars = keyValueVars.drop(buildSideKeys.length)
    val checkCondition = getJoinCondition(ctx, input, buildVars)

    mapAccessor.generateMapLookup(entryVar, localValueVar, mapSize, keyIsUniqueTerm, initMap,
      initMapCode, numRowsTerm, nullMaskVars, initCode, checkCondition, streamSideKeys,
      streamedPlan.output, buildKeyVars, buildVars, input, dictionaryArrayTerm,
      dictionaryArrayInit, joinType, buildSide)
  }

  override def canConsume(plan: SparkPlan): Boolean = {
    // check for possible optimized dictionary code path;
    // below is a loose search while actual decision will be taken as per
    // availability of ExprCodeEx with DictionaryCode in doConsume
    DictionaryOptimizedMapAccessor.canHaveSingleKeyCase(streamSideKeys)
  }

  override def batchConsume(ctx: CodegenContext,
      plan: SparkPlan, input: Seq[ExprCode]): String = {
    if (!canConsume(plan)) return ""
    // create an empty method to populate the dictionary array
    // which will be actually filled with code in consume if the dictionary
    // optimization is possible using the incoming DictionaryCode
    val className = mapAccessor.getClassName
    // this array will be used at batch level for grouping if possible
    dictionaryArrayTerm = ctx.freshName("dictionaryArray")
    dictionaryArrayInit = ctx.freshName("dictionaryArrayInit")
    dictionaryArrayInit = internals.addFunction(ctx, dictionaryArrayInit,
      s"""
         |private $className[] $dictionaryArrayInit() {
         |  return null;
         |}
         """.stripMargin)
    s"final $className[] $dictionaryArrayTerm = $dictionaryArrayInit();"
  }

  /**
   * Generate the (non-equi) condition used to filter joined rows.
   * This is used in Inner joins.
   */
  private def getJoinCondition(ctx: CodegenContext,
      input: Seq[ExprCode],
      buildVars: Seq[ExprCode]): (Option[ExprCode], String, Option[Expression]) = condition match {
    case Some(expr) =>
      // evaluate the variables from build side used by condition
      val eval = evaluateRequiredVariables(buildPlan.output, buildVars,
        expr.references)
      // filter the output via condition
      ctx.currentVars = input.map(internals.copyExprCode(_, code = "")) ++ buildVars
      val ev = BindReferences.bindReference(expr,
        streamedPlan.output ++ buildPlan.output).genCode(ctx)
      (Some(ev), eval, condition)
    case None => (None, "", None)
  }
}

private[spark] final class CacheKey(private var exprIds: Array[Long],
    private var rddId: Int) extends Serializable with KryoSerializable {

  private[this] var hash: Int = {
    var h = 0
    val numIds = exprIds.length
    var i = 0
    while (i < numIds) {
      val id = exprIds(i)
      h = (h ^ 0x9e3779b9) + (id ^ (id >>> 32)).toInt + (h << 6) + (h >>> 2)
      i += 1
    }
    (h ^ 0x9e3779b9) + rddId + (h << 6) + (h >>> 2)
  }

  override def write(kryo: Kryo, output: Output): Unit = {
    val numIds = exprIds.length
    output.writeVarInt(numIds, true)
    var i = 0
    while (i < numIds) {
      output.writeLong(exprIds(i))
      i += 1
    }
    output.writeInt(rddId)
    output.writeInt(hash)
  }

  override def read(kryo: Kryo, input: Input): Unit = {
    val numIds = input.readVarInt(true)
    val exprIds = new Array[Long](numIds)
    var i = 0
    while (i < numIds) {
      exprIds(i) = input.readLong()
      i += 1
    }
    this.exprIds = exprIds
    rddId = input.readInt()
    hash = input.readInt()
  }

  // noinspection HashCodeUsesVar
  override def hashCode(): Int = hash

  override def equals(obj: Any): Boolean = obj match {
    case other: CacheKey =>
      val exprIds = this.exprIds
      val otherExprIds = other.exprIds
      val numIds = exprIds.length
      if (rddId == other.rddId && numIds == otherExprIds.length) {
        var i = 0
        while (i < numIds) {
          if (exprIds(i) != otherExprIds(i)) return false
          i += 1
        }
        true
      } else false
    case _ => false
  }
}

object HashedObjectCache {

  private[this] val mapCache = CacheBuilder.newBuilder()
      .maximumSize(50)
      .build[CacheKey, (ObjectHashSet[_], AtomicInteger)]()

  // noinspection NoTailRecursionAnnotation
  @throws(classOf[IOException])
  def get[T <: AnyRef](key: CacheKey,
      callable: Callable[ObjectHashSet[T]], context: TaskContext,
      tries: Int)(tag: ClassTag[T]): ObjectHashSet[T] = {
    try {
      val cached = mapCache.get(key,
        new Callable[(ObjectHashSet[_], AtomicInteger)] {
          override def call(): (ObjectHashSet[_], AtomicInteger) = {
            (callable.call(), new AtomicInteger(0))
          }
        })
      // Increment reference and add reference removal at the end of this task.
      val counter = cached._2
      counter.incrementAndGet()
      // Do full removal if reference count goes down to zero. If any later
      // task requires it again after full removal, then it will create again.
      context.addTaskCompletionListener { _ =>
        if (counter.get() > 0 && counter.decrementAndGet() <= 0) {
          mapCache.invalidate(key)
          cached._1.asInstanceOf[ObjectHashSet[T]].freeStorageMemory()
        }
      }
      cached._1.asInstanceOf[ObjectHashSet[T]]
    } catch {
      case e: ExecutionException =>
        // in case of OOME from MemoryManager, try after clearing the cache
        val cause = e.getCause
        cause match {
          case _: OutOfMemoryError =>
            if (tries <= 10 && mapCache.size() > 0) {
              mapCache.invalidateAll()
              get(key, callable, context, tries + 1)(tag)
            } else {
              throw new IOException(cause.getMessage, cause)
            }
          case _ => throw new IOException(cause.getMessage, cause)
        }
      case e: Exception => throw new IOException(e.getMessage, e)
    }
  }

  def close(): Unit = {
    mapCache.invalidateAll()
  }
}<|MERGE_RESOLUTION|>--- conflicted
+++ resolved
@@ -336,16 +336,13 @@
     val buildParts = rdds.map(_.partitions)
     val partitionClass = classOf[Partition].getName
     val indexVar = ctx.freshName("index")
+    val taskContextClass = classOf[TaskContext].getName
     val buildPartsArray = buildParts.toArray
-    val multiBucketPartitionClass = classOf[MultiBucketExecutorPartition].getName
     val realPartitionIndex = ctx.freshName("realPartitionIndex")
-    val tempPartition = ctx.freshName("tempPartition")
-    val tempBool = ctx.freshName("tempBool")
-    val zippedPartitionsClass = classOf[ZippedPartitionsPartition].getName
 
     def getBucketSet(p: Partition): java.util.Set[Integer] = {
       p match {
-        case x: ZippedPartitionsPartition => x.partitions.map(getBucketSet(_)).find(!_.isEmpty).
+        case x: ZippedPartitionsPartition => x.partitions.map(getBucketSet).find(!_.isEmpty).
           getOrElse(java.util.Collections.emptySet[Integer]())
         case x: MultiBucketExecutorPartition => new java.util.HashSet[Integer](x.buckets)
         case _ => java.util.Collections.emptySet[Integer]()
@@ -354,7 +351,7 @@
     val realBucketSet = ctx.freshName("realBucketSet")
 
     val bucketMappingsPerRDD = buildPartsArray.map(partitionsArray => {
-     val arr = partitionsArray.map(getBucketSet(_))
+     val arr = partitionsArray.map(getBucketSet)
      if (arr.forall(_.isEmpty)) null else arr
     })
     val multiBucketFound = bucketMappingsPerRDD.exists(_ ne null)
@@ -362,9 +359,9 @@
     val realbuildPartitionCode = if (multiBucketFound) {
       val bucketSetMapping = ctx.addReferenceObj("bucketSetMapping", bucketMappingsPerRDD,
         s"$javaSetClass[][]")
-      val getRealPartitionId = ctx.freshName("getRealPartitionId")
+      var getRealPartitionId = ctx.freshName("getRealPartitionId")
       val paramRddIndex = ctx.freshName("paramRddIndex")
-      ctx.addNewFunction(getRealPartitionId,
+      getRealPartitionId = internals.addFunction(ctx, getRealPartitionId,
         s"""
         public final int $getRealPartitionId(int $paramRddIndex, $javaSetClass realBucketSet,
          int pIndex) {
@@ -390,44 +387,26 @@
 
     val buildPartsVar = ctx.addReferenceObj("buildParts", buildPartsArray,
       s"$partitionClass[][]")
-<<<<<<< HEAD
-    val indexVar = ctx.freshName("index")
-    val taskContextClass = classOf[TaskContext].getName
     val contextName = internals.addClassField(ctx, taskContextClass, "context",
       v => s"this.$v = $taskContextClass.get();")
 
-=======
-    val allIterators = ctx.freshName("allIterators")
-
-    val contextName = ctx.freshName("context")
-    val taskContextClass = classOf[TaskContext].getName
-    ctx.addMutableState(taskContextClass, contextName,
-      s"this.$contextName = $taskContextClass.get();")
-
     val bucketSetIteratorClass = classOf[BucketsBasedIterator].getName
->>>>>>> 85e79041
     // switch inputs to use the buildPlan RDD iterators
     val scalaIterorClass = "scala.collection.Iterator"
     val allIterators = internals.addClassField(ctx, scalaIterorClass + "[]", "allIterators", v =>
       s"""
-<<<<<<< HEAD
          |$v = inputs;
+         |$javaSetClass $realBucketSet = null;
+         |for ($scalaIterorClass tempIter : $v) {
+         |  if (tempIter instanceof $bucketSetIteratorClass) {
+         |    $realBucketSet = (($bucketSetIteratorClass)tempIter).getBucketSet();
+         |    if (!($realBucketSet == null || $realBucketSet.isEmpty())) {
+         |      break;
+         |    }
+         |  }
+         |}
          |inputs = new $scalaIterorClass[$buildRDDs.length];
          |$contextName = $taskContextClass.get();
-=======
-         |$allIterators = inputs;
-         |$javaSetClass $realBucketSet = null;
-         |for(scala.collection.Iterator tempIter : $allIterators) {
-            |if (tempIter instanceof $bucketSetIteratorClass) {
-              |$realBucketSet = (($bucketSetIteratorClass)tempIter).getBucketSet();
-              |if (!($realBucketSet == null || $realBucketSet.isEmpty())) {
-                |break;
-              |}
-            |}
-         |}
-         |inputs = new scala.collection.Iterator[$buildRDDs.length];
-         |$taskContextClass $contextName = $taskContextClass.get();
->>>>>>> 85e79041
          |for (int $indexVar = 0; $indexVar < $buildRDDs.length; $indexVar++) {
          |  $partitionClass[] parts = $buildPartsVar[$indexVar];
          |
