--- conflicted
+++ resolved
@@ -48,11 +48,10 @@
 import org.apache.spark.sql.policy.PolicyProperties
 import org.apache.spark.sql.sources._
 import org.apache.spark.sql.store.StoreUtils
-import org.apache.spark.sql.streaming.{LogicalDStreamPlan, SnappyStreamingQueryManager, StreamingQueryManager, WindowLogicalPlan}
+import org.apache.spark.sql.streaming.{LogicalDStreamPlan, StreamingQueryManager, WindowLogicalPlan}
 import org.apache.spark.sql.types._
 import org.apache.spark.sql.{Strategy, _}
 import org.apache.spark.streaming.Duration
-
 
 /**
  * Holds all session-specific state for a given [[SnappySession]].
@@ -61,7 +60,18 @@
 
   val snappySession: SnappySession
 
-<<<<<<< HEAD
+  // Holds job group id for currently running JDBC query. For JDCB query job group id is set to
+  // statement id. So this will be set only for SnappySession used for a JDBC connection.
+  @volatile private[this] var _jdbcQueryJobGroupId : Option[String] = None
+
+  def jdbcQueryJobGroupId(executionId: String): String = _jdbcQueryJobGroupId match {
+    case Some(id) => id
+    case None => executionId
+  }
+
+  def setJdbcQueryJobGroupId(id: String): Unit =
+    snappySession.synchronized(_jdbcQueryJobGroupId = Some(id))
+
   def catalogBuilder(wrapped: Option[SnappySessionCatalog]): SessionCatalog
 
   def analyzerBuilder(): Analyzer
@@ -78,21 +88,6 @@
 
   private[sql] lazy val sampleSnappyCase: PartialFunction[LogicalPlan, Seq[SparkPlan]] =
     snappySession.contextFunctions.createSampleSnappyCase()
-=======
-  // Holds job group id for currently running JDBC query. For JDCB query job group id is set to
-  // statement id. So this will be set only for SnappySession used for a JDBC connection.
-  var jdbcQueryJobGroupId : Option[String] = Option.empty
-
-  val sampleSnappyCase: PartialFunction[LogicalPlan, Seq[SparkPlan]] = {
-    case MarkerForCreateTableAsSelect(child) => PlanLater(child) :: Nil
-    case BypassRowLevelSecurity(child) => PlanLater(child) :: Nil
-    case _ => Nil
-  }
-
-  override lazy val streamingQueryManager: StreamingQueryManager = {
-    new SnappyStreamingQueryManager(snappySession)
-  }
->>>>>>> 85e79041
 
   private[sql] lazy val hiveSession: SparkSession = {
     // disable enableHiveSupport during initialization to avoid calls into SnappyConf
@@ -713,8 +708,7 @@
             // to minimize exchange
             snappyConf.setExecutionShufflePartitions(region.getTotalNumberOfBuckets)
           }
-          StoreUtils.getPartitionsPartitionedTable(snappySession, pr,
-            linkPartitionsToBuckets, preferPrimaries)
+          StoreUtils.getPartitionsPartitionedTable(pr, linkPartitionsToBuckets, preferPrimaries)
         }
       })
   }
