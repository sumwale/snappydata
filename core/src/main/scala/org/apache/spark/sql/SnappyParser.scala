--- conflicted
+++ resolved
@@ -1362,15 +1362,8 @@
     parseRule match {
       case Success(p) => p
       case Failure(e: ParseError) =>
-<<<<<<< HEAD
-        val showTraces = if (session ne null) {
-          Property.ParserTraceError.get(session.sessionState.conf)
-        } else Property.ParserTraceError.defaultValue.get
-        throw new ParseException(formatError(e, new ErrorFormatter(showTraces = showTraces)))
-=======
         throw new ParseException(formatError(e, new ErrorFormatter(showTraces =
             (session ne null) && Property.ParserTraceError.get(session.sessionState.conf))))
->>>>>>> e17e0fa0
       case Failure(e) =>
         throw new ParseException(e.toString, Some(e))
     }
