/*
 * Copyright (c) 2017 SnappyData, Inc. All rights reserved.
 *
 * Licensed under the Apache License, Version 2.0 (the "License"); you
 * may not use this file except in compliance with the License. You
 * may obtain a copy of the License at
 *
 * http://www.apache.org/licenses/LICENSE-2.0
 *
 * Unless required by applicable law or agreed to in writing, software
 * distributed under the License is distributed on an "AS IS" BASIS,
 * WITHOUT WARRANTIES OR CONDITIONS OF ANY KIND, either express or
 * implied. See the License for the specific language governing
 * permissions and limitations under the License. See accompanying
 * LICENSE file.
 */
package org.apache.spark.sql.execution.columnar

import java.util

import scala.collection.AbstractIterator

import com.gemstone.gemfire.internal.cache.{ExternalTableMetaData, PartitionedRegion}
import com.gemstone.gemfire.internal.shared.OpenHashSet
import com.pivotal.gemfirexd.internal.engine.access.heap.MemHeapScanController
import com.pivotal.gemfirexd.internal.engine.store.{AbstractCompactExecRow, CompactCompositeKey, CompactExecRow}
import com.pivotal.gemfirexd.internal.iapi.store.access.ScanController
import com.pivotal.gemfirexd.internal.iapi.types.{DataValueDescriptor, SQLInteger}
import io.snappydata.Property

import org.apache.spark.Logging
import org.apache.spark.rdd.RDD
import org.apache.spark.sql.catalyst.InternalRow
import org.apache.spark.sql.catalyst.expressions.codegen.CodegenContext
import org.apache.spark.sql.catalyst.expressions.{Attribute, BoundReference}
import org.apache.spark.sql.execution.columnar.impl.ColumnFormatRelation
import org.apache.spark.sql.execution.row.RowTableScan
import org.apache.spark.sql.execution.{BufferedRowIterator, CodegenSupportOnExecutor, LeafExecNode, WholeStageCodegenExec}
import org.apache.spark.sql.store.CodeGeneration
import org.apache.spark.sql.types._

final class ColumnBatchCreator(
    bufferRegion: PartitionedRegion,
    val tableName: String, // internal column table name
    val schema: StructType,
    val externalStore: ExternalStore,
    val compressionCodec: String) extends Logging {

  def createAndStoreBatch(sc: ScanController, row: AbstractCompactExecRow,
      batchID: Long, bucketID: Int,
<<<<<<< HEAD
      dependents: Seq[ExternalTableMetaData]): java.util.TreeSet[AnyRef] = {
=======
      dependents: Seq[ExternalTableMetaData]): OpenHashSet[AnyRef] = {
>>>>>>> 2b8b39e7
    var connectedExternalStore: ConnectedExternalStore = null
    var success: Boolean = false
    try {
      val store = if (dependents.isEmpty) externalStore else {
        connectedExternalStore = externalStore.getConnectedExternalStore(
          tableName, onExecutor = true)
        val indexStatements = dependents.map(ColumnFormatRelation
            .getIndexUpdateStruct(_, connectedExternalStore))
        connectedExternalStore.withDependentAction { _ =>
          indexStatements.foreach(_._2.executeBatch())
        }
      }
      val memHeapScanController = sc.asInstanceOf[MemHeapScanController]
      memHeapScanController.setAddRegionAndKey()
<<<<<<< HEAD
      object keyOrdering extends Ordering[CompactCompositeKey] {
        def compare(a: CompactCompositeKey, b: CompactCompositeKey) = {
          val first = a.getKeyColumn(0).asInstanceOf[SQLInteger].getInt
          val second = b.getKeyColumn(0).asInstanceOf[SQLInteger].getInt
          first compareTo second
        }
      }
      val keySet = new java.util.TreeSet[CompactCompositeKey](keyOrdering)
      val rowMap = new util.HashMap[CompactCompositeKey, AbstractCompactExecRow]()
      var keySetIterator: util.Iterator[CompactCompositeKey] = null
=======
      val keySet = new OpenHashSet[AnyRef]
>>>>>>> 2b8b39e7
      val execRows = new AbstractIterator[AbstractCompactExecRow] {

        def hasNext: Boolean = if (keySetIterator == null) true else keySetIterator.hasNext

        override def next(): AbstractCompactExecRow = {
          if (keySetIterator == null) {
            while (memHeapScanController.next()) {
              memHeapScanController.fetch(row)
              val key = row.getAllRegionAndKeyInfo.first().getKey.asInstanceOf[CompactCompositeKey]
              keySet.add(key)
              val value = new CompactExecRow()
              value.setRowFormatter(row.getRowFormatter)
              value.setRowArray(row)
              rowMap.put(key, value)
            }
            if (keySet.size() < 1) {
              throw new NoSuchElementException()
            }
            keySetIterator = keySet.iterator()
          }
          val key = keySetIterator.next()
          if (!rowMap.containsKey(key)) {
            throw new NoSuchElementException()
          }
          rowMap.get(key)
        }
      }
      try {
        // the lookup key does not depend on tableName since the generated
        // code does not (which is passed in the references separately)
        val gen = CodeGeneration.compileCode("COLUMN_TABLE.BATCH", schema.fields, () => {
          val tableScan = RowTableScan(schema.toAttributes, schema,
            dataRDD = null, numBuckets = -1, partitionColumns = Seq.empty,
            partitionColumnAliases = Seq.empty, baseRelation = null, caseSensitive = true)
          // sending negative values for batch size and delta rows will create
          // only one column batch that will not be checked for size again
          val tableInfo = row.getRowFormatter.container.getExtraTableInfo
          // TODO VB: Only highlight need for partitioning column for sorting
          // Currently this do not work and thus have customized sorting. Must be removed.
          var partitionColumns: Seq[String] = tableInfo.getPrimaryKeyColumnNames
          val insertPlan = ColumnInsertExec(tableScan, partitionColumns, Seq.empty,
            numBuckets = -1, isPartitioned = false, None,
            (-bufferRegion.getColumnBatchSize, -1, compressionCodec), tableName,
            onExecutor = true, schema, store, useMemberVariables = false)
          // now generate the code with the help of WholeStageCodegenExec
          // this is only used for local code generation while its RDD semantics
          // and related methods are all ignored
          val (ctx, code) = ExternalStoreUtils.codeGenOnExecutor(
            WholeStageCodegenExec(insertPlan), insertPlan)
          val references = ctx.references
          // also push the index of batchId reference at the end which can be
          // used by caller to update the reference objects before execution
          references += insertPlan.batchIdRef
          (code, references.toArray)
        })
        val references = gen._2.clone()
        // update the batchUUID and bucketId as per the passed values
        // the index of the batchId (and bucketId after that) has already
        // been pushed in during compilation above
        val batchIdRef = references(references.length - 1).asInstanceOf[Int]
        references(batchIdRef) = batchID
        references(batchIdRef + 1) = bucketID
        references(batchIdRef + 2) = tableName
        // no harm in passing a references array with an extra element at end
        val iter = gen._1.generate(references).asInstanceOf[BufferedRowIterator]
        iter.init(bucketID, Array(execRows.asInstanceOf[Iterator[InternalRow]]))
        while (iter.hasNext) {
          iter.next() // ignore result which is number of inserted rows
        }
        keySet.asInstanceOf[java.util.TreeSet[AnyRef]]
      } finally {
        sc.close()
        success = true
      }
    } finally {
      if (connectedExternalStore != null) {
        connectedExternalStore.commitAndClose(success)
      }
    }
  }

  /**
   * This returns a [[ColumnBatchRowsBuffer]] that can be used for
   * insertion of rows as they appear. Currently used by sampler that
   * does not have any indexes so there is no dependents handling here.
   */
  def createColumnBatchBuffer(columnBatchSize: Int,
      columnMaxDeltaRows: Int): ColumnBatchRowsBuffer = {
    val gen = CodeGeneration.compileCode(tableName + ".BUFFER", schema.fields, () => {
      val bufferPlan = CallbackColumnInsert(schema)
      // no puts into row buffer for now since it causes split of rows held
      // together and thus failures in ClosedFormAccuracySuite etc
      val insertPlan = ColumnInsertExec(bufferPlan, Seq.empty, Seq.empty,
        numBuckets = -1, isPartitioned = false, None, (columnBatchSize, -1, compressionCodec),
        tableName, onExecutor = true, schema, externalStore,
        useMemberVariables = true)
      // now generate the code with the help of WholeStageCodegenExec
      // this is only used for local code generation while its RDD semantics
      // and related methods are all ignored
      val (ctx, code) = ExternalStoreUtils.codeGenOnExecutor(
        WholeStageCodegenExec(insertPlan), insertPlan)
      val references = ctx.references.toArray
      (code, references)
    })
    val iter = gen._1.generate(gen._2).asInstanceOf[BufferedRowIterator]
    iter.init(0, Array.empty)
    // get the ColumnBatchRowsBuffer by reflection
    val rowsBufferMethod = iter.getClass.getMethod("getRowsBuffer")
    rowsBufferMethod.setAccessible(true)
    rowsBufferMethod.invoke(iter).asInstanceOf[ColumnBatchRowsBuffer]
  }
}

trait ColumnBatchRowsBuffer {

  def startRows(bucketId: Int): Unit

  def appendRow(row: InternalRow): Unit

  def endRows(): Unit
}

/**
 * This class is an adapter over the iterator model as provided by generated
 * code to closure callbacks model as required by StratifiedSampler.append
 */
case class CallbackColumnInsert(_schema: StructType)
    extends LeafExecNode with CodegenSupportOnExecutor {

  override def output: Seq[Attribute] = _schema.toAttributes

  override lazy val schema: StructType = _schema

  var bucketIdTerm: String = _
  var resetInsertions: String = _

  override def inputRDDs(): Seq[RDD[InternalRow]] =
    throw new UnsupportedOperationException("unexpected invocation")

  override protected def doProduce(ctx: CodegenContext): String = {
    val row = ctx.freshName("row")
    val hasResults = ctx.freshName("hasResults")
    val clearResults = ctx.freshName("clearResults")
    val rowsBuffer = ctx.freshName("rowsBuffer")
    val rowsBufferClass = classOf[ColumnBatchRowsBuffer].getName
    ctx.addMutableState(rowsBufferClass, rowsBuffer, "")
    // add bucketId variable set to -1 by default
    bucketIdTerm = ctx.freshName("bucketId")
    resetInsertions = ctx.freshName("resetInsertionsCount")
    ctx.addMutableState("int", bucketIdTerm, s"$bucketIdTerm = -1;")
    val columnsExpr = output.zipWithIndex.map { case (a, i) =>
      BoundReference(i, a.dataType, a.nullable)
    }
    ctx.INPUT_ROW = row
    ctx.currentVars = null
    val columnsInput = ctx.generateExpressions(columnsExpr)
    ctx.addNewFunction(hasResults,
      s"""
         |public final boolean $hasResults() {
         |  return !currentRows.isEmpty();
         |}
      """.stripMargin)
    ctx.addNewFunction(clearResults,
      s"""
         |public final void $clearResults() {
         |  currentRows.clear();
         |}
      """.stripMargin)
    ctx.addNewFunction("getRowsBuffer",
      s"""
         |public $rowsBufferClass getRowsBuffer() throws java.io.IOException {
         |  $clearResults(); // clear any old results
         |  $resetInsertions(); // reset the counters
         |  // initialize the $rowsBuffer
         |  if (this.$rowsBuffer == null) {
         |    processNext();
         |    $clearResults(); // clear the accumulated dummy zero result
         |  }
         |  return this.$rowsBuffer;
         |}
      """.stripMargin)
    // create the rows buffer implementation as an inner anonymous
    // class so that it can be fit easily in the iterator model of
    // doProduce/doConsume having access to all the final local variables
    // declared as part of the doProduce of the parent ColumnInsertExec;
    // an alternative could have been an inner class in the getRowsBuffer call
    // but the below allows capturing encoders as final member variables in
    // its closure thunk and so the encoder calls are more likely to be inlined
    s"""
       |if (this.$rowsBuffer == null) {
       |  this.$rowsBuffer = new $rowsBufferClass() {
       |    public void startRows(int bucketId) throws java.io.IOException {
       |      // set the bucketId
       |      $bucketIdTerm = bucketId;
       |      if ($hasResults()) {
       |        $clearResults(); // clear any old results
       |        // reset the size and re-initialize encoders
       |        $resetInsertions();
       |        processNext();
       |        $clearResults(); // clear the accumulated dummy zero result
       |      }
       |    }
       |
       |    public void appendRow(InternalRow $row) {
       |      // The code below will have access to the local variables
       |      // of the doProduce code of ColumnInsertExec so can be injected
       |      // as such. It also relies on the fact that ColumnInsertExec
       |      // local variables will be initialized and stored back into
       |      // member variables so that second call to processNext will
       |      // have access to the variables created before once this class
       |      // has been initialized explicitly by the first call.
       |      ${consume(ctx, columnsInput, row)}
       |    }
       |
       |    public void endRows() throws java.io.IOException {
       |      // invoke the parent's processNext() that will just insert
       |      // the column batch created so far
       |      processNext();
       |    }
       |  };
       |}
    """.stripMargin
  }

  override protected def doExecute(): RDD[InternalRow] =
    throw new UnsupportedOperationException("unexpected invocation")
}<|MERGE_RESOLUTION|>--- conflicted
+++ resolved
@@ -16,17 +16,13 @@
  */
 package org.apache.spark.sql.execution.columnar
 
-import java.util
-
 import scala.collection.AbstractIterator
 
 import com.gemstone.gemfire.internal.cache.{ExternalTableMetaData, PartitionedRegion}
 import com.gemstone.gemfire.internal.shared.OpenHashSet
 import com.pivotal.gemfirexd.internal.engine.access.heap.MemHeapScanController
-import com.pivotal.gemfirexd.internal.engine.store.{AbstractCompactExecRow, CompactCompositeKey, CompactExecRow}
+import com.pivotal.gemfirexd.internal.engine.store.AbstractCompactExecRow
 import com.pivotal.gemfirexd.internal.iapi.store.access.ScanController
-import com.pivotal.gemfirexd.internal.iapi.types.{DataValueDescriptor, SQLInteger}
-import io.snappydata.Property
 
 import org.apache.spark.Logging
 import org.apache.spark.rdd.RDD
@@ -48,11 +44,7 @@
 
   def createAndStoreBatch(sc: ScanController, row: AbstractCompactExecRow,
       batchID: Long, bucketID: Int,
-<<<<<<< HEAD
-      dependents: Seq[ExternalTableMetaData]): java.util.TreeSet[AnyRef] = {
-=======
       dependents: Seq[ExternalTableMetaData]): OpenHashSet[AnyRef] = {
->>>>>>> 2b8b39e7
     var connectedExternalStore: ConnectedExternalStore = null
     var success: Boolean = false
     try {
@@ -67,45 +59,20 @@
       }
       val memHeapScanController = sc.asInstanceOf[MemHeapScanController]
       memHeapScanController.setAddRegionAndKey()
-<<<<<<< HEAD
-      object keyOrdering extends Ordering[CompactCompositeKey] {
-        def compare(a: CompactCompositeKey, b: CompactCompositeKey) = {
-          val first = a.getKeyColumn(0).asInstanceOf[SQLInteger].getInt
-          val second = b.getKeyColumn(0).asInstanceOf[SQLInteger].getInt
-          first compareTo second
-        }
-      }
-      val keySet = new java.util.TreeSet[CompactCompositeKey](keyOrdering)
-      val rowMap = new util.HashMap[CompactCompositeKey, AbstractCompactExecRow]()
-      var keySetIterator: util.Iterator[CompactCompositeKey] = null
-=======
       val keySet = new OpenHashSet[AnyRef]
->>>>>>> 2b8b39e7
       val execRows = new AbstractIterator[AbstractCompactExecRow] {
 
-        def hasNext: Boolean = if (keySetIterator == null) true else keySetIterator.hasNext
+        var hasNext: Boolean = memHeapScanController.next()
 
         override def next(): AbstractCompactExecRow = {
-          if (keySetIterator == null) {
-            while (memHeapScanController.next()) {
-              memHeapScanController.fetch(row)
-              val key = row.getAllRegionAndKeyInfo.first().getKey.asInstanceOf[CompactCompositeKey]
-              keySet.add(key)
-              val value = new CompactExecRow()
-              value.setRowFormatter(row.getRowFormatter)
-              value.setRowArray(row)
-              rowMap.put(key, value)
-            }
-            if (keySet.size() < 1) {
-              throw new NoSuchElementException()
-            }
-            keySetIterator = keySet.iterator()
-          }
-          val key = keySetIterator.next()
-          if (!rowMap.containsKey(key)) {
+          if (hasNext) {
+            memHeapScanController.fetch(row)
+            keySet.add(row.getAllRegionAndKeyInfo.first().getKey)
+            hasNext = memHeapScanController.next()
+            row
+          } else {
             throw new NoSuchElementException()
           }
-          rowMap.get(key)
         }
       }
       try {
@@ -117,11 +84,7 @@
             partitionColumnAliases = Seq.empty, baseRelation = null, caseSensitive = true)
           // sending negative values for batch size and delta rows will create
           // only one column batch that will not be checked for size again
-          val tableInfo = row.getRowFormatter.container.getExtraTableInfo
-          // TODO VB: Only highlight need for partitioning column for sorting
-          // Currently this do not work and thus have customized sorting. Must be removed.
-          var partitionColumns: Seq[String] = tableInfo.getPrimaryKeyColumnNames
-          val insertPlan = ColumnInsertExec(tableScan, partitionColumns, Seq.empty,
+          val insertPlan = ColumnInsertExec(tableScan, Seq.empty, Seq.empty,
             numBuckets = -1, isPartitioned = false, None,
             (-bufferRegion.getColumnBatchSize, -1, compressionCodec), tableName,
             onExecutor = true, schema, store, useMemberVariables = false)
@@ -150,7 +113,7 @@
         while (iter.hasNext) {
           iter.next() // ignore result which is number of inserted rows
         }
-        keySet.asInstanceOf[java.util.TreeSet[AnyRef]]
+        keySet
       } finally {
         sc.close()
         success = true
