/*
 * Copyright (c) 2017 SnappyData, Inc. All rights reserved.
 *
 * Licensed under the Apache License, Version 2.0 (the "License"); you
 * may not use this file except in compliance with the License. You
 * may obtain a copy of the License at
 *
 * http://www.apache.org/licenses/LICENSE-2.0
 *
 * Unless required by applicable law or agreed to in writing, software
 * distributed under the License is distributed on an "AS IS" BASIS,
 * WITHOUT WARRANTIES OR CONDITIONS OF ANY KIND, either express or
 * implied. See the License for the specific language governing
 * permissions and limitations under the License. See accompanying
 * LICENSE file.
 */

package org.apache.spark.sql.internal

import java.util.Properties
import java.util.concurrent.ConcurrentHashMap

import scala.collection.mutable.ArrayBuffer
import scala.annotation.tailrec
import scala.reflect.{ClassTag, classTag}

import com.gemstone.gemfire.internal.cache.{CacheDistributionAdvisee, ColocationHelper, PartitionedRegion}
import io.snappydata.Property

import org.apache.spark.internal.config.{ConfigBuilder, ConfigEntry, TypedConfigBuilder}
import org.apache.spark.sql._
import org.apache.spark.sql.aqp.SnappyContextFunctions
import org.apache.spark.sql.catalyst.analysis
import org.apache.spark.sql.catalyst.analysis.TypeCoercion.PromoteStrings
import org.apache.spark.sql.catalyst.analysis.{Analyzer, EliminateSubqueryAliases, NoSuchTableException, UnresolvedRelation}
import org.apache.spark.sql.catalyst.catalog.CatalogRelation
import org.apache.spark.sql.catalyst.expressions.aggregate.AggregateExpression
import org.apache.spark.sql.catalyst.expressions.{And, EqualTo, In, ScalarSubquery, _}
import org.apache.spark.sql.catalyst.optimizer.{Optimizer, ReorderJoin}
import org.apache.spark.sql.catalyst.plans.logical.{Aggregate, InsertIntoTable, Join, LogicalPlan, Project}
import org.apache.spark.sql.catalyst.rules.{Rule, RuleExecutor}
import org.apache.spark.sql.catalyst.planning.ExtractEquiJoinKeys
import org.apache.spark.sql.catalyst.plans.JoinType
import org.apache.spark.sql.catalyst.plans.logical.{InsertIntoTable, Join, LogicalPlan, Project}
import org.apache.spark.sql.catalyst.rules.Rule
import org.apache.spark.sql.collection.Utils
import org.apache.spark.sql.execution._
import org.apache.spark.sql.execution.columnar.impl.IndexColumnFormatRelation
import org.apache.spark.sql.execution.datasources.{DataSourceAnalysis, FindDataSourceTable, HadoopFsRelation, LogicalRelation, PartitioningUtils, ResolveDataSource}
import org.apache.spark.sql.execution.exchange.{EnsureRequirements, ReuseExchange}
import org.apache.spark.sql.execution.sources.{PhysicalScan, StoreDataSourceStrategy}
import org.apache.spark.sql.hive.{SnappyConnectorCatalog, SnappySharedState, SnappyStoreHiveCatalog}
import org.apache.spark.sql.internal.SQLConf.SQLConfigBuilder
import org.apache.spark.sql.sources._
import org.apache.spark.sql.store.StoreUtils
import org.apache.spark.sql.streaming.{LogicalDStreamPlan, WindowLogicalPlan}
import org.apache.spark.sql.types.{DecimalType, NumericType, StringType}
import org.apache.spark.streaming.Duration
import org.apache.spark.unsafe.types.UTF8String
import org.apache.spark.{Partition, SparkConf}


class SnappySessionState(snappySession: SnappySession)
    extends SessionState(snappySession) {

  self =>

  @transient
  val contextFunctions: SnappyContextFunctions = new SnappyContextFunctions

  protected lazy val snappySharedState: SnappySharedState = snappySession.sharedState

  private[internal] lazy val metadataHive = snappySharedState.metadataHive().newSession()

  override lazy val sqlParser: SnappySqlParser =
    contextFunctions.newSQLParser(this.snappySession)

  private[sql] var disableStoreOptimizations: Boolean = false

  // Only Avoid rule PromoteStrings that remove ParamLiteral for its type being NullType
  // Rest all rules, even if redundant, are same as analyzer for maintainability reason
  lazy val analyzerPrepare: Analyzer = new Analyzer(catalog, conf) {

    def getStrategy(strategy: analyzer.Strategy): Strategy = strategy match {
      case analyzer.FixedPoint(_) => fixedPoint
      case _ => Once
    }

    override lazy val batches: Seq[Batch] = analyzer.batches.map {
      case batch if batch.name.equalsIgnoreCase("Resolution") =>
        Batch(batch.name, getStrategy(batch.strategy), batch.rules.filter(_ match {
          case PromoteStrings => false
          case _ => true
        }): _*)
      case batch => Batch(batch.name, getStrategy(batch.strategy), batch.rules: _*)
    }

    override val extendedResolutionRules: Seq[Rule[LogicalPlan]] =
      getExtendedResolutionRules(this)

    override val extendedCheckRules: Seq[LogicalPlan => Unit] = getExtendedCheckRules
  }

  def getExtendedResolutionRules(analyzer: Analyzer): Seq[Rule[LogicalPlan]] =
    new PreprocessTableInsertOrPut(conf) ::
        new FindDataSourceTable(snappySession) ::
        DataSourceAnalysis(conf) ::
        ResolveRelationsExtended ::
        AnalyzeMutableOperations(snappySession, analyzer) ::
        ResolveQueryHints(snappySession) ::
        (if (conf.runSQLonFile) new ResolveDataSource(snappySession) ::
            Nil else Nil)


  def getExtendedCheckRules: Seq[LogicalPlan => Unit] = {
    Seq(ConditionalPreWriteCheck(datasources.PreWriteCheck(conf, catalog)), PrePutCheck)
  }

  override lazy val analyzer: Analyzer = new Analyzer(catalog, conf) {

    override val extendedResolutionRules: Seq[Rule[LogicalPlan]] =
      getExtendedResolutionRules(this)

    override val extendedCheckRules: Seq[LogicalPlan => Unit] = getExtendedCheckRules
  }

  /**
   * A set of basic analysis rules required to be run before plan caching to allow
   * for proper analysis before ParamLiterals are marked as "tokenized". For example,
   * grouping or ordering expressions used in projections will need to be resolved
   * here so that ParamLiterals are considered as equal based of value and not position.
   */
  private[sql] lazy val preCacheRules: RuleExecutor[LogicalPlan] = new RuleExecutor[LogicalPlan] {
    override val batches: Seq[Batch] = Batch("Resolution", Once,
      ResolveAggregationExpressions :: Nil: _*) :: Nil
  }

  override lazy val optimizer: Optimizer = new SparkOptimizer(catalog, conf, experimentalMethods) {
    override def batches: Seq[Batch] = {
      implicit val ss = snappySession
      var insertedSnappyOpts = 0
      val modified = super.batches.map {
        case batch if batch.name.equalsIgnoreCase("Operator Optimizations") =>
          insertedSnappyOpts += 1
          val (left, right) = batch.rules.splitAt(batch.rules.indexOf(ReorderJoin))
          Batch(batch.name, batch.strategy, (left :+ ResolveIndex()) ++ right: _*)
        case b => b
      }

      if (insertedSnappyOpts != 1) {
        throw new AnalysisException("Snappy Optimizations not applied")
      }

      modified :+
          Batch("Streaming SQL Optimizers", Once, PushDownWindowLogicalPlan) :+
          Batch("Link buckets to RDD partitions", Once, new LinkPartitionsToBuckets) :+
          Batch("TokenizedLiteral Folding Optimization", Once, TokenizedLiteralFolding) :+
          Batch("Order join conditions ", Once, OrderJoinConditions)
    }
  }

  // copy of ConstantFolding that will turn a constant up/down cast into
  // a static value.
  object TokenizedLiteralFolding extends Rule[LogicalPlan] {

    private def foldExpression(e: Expression): DynamicFoldableExpression = {
      // lets mark child params foldable false so that nested expression doesn't
      // attempt to wrap.
      e.foreach {
        case p: TokenizedLiteral => p.markFoldable(false)
        case _ =>
      }
      DynamicFoldableExpression(e)
    }

    def apply(plan: LogicalPlan): LogicalPlan = {
      val foldedLiterals = new ArrayBuffer[TokenizedLiteral](4)
      val newPlan = plan transformAllExpressions {
        case p: TokenizedLiteral =>
          if (!p.foldable) {
            p.markFoldable(true)
            foldedLiterals += p
          }
          p
        // also mark linking for scalar/predicate subqueries and disable plan caching
        case s@(_: ScalarSubquery | _: PredicateSubquery) =>
          snappySession.linkPartitionsToBuckets(flag = true)
          snappySession.planCaching = false
          s
      } transform {
        case q: LogicalPlan => q transformExpressionsDown {
          // ignore leaf literals
          case l@(_: Literal | _: DynamicReplacableConstant) => l
          // Wrap expressions that are foldable.
          case e if e.foldable => foldExpression(e)
          // Like Spark's OptimizeIn but uses DynamicInSet to allow for tokenized literals
          // to be optimized too.
          case expr@In(v, l) if !disableStoreOptimizations =>
            val list = l.collect {
              case e@(_: Literal | _: DynamicReplacableConstant) => e
              case e if e.foldable => foldExpression(e)
            }
            if (list.length == l.length) {
              val newList = ExpressionSet(list).toVector
              // hash sets are faster that linear search for more than a couple of entries
              // for non-primitive types while keeping limit as default 10 for primitives
              val threshold = v.dataType match {
                case _: DecimalType => "2"
                case _: NumericType => "10"
                case _ => "2"
              }
              if (newList.size > conf.getConfString(
                SQLConf.OPTIMIZER_INSET_CONVERSION_THRESHOLD.key, threshold).toInt) {
                DynamicInSet(v, newList)
              } else if (newList.size < list.size) {
                expr.copy(list = newList)
              } else {
                // newList.length == list.length
                expr
              }
            } else expr
        }
      }
      for (l <- foldedLiterals) l.markFoldable(false)
      newPlan
    }
  }

  object PushDownWindowLogicalPlan extends Rule[LogicalPlan] {
    def apply(plan: LogicalPlan): LogicalPlan = {
      var duration: Duration = null
      var slide: Option[Duration] = None
      var transformed: Boolean = false
      plan transformDown {
        case win@WindowLogicalPlan(d, s, child, false) =>
          child match {
            case LogicalRelation(_, _, _) |
                 LogicalDStreamPlan(_, _) => win
            case _ => duration = d
              slide = s
              transformed = true
              win.child
          }
        case c@(LogicalRelation(_, _, _) |
                LogicalDStreamPlan(_, _)) =>
          if (transformed) {
            transformed = false
            WindowLogicalPlan(duration, slide, c, transformed = true)
          } else c
      }
    }
  }

  /**
   * This rule sets the flag at query level to link the partitions to
   * be created for tables to be the same as number of buckets. This will avoid
   * exchange on one side of a non-collocated join in many cases.
   */
  final class LinkPartitionsToBuckets extends Rule[LogicalPlan] {
    def apply(plan: LogicalPlan): LogicalPlan = {
      plan.foreach {
        case _ if Property.ForceLinkPartitionsToBuckets.get(conf) =>
          // always create one partition per bucket
          snappySession.linkPartitionsToBuckets(flag = true)
        case j: Join if !JoinStrategy.isLocalJoin(j) =>
          // disable for the entire query for consistency
          snappySession.linkPartitionsToBuckets(flag = true)
        case _: InsertIntoTable | _: TableMutationPlan |
             LogicalRelation(_: IndexColumnFormatRelation, _, _) =>
          // disable for inserts/puts to avoid exchanges and indexes to work correctly
          snappySession.linkPartitionsToBuckets(flag = true)
        case _ => // nothing for others
      }
      plan
    }
  }

  override lazy val conf: SnappyConf = new SnappyConf(snappySession)

  /**
   * The partition mapping selected for the lead partitioned region in
   * a collocated chain for current execution
   */
  private[spark] val leaderPartitions = new ConcurrentHashMap[PartitionedRegion,
      Array[Partition]](16, 0.7f, 1)

  /**
   * Replaces [[UnresolvedRelation]]s with concrete relations from the catalog.
   */
  object ResolveRelationsExtended extends Rule[LogicalPlan] with PredicateHelper {
    def getTable(u: UnresolvedRelation): LogicalPlan = {
      try {
        catalog.lookupRelation(u.tableIdentifier, u.alias)
      } catch {
        case _: NoSuchTableException =>
          u.failAnalysis(s"Table not found: ${u.tableName}")
      }
    }

    def apply(plan: LogicalPlan): LogicalPlan = plan resolveOperators {
      case i@PutIntoTable(u: UnresolvedRelation, _) =>
        i.copy(table = EliminateSubqueryAliases(getTable(u)))
      case d@DMLExternalTable(_, u: UnresolvedRelation, _) =>
        d.copy(query = EliminateSubqueryAliases(getTable(u)))
    }
  }

  /**
    * Orders the join keys as per the  underlying partitioning keys ordering of the table.
    */
  object OrderJoinConditions extends Rule[LogicalPlan] with JoinQueryPlanning {
    def apply(plan: LogicalPlan): LogicalPlan = plan transform {
      case ExtractEquiJoinKeys(joinType, leftKeys, rightKeys, otherCondition, left, right) =>
        prepareOrderedCondition(joinType, left, right, leftKeys, rightKeys, otherCondition)
    }

    def getPartCols(plan: LogicalPlan): Seq[NamedExpression] = {
      plan match {
        case PhysicalScan(_, _, child) => child match {
          case r@LogicalRelation(scan: PartitionedDataSourceScan, _, _) =>
            // send back numPartitions=1 for replicated table since collocated
            if (!scan.isPartitioned) return Nil
            val partCols = scan.partitionColumns.map(colName =>
              r.resolveQuoted(colName, analysis.caseInsensitiveResolution)
                  .getOrElse(throw new AnalysisException(
                    s"""Cannot resolve column "$colName" among (${r.output})""")))
            partCols
          case _ => Nil
        }
        case _ => Nil
      }
    }

    private def orderJoinKeys(left: LogicalPlan,
        right: LogicalPlan,
        leftKeys: Seq[Expression],
        rightKeys: Seq[Expression]): (Seq[Expression], Seq[Expression]) = {
      val leftPartCols = getPartCols(left)
      val rightPartCols = getPartCols(right)
      if (leftPartCols ne Nil) {
        val (keyOrder, allPartPresent) = getKeyOrder(left, leftKeys, leftPartCols)
        if (allPartPresent) {
          val leftOrderedKeys = keyOrder.zip(leftKeys).sortWith(_._1 < _._1).unzip._2
          val rightOrderedKeys = keyOrder.zip(rightKeys).sortWith(_._1 < _._1).unzip._2
          (leftOrderedKeys, rightOrderedKeys)
        } else {
          (leftKeys, rightKeys)
        }
      } else if (rightPartCols ne Nil) {
        val (keyOrder, allPartPresent) = getKeyOrder(right, rightKeys, rightPartCols)
        if (allPartPresent) {
          val leftOrderedKeys = keyOrder.zip(leftKeys).sortWith(_._1 < _._1).unzip._2
          val rightOrderedKeys = keyOrder.zip(rightKeys).sortWith(_._1 < _._1).unzip._2
          (leftOrderedKeys, rightOrderedKeys)
        } else {
          (leftKeys, rightKeys)
        }
      } else {
        (leftKeys, rightKeys)
      }
    }

    private def prepareOrderedCondition(joinType: JoinType,
        left: LogicalPlan,
        right: LogicalPlan,
        leftKeys: Seq[Expression],
        rightKeys: Seq[Expression],
        otherCondition: Option[Expression]): LogicalPlan = {
      val (leftOrderedKeys, rightOrderedKeys) = orderJoinKeys(left, right, leftKeys, rightKeys)
      val joinPairs = leftOrderedKeys.zip(rightOrderedKeys)
      val newJoin = joinPairs.map(EqualTo.tupled).reduceOption(And)
      val allConditions = (newJoin ++ otherCondition).reduceOption(And)
      Join(left, right, joinType, allConditions)
    }
  }

  case class AnalyzeMutableOperations(sparkSession: SparkSession,
      analyzer: Analyzer) extends Rule[LogicalPlan] with PredicateHelper {

    private def getKeyAttributes(table: LogicalPlan,
        child: LogicalPlan,
        plan: LogicalPlan): (Seq[NamedExpression], LogicalPlan, LogicalRelation) = {
      var tableName = ""
      val keyColumns = table.collectFirst {
        case lr@LogicalRelation(mutable: MutableRelation, _, _) =>
          val ks = mutable.getKeyColumns
          if (ks.isEmpty) {
            val currentKey = snappySession.currentKey
            // if this is a row table, then fallback to direct execution
            mutable match {
              case _: UpdatableRelation if currentKey ne null =>
                return (Nil, DMLExternalTable(catalog.newQualifiedTableName(
                  mutable.table), lr, currentKey.sqlText), lr)
              case _ =>
                throw new AnalysisException(
                  s"Empty key columns for update/delete on $mutable")
            }
          }
          tableName = mutable.table
          ks
      }.getOrElse(throw new AnalysisException(
        s"Update/Delete requires a MutableRelation but got $table"))
      // resolve key columns right away
      var mutablePlan: Option[LogicalRelation] = None
      val newChild = child.transformDown {
        case lr@LogicalRelation(mutable: MutableRelation, _, _)
          if mutable.table.equalsIgnoreCase(tableName) =>
          mutablePlan = Some(mutable.withKeyColumns(lr, keyColumns))
          mutablePlan.get
      }

      mutablePlan match {
        case Some(sourcePlan) =>
          val keyAttrs = keyColumns.map { name =>
            analysis.withPosition(sourcePlan) {
              sourcePlan.resolve(
                name.split('.'), analyzer.resolver).getOrElse(
                throw new AnalysisException(s"Could not resolve key column $name"))
            }
          }
          (keyAttrs, newChild, sourcePlan)
        case _ => throw new AnalysisException(
          s"Could not find any scan from the table '$tableName' to be updated in $plan")
      }
    }

    def apply(plan: LogicalPlan): LogicalPlan = plan transform {
      case c: DMLExternalTable if !c.query.resolved =>
        c.copy(query = analyzeQuery(c.query))

      case u@Update(table, child, keyColumns, updateCols, updateExprs)
        if keyColumns.isEmpty && u.resolved && child.resolved =>
        // add the key columns to the plan
        val (keyAttrs, newChild, relation) = getKeyAttributes(table, child, u)
        // if this is a row table with no PK, then fallback to direct execution
        if (keyAttrs.isEmpty) newChild
        else {
          // check that partitioning or key columns should not be updated
          val nonUpdatableColumns = (relation.relation.asInstanceOf[MutableRelation]
              .partitionColumns.map(Utils.toUpperCase) ++
              keyAttrs.map(k => Utils.toUpperCase(k.name))).toSet
          // resolve the columns being updated and cast the expressions if required
          val (updateAttrs, newUpdateExprs) = updateCols.zip(updateExprs).map { case (c, expr) =>
            val attr = analysis.withPosition(relation) {
              relation.resolve(
                c.name.split('.'), analyzer.resolver).getOrElse(
                throw new AnalysisException(s"Could not resolve update column ${c.name}"))
            }
            val colName = Utils.toUpperCase(c.name)
            if (nonUpdatableColumns.contains(colName)) {
              throw new AnalysisException("Cannot update partitioning/key column " +
                  s"of the table for $colName (among [${nonUpdatableColumns.mkString(", ")}])")
            }
            // cast the update expressions if required
            val newExpr = if (attr.dataType.sameType(expr.dataType)) {
              expr
            } else {
              // avoid unnecessary copy+cast when inserting DECIMAL types
              // into column table
              expr.dataType match {
                case _: DecimalType
                  if attr.dataType.isInstanceOf[DecimalType] => expr
                case _ => Alias(Cast(expr, attr.dataType), attr.name)()
              }
            }
            (attr, newExpr)
          }.unzip
          // collect all references and project on them to explicitly eliminate
          // any extra columns
          val allReferences = newChild.references ++
              AttributeSet(newUpdateExprs.flatMap(_.references)) ++ AttributeSet(keyAttrs)
          u.copy(child = Project(newChild.output.filter(allReferences.contains), newChild),
            keyColumns = keyAttrs.map(_.toAttribute),
            updateColumns = updateAttrs.map(_.toAttribute), updateExpressions = newUpdateExprs)
        }

      case d@Delete(table, child, keyColumns) if keyColumns.isEmpty && child.resolved =>
        // add and project only the key columns
        val (keyAttrs, newChild, _) = getKeyAttributes(table, child, d)
        // if this is a row table with no PK, then fallback to direct execution
        if (keyAttrs.isEmpty) newChild
        else {
          d.copy(child = Project(keyAttrs, newChild),
            keyColumns = keyAttrs.map(_.toAttribute))
        }
      case d@DeleteFromTable(_, child) if child.resolved =>
        ColumnTableBulkOps.transformDeletePlan(sparkSession, d)
      case p@PutIntoTable(_, child) if child.resolved =>
        ColumnTableBulkOps.transformPutPlan(sparkSession, p)
    }

    private def analyzeQuery(query: LogicalPlan): LogicalPlan = {
      val qe = sparkSession.sessionState.executePlan(query)
      qe.assertAnalyzed()
      qe.analyzed
    }
  }

  /**
   * Internal catalog for managing table and database states.
   */
  override lazy val catalog: SnappyStoreHiveCatalog = {
    SnappyContext.getClusterMode(snappySession.sparkContext) match {
      case ThinClientConnectorMode(_, _) =>
        new SnappyConnectorCatalog(
          snappySharedState.snappyCatalog(),
          snappySession,
          metadataHive,
          snappySession.sharedState.globalTempViewManager,
          functionResourceLoader,
          functionRegistry,
          conf,
          newHadoopConf())
      case _ =>
        new SnappyStoreHiveCatalog(
          snappySharedState.snappyCatalog(),
          snappySession,
          metadataHive,
          snappySession.sharedState.globalTempViewManager,
          functionResourceLoader,
          functionRegistry,
          conf,
          newHadoopConf())
    }
  }

  override def planner: DefaultPlanner = new DefaultPlanner(snappySession, conf,
    experimentalMethods.extraStrategies)

  protected[sql] def queryPreparations(topLevel: Boolean): Seq[Rule[SparkPlan]] = Seq(
    python.ExtractPythonUDFs,
    TokenizeSubqueries(snappySession),
    EnsureRequirements(snappySession.sessionState.conf),
    CollapseCollocatedPlans(snappySession),
    CollapseCodegenStages(snappySession.sessionState.conf),
    InsertCachedPlanFallback(snappySession, topLevel),
    ReuseExchange(snappySession.sessionState.conf))

  protected def newQueryExecution(plan: LogicalPlan): QueryExecution = {
    new QueryExecution(snappySession, plan) {

      snappySession.addContextObject(SnappySession.ExecutionKey,
        () => newQueryExecution(plan))

      override protected def preparations: Seq[Rule[SparkPlan]] =
        queryPreparations(topLevel = true)
    }
  }

  override def executePlan(plan: LogicalPlan): QueryExecution = {
    clearExecutionData()
    newQueryExecution(plan)
  }

  private[spark] def prepareExecution(plan: SparkPlan): SparkPlan = {
    queryPreparations(topLevel = false).foldLeft(plan) {
      case (sp, rule) => rule.apply(sp)
    }
  }

  private[spark] def clearExecutionData(): Unit = {
    conf.refreshNumShufflePartitions()
    leaderPartitions.clear()
    snappySession.clearContext()
  }

  def getTablePartitions(region: PartitionedRegion): Array[Partition] = {
    val leaderRegion = ColocationHelper.getLeaderRegion(region)
    leaderPartitions.computeIfAbsent(leaderRegion,
      new java.util.function.Function[PartitionedRegion, Array[Partition]] {
        override def apply(pr: PartitionedRegion): Array[Partition] = {
          val linkPartitionsToBuckets = snappySession.hasLinkPartitionsToBuckets
          val preferPrimaries = snappySession.preferPrimaries
          if (linkPartitionsToBuckets || preferPrimaries) {
            // also set the default shuffle partitions for this execution
            // to minimize exchange
            snappySession.sessionState.conf.setExecutionShufflePartitions(
              region.getTotalNumberOfBuckets)
          }
          StoreUtils.getPartitionsPartitionedTable(snappySession, pr,
            linkPartitionsToBuckets, preferPrimaries)
        }
      })
  }

  def getTablePartitions(region: CacheDistributionAdvisee): Array[Partition] =
    StoreUtils.getPartitionsReplicatedTable(snappySession, region)
}

class SnappyConf(@transient val session: SnappySession)
    extends SQLConf with Serializable {

  /** Pool to be used for the execution of queries from this session */
  @volatile private[this] var schedulerPool: String = Property.SchedulerPool.defaultValue.get

  /** If shuffle partitions is set by [[setExecutionShufflePartitions]]. */
  @volatile private[this] var executionShufflePartitions: Int = _

  /**
   * Records the number of shuffle partitions to be used determined on runtime
   * from available cores on the system. A value <= 0 indicates that it was set
   * explicitly by user and should not use a dynamic value.
   */
  @volatile private[this] var dynamicShufflePartitions: Int = _

  SQLConf.SHUFFLE_PARTITIONS.defaultValue match {
    case Some(d) if (session ne null) && super.numShufflePartitions == d =>
      dynamicShufflePartitions = coreCountForShuffle
    case None if session ne null =>
      dynamicShufflePartitions = coreCountForShuffle
    case _ =>
      executionShufflePartitions = -1
      dynamicShufflePartitions = -1
  }

  private def coreCountForShuffle: Int = {
    val count = SnappyContext.totalCoreCount.get()
    if (count > 0 || (session eq null)) math.min(super.numShufflePartitions, count)
    else math.min(super.numShufflePartitions, session.sparkContext.defaultParallelism)
  }

  private def keyUpdateActions(key: String, value: Option[Any], doSet: Boolean): Unit = key match {
    // clear plan cache when some size related key that effects plans changes
    case SQLConf.AUTO_BROADCASTJOIN_THRESHOLD.key |
         Property.HashJoinSize.name |
         Property.HashAggregateSize.name |
         Property.ForceLinkPartitionsToBuckets.name => session.clearPlanCache()
    case SQLConf.SHUFFLE_PARTITIONS.key =>
      // stop dynamic determination of shuffle partitions
      if (doSet) {
        executionShufflePartitions = -1
        dynamicShufflePartitions = -1
      } else {
        dynamicShufflePartitions = coreCountForShuffle
      }
      session.clearPlanCache()
    case Property.SchedulerPool.name =>
      schedulerPool = value match {
        case None => Property.SchedulerPool.defaultValue.get
        case Some(pool: String) if session.sparkContext.getPoolForName(pool).isDefined => pool
        case Some(pool) => throw new IllegalArgumentException(s"Invalid Pool $pool")
      }

    case Property.PartitionPruning.name => value match {
      case Some(b) => session.partitionPruning = b.toString.toBoolean
      case None => session.partitionPruning = Property.PartitionPruning.defaultValue.get
    }
      session.clearPlanCache()

    case Property.PlanCaching.name =>
      value match {
        case Some(boolVal) =>
          if (boolVal.toString.toBoolean) {
            session.clearPlanCache()
          }
          session.planCaching = boolVal.toString.toBoolean
        case None => session.planCaching = Property.PlanCaching.defaultValue.get
      }

    case Property.PlanCachingAll.name =>
      value match {
        case Some(boolVal) =>
          val clearCache = !boolVal.toString.toBoolean
          if (clearCache) SnappySession.getPlanCache.asMap().clear()
        case None =>
      }

    case Property.Tokenize.name =>
      value match {
        case Some(boolVal) => SnappySession.tokenize = boolVal.toString.toBoolean
        case None => SnappySession.tokenize = Property.Tokenize.defaultValue.get
      }
      session.clearPlanCache()
<<<<<<< HEAD

    case SQLConf.WHOLESTAGE_CODEGEN_ENABLED.key => value match {
      case Some(b) => session.wholeStageEnabled = b.toString.toBoolean
      case None => session.wholeStageEnabled = SQLConf.WHOLESTAGE_CODEGEN_ENABLED.defaultValue.get
    }
      session.clearPlanCache()

=======

    case SQLConf.WHOLESTAGE_CODEGEN_ENABLED.key => session.clearPlanCache()

>>>>>>> bcfe8a67
    case _ => // ignore others
  }

  private[sql] def refreshNumShufflePartitions(): Unit = synchronized {
    if (session ne null) {
      if (executionShufflePartitions != -1) {
        executionShufflePartitions = 0
      }
      if (dynamicShufflePartitions != -1) {
        dynamicShufflePartitions = coreCountForShuffle
      }
    }
  }

  private[sql] def setExecutionShufflePartitions(n: Int): Unit = synchronized {
    if (executionShufflePartitions != -1 && session != null) {
      executionShufflePartitions = math.max(n, executionShufflePartitions)
    }
  }

  override def numShufflePartitions: Int = {
    val partitions = this.executionShufflePartitions
    if (partitions > 0) partitions
    else {
      val partitions = this.dynamicShufflePartitions
      if (partitions > 0) partitions else super.numShufflePartitions
    }
  }

  def activeSchedulerPool: String = schedulerPool

  override def setConfString(key: String, value: String): Unit = {
    keyUpdateActions(key, Some(value), doSet = true)
    super.setConfString(key, value)
  }

  override def setConf[T](entry: ConfigEntry[T], value: T): Unit = {
    keyUpdateActions(entry.key, Some(value), doSet = true)
    require(entry != null, "entry cannot be null")
    require(value != null, s"value cannot be null for key: ${entry.key}")
    entry.defaultValue match {
      case Some(_) => super.setConf(entry, value)
      case None => super.setConf(entry.asInstanceOf[ConfigEntry[Option[T]]], Some(value))
    }
  }

  override def unsetConf(key: String): Unit = {
    keyUpdateActions(key, None, doSet = false)
    super.unsetConf(key)
  }

  override def unsetConf(entry: ConfigEntry[_]): Unit = {
    keyUpdateActions(entry.key, None, doSet = false)
    super.unsetConf(entry)
  }
}

class SQLConfigEntry private(private[sql] val entry: ConfigEntry[_]) {

  def key: String = entry.key

  def doc: String = entry.doc

  def isPublic: Boolean = entry.isPublic

  def defaultValue[T]: Option[T] = entry.defaultValue.asInstanceOf[Option[T]]

  def defaultValueString: String = entry.defaultValueString

  def valueConverter[T]: String => T =
    entry.asInstanceOf[ConfigEntry[T]].valueConverter

  def stringConverter[T]: T => String =
    entry.asInstanceOf[ConfigEntry[T]].stringConverter

  override def toString: String = entry.toString
}

object SQLConfigEntry {

  private def handleDefault[T](entry: TypedConfigBuilder[T],
      defaultValue: Option[T]): SQLConfigEntry = defaultValue match {
    case Some(v) => new SQLConfigEntry(entry.createWithDefault(v))
    case None => new SQLConfigEntry(entry.createOptional)
  }

  def sparkConf[T: ClassTag](key: String, doc: String, defaultValue: Option[T],
      isPublic: Boolean = true): SQLConfigEntry = {
    classTag[T] match {
      case ClassTag.Int => handleDefault[Int](ConfigBuilder(key)
          .doc(doc).intConf, defaultValue.asInstanceOf[Option[Int]])
      case ClassTag.Long => handleDefault[Long](ConfigBuilder(key)
          .doc(doc).longConf, defaultValue.asInstanceOf[Option[Long]])
      case ClassTag.Double => handleDefault[Double](ConfigBuilder(key)
          .doc(doc).doubleConf, defaultValue.asInstanceOf[Option[Double]])
      case ClassTag.Boolean => handleDefault[Boolean](ConfigBuilder(key)
          .doc(doc).booleanConf, defaultValue.asInstanceOf[Option[Boolean]])
      case c if c.runtimeClass == classOf[String] =>
        handleDefault[String](ConfigBuilder(key).doc(doc).stringConf,
          defaultValue.asInstanceOf[Option[String]])
      case c => throw new IllegalArgumentException(
        s"Unknown type of configuration key: $c")
    }
  }

  def apply[T: ClassTag](key: String, doc: String, defaultValue: Option[T],
      isPublic: Boolean = true): SQLConfigEntry = {
    classTag[T] match {
      case ClassTag.Int => handleDefault[Int](SQLConfigBuilder(key)
          .doc(doc).intConf, defaultValue.asInstanceOf[Option[Int]])
      case ClassTag.Long => handleDefault[Long](SQLConfigBuilder(key)
          .doc(doc).longConf, defaultValue.asInstanceOf[Option[Long]])
      case ClassTag.Double => handleDefault[Double](SQLConfigBuilder(key)
          .doc(doc).doubleConf, defaultValue.asInstanceOf[Option[Double]])
      case ClassTag.Boolean => handleDefault[Boolean](SQLConfigBuilder(key)
          .doc(doc).booleanConf, defaultValue.asInstanceOf[Option[Boolean]])
      case c if c.runtimeClass == classOf[String] =>
        handleDefault[String](SQLConfigBuilder(key).doc(doc).stringConf,
          defaultValue.asInstanceOf[Option[String]])
      case c => throw new IllegalArgumentException(
        s"Unknown type of configuration key: $c")
    }
  }
}

trait AltName[T] {

  def name: String

  def altName: String

  def configEntry: SQLConfigEntry

  def defaultValue: Option[T] = configEntry.defaultValue[T]

  def getOption(conf: SparkConf): Option[String] = if (altName == null) {
    conf.getOption(name)
  } else {
    conf.getOption(name) match {
      case s: Some[String] => // check if altName also present and fail if so
        if (conf.contains(altName)) {
          throw new IllegalArgumentException(
            s"Both $name and $altName configured. Only one should be set.")
        } else s
      case None => conf.getOption(altName)
    }
  }

  private def get(conf: SparkConf, name: String,
      defaultValue: String): T = {
    configEntry.entry.defaultValue match {
      case Some(_) => configEntry.valueConverter[T](
        conf.get(name, defaultValue))
      case None => configEntry.valueConverter[Option[T]](
        conf.get(name, defaultValue)).get
    }
  }

  def get(conf: SparkConf): T = if (altName == null) {
    get(conf, name, configEntry.defaultValueString)
  } else {
    if (conf.contains(name)) {
      if (!conf.contains(altName)) get(conf, name, configEntry.defaultValueString)
      else {
        throw new IllegalArgumentException(
          s"Both $name and $altName configured. Only one should be set.")
      }
    } else {
      get(conf, altName, configEntry.defaultValueString)
    }
  }

  def get(properties: Properties): T = {
    val propertyValue = getProperty(properties)
    if (propertyValue ne null) configEntry.valueConverter[T](propertyValue)
    else defaultValue.get
  }

  def getProperty(properties: Properties): String = if (altName == null) {
    properties.getProperty(name)
  } else {
    val v = properties.getProperty(name)
    if (v != null) {
      // check if altName also present and fail if so
      if (properties.getProperty(altName) != null) {
        throw new IllegalArgumentException(
          s"Both $name and $altName specified. Only one should be set.")
      }
      v
    } else properties.getProperty(altName)
  }

  def unapply(key: String): Boolean = name.equals(key) ||
      (altName != null && altName.equals(key))
}

trait SQLAltName[T] extends AltName[T] {

  private def get(conf: SQLConf, entry: SQLConfigEntry): T = {
    entry.defaultValue match {
      case Some(_) => conf.getConf(entry.entry.asInstanceOf[ConfigEntry[T]])
      case None => conf.getConf(entry.entry.asInstanceOf[ConfigEntry[Option[T]]]).get
    }
  }

  private def get(conf: SQLConf, name: String,
      defaultValue: String): T = {
    configEntry.entry.defaultValue match {
      case Some(_) => configEntry.valueConverter[T](
        conf.getConfString(name, defaultValue))
      case None => configEntry.valueConverter[Option[T]](
        conf.getConfString(name, defaultValue)).get
    }
  }

  def get(conf: SQLConf): T = if (altName == null) {
    get(conf, configEntry)
  } else {
    if (conf.contains(name)) {
      if (!conf.contains(altName)) get(conf, configEntry)
      else {
        throw new IllegalArgumentException(
          s"Both $name and $altName configured. Only one should be set.")
      }
    } else {
      get(conf, altName, configEntry.defaultValueString)
    }
  }

  def getOption(conf: SQLConf): Option[T] = if (altName == null) {
    if (conf.contains(name)) Some(get(conf, name, "<undefined>"))
    else defaultValue
  } else {
    if (conf.contains(name)) {
      if (!conf.contains(altName)) Some(get(conf, name, ""))
      else {
        throw new IllegalArgumentException(
          s"Both $name and $altName configured. Only one should be set.")
      }
    } else if (conf.contains(altName)) {
      Some(get(conf, altName, ""))
    } else defaultValue
  }

  def set(conf: SQLConf, value: T, useAltName: Boolean = false): Unit = {
    if (useAltName) {
      conf.setConfString(altName, configEntry.stringConverter(value))
    } else {
      conf.setConf[T](configEntry.entry.asInstanceOf[ConfigEntry[T]], value)
    }
  }

  def remove(conf: SQLConf, useAltName: Boolean = false): Unit = {
    conf.unsetConf(if (useAltName) altName else name)
  }
}

class DefaultPlanner(val snappySession: SnappySession, conf: SQLConf,
    extraStrategies: Seq[Strategy])
    extends SparkPlanner(snappySession.sparkContext, conf, extraStrategies)
        with SnappyStrategies {

  val sampleSnappyCase: PartialFunction[LogicalPlan, Seq[SparkPlan]] = {
    case _ => Nil
  }

  private val storeOptimizedRules: Seq[Strategy] =
    Seq(StoreDataSourceStrategy, SnappyAggregation, HashJoinStrategies)

  override def strategies: Seq[Strategy] =
    Seq(SnappyStrategies,
      StoreStrategy, StreamQueryStrategy) ++
        storeOptimizedRules ++
        super.strategies
}

private[sql] final class PreprocessTableInsertOrPut(conf: SQLConf)
    extends Rule[LogicalPlan] {
  def apply(plan: LogicalPlan): LogicalPlan = plan transform {
    // Check for SchemaInsertableRelation first
    case i@InsertIntoTable(l@LogicalRelation(r: SchemaInsertableRelation,
    _, _), _, child, _, _) if l.resolved && child.resolved =>
      r.insertableRelation(child.output) match {
        case Some(ir) =>
          val br = ir.asInstanceOf[BaseRelation]
          val relation = LogicalRelation(br,
            l.expectedOutputAttributes, l.catalogTable)
          castAndRenameChildOutputForPut(i.copy(table = relation),
            relation.output, br, null, child)
        case None =>
          throw new AnalysisException(s"$l requires that the query in the " +
              "SELECT clause of the INSERT INTO/OVERWRITE statement " +
              "generates the same number of columns as its schema.")
      }

    // Check for PUT
    // Need to eliminate subqueries here. Unlike InsertIntoTable whose
    // subqueries have already been eliminated by special check in
    // ResolveRelations, no such special rule has been added for PUT
    case p@PutIntoTable(table, child) if table.resolved && child.resolved =>
      EliminateSubqueryAliases(table) match {
        case l@LogicalRelation(ir: RowInsertableRelation, _, _) =>
          // First, make sure the data to be inserted have the same number of
          // fields with the schema of the relation.
          val expectedOutput = l.output
          if (expectedOutput.size != child.output.size) {
            throw new AnalysisException(s"$l requires that the query in the " +
                "SELECT clause of the PUT INTO statement " +
                "generates the same number of columns as its schema.")
          }
          castAndRenameChildOutputForPut(p, expectedOutput, ir, l, child)

        case _ => p
      }

    // Check for DELETE
    // Need to eliminate subqueries here. Unlike InsertIntoTable whose
    // subqueries have already been eliminated by special check in
    // ResolveRelations, no such special rule has been added for PUT
    case d@DeleteFromTable(table, child) if table.resolved && child.resolved =>
      EliminateSubqueryAliases(table) match {
        case l@LogicalRelation(dr: DeletableRelation, _, _) =>
          def comp(a: Attribute, targetCol: String): Boolean = a match {
            case ref: AttributeReference => targetCol.equals(ref.name.toUpperCase)
          }

          val expectedOutput = l.output
          if (!child.output.forall(a => expectedOutput.exists(e => comp(a, e.name.toUpperCase)))) {
            throw new AnalysisException(s"$l requires that the query in the " +
                "WHERE clause of the DELETE FROM statement " +
                "generates the same column name(s) as in its schema but found " +
                s"${child.output.mkString(",")} instead.")
          }
          l match {
            case LogicalRelation(ps: PartitionedDataSourceScan, _, _) =>
              if (!ps.partitionColumns.forall(a => child.output.exists(e =>
                comp(e, a.toUpperCase)))) {
                throw new AnalysisException(s"${child.output.mkString(",")}" +
                    s" columns in the WHERE clause of the DELETE FROM statement must " +
                    s"have all the parititioning column(s) ${ps.partitionColumns.mkString(",")}.")
              }
            case _ =>
          }
          castAndRenameChildOutputForPut(d, expectedOutput, dr, l, child)

        case l@LogicalRelation(dr: MutableRelation, _, _) =>
          val expectedOutput = l.output
          if (child.output.length != expectedOutput.length) {
            throw new AnalysisException(s"$l requires that the query in the " +
                "WHERE clause of the DELETE FROM statement " +
                "generates the same number of column(s) as in its schema but found " +
                s"${child.output.mkString(",")} instead.")
          }
          castAndRenameChildOutputForPut(d, expectedOutput, dr, l, child)
        case _ => d
      }

    // other cases handled like in PreprocessTableInsertion
    case i@InsertIntoTable(table, _, child, _, _)
      if table.resolved && child.resolved => table match {
      case relation: CatalogRelation =>
        val metadata = relation.catalogTable
        preProcess(i, relation = null, metadata.identifier.quotedString,
          metadata.partitionColumnNames)
      case LogicalRelation(h: HadoopFsRelation, _, identifier) =>
        val tblName = identifier.map(_.identifier.quotedString).getOrElse("unknown")
        preProcess(i, h, tblName, h.partitionSchema.map(_.name))
      case LogicalRelation(ir: InsertableRelation, _, identifier) =>
        val tblName = identifier.map(_.identifier.quotedString).getOrElse("unknown")
        preProcess(i, ir, tblName, Nil)
      case _ => i
    }
  }

  private def preProcess(
      insert: InsertIntoTable,
      relation: BaseRelation,
      tblName: String,
      partColNames: Seq[String]): InsertIntoTable = {

    // val expectedColumns = insert

    val normalizedPartSpec = PartitioningUtils.normalizePartitionSpec(
      insert.partition, partColNames, tblName, conf.resolver)

    val expectedColumns = {
      val staticPartCols = normalizedPartSpec.filter(_._2.isDefined).keySet
      insert.table.output.filterNot(a => staticPartCols.contains(a.name))
    }

    if (expectedColumns.length != insert.child.schema.length) {
      throw new AnalysisException(
        s"Cannot insert into table $tblName because the number of columns are different: " +
            s"need ${expectedColumns.length} columns, " +
            s"but query has ${insert.child.schema.length} columns.")
    }
    if (insert.partition.nonEmpty) {
      // the query's partitioning must match the table's partitioning
      // this is set for queries like: insert into ... partition (one = "a", two = <expr>)
      val samePartitionColumns =
      if (conf.caseSensitiveAnalysis) {
        insert.partition.keySet == partColNames.toSet
      } else {
        insert.partition.keySet.map(_.toLowerCase) == partColNames.map(_.toLowerCase).toSet
      }
      if (!samePartitionColumns) {
        throw new AnalysisException(
          s"""
             |Requested partitioning does not match the table $tblName:
             |Requested partitions: ${insert.partition.keys.mkString(",")}
             |Table partitions: ${partColNames.mkString(",")}
           """.stripMargin)
      }
      castAndRenameChildOutput(insert.copy(partition = normalizedPartSpec), expectedColumns)

//      expectedColumns.map(castAndRenameChildOutput(insert, _, relation, null,
//        child)).getOrElse(insert)
    } else {
      // All partition columns are dynamic because because the InsertIntoTable
      // command does not explicitly specify partitioning columns.
      castAndRenameChildOutput(insert, expectedColumns)
          .copy(partition = partColNames.map(_ -> None).toMap)
//      expectedColumns.map(castAndRenameChildOutput(insert, _, relation, null,
//        child)).getOrElse(insert).copy(partition = partColNames
//          .map(_ -> None).toMap)
    }
  }

  /**
   * If necessary, cast data types and rename fields to the expected
   * types and names.
   */
  // TODO: do we really need to rename?
  def castAndRenameChildOutputForPut[T <: LogicalPlan](
      plan: T,
      expectedOutput: Seq[Attribute],
      relation: BaseRelation,
      newRelation: LogicalRelation,
      child: LogicalPlan): T = {
    val newChildOutput = expectedOutput.zip(child.output).map {
      case (expected, actual) =>
        if (expected.dataType.sameType(actual.dataType) &&
            expected.name == actual.name) {
          actual
        } else {
          // avoid unnecessary copy+cast when inserting DECIMAL types
          // into column table
          actual.dataType match {
            case _: DecimalType
              if expected.dataType.isInstanceOf[DecimalType] &&
                  relation.isInstanceOf[PlanInsertableRelation] => actual
            case _ => Alias(Cast(actual, expected.dataType), expected.name)()
          }
        }
    }

    if (newChildOutput == child.output) {
      plan match {
        case p: PutIntoTable => p.copy(table = newRelation).asInstanceOf[T]
        case d: DeleteFromTable => d.copy(table = newRelation).asInstanceOf[T]
        case _: InsertIntoTable => plan
      }
    } else plan match {
      case p: PutIntoTable => p.copy(table = newRelation,
        child = Project(newChildOutput, child)).asInstanceOf[T]
      case d: DeleteFromTable => d.copy(table = newRelation,
        child = Project(newChildOutput, child)).asInstanceOf[T]
      case i: InsertIntoTable => i.copy(child = Project(newChildOutput,
        child)).asInstanceOf[T]
    }
  }

  private def castAndRenameChildOutput(
      insert: InsertIntoTable,
      expectedOutput: Seq[Attribute]): InsertIntoTable = {
    val newChildOutput = expectedOutput.zip(insert.child.output).map {
      case (expected, actual) =>
        if (expected.dataType.sameType(actual.dataType) &&
            expected.name == actual.name &&
            expected.metadata == actual.metadata) {
          actual
        } else {
          // Renaming is needed for handling the following cases like
          // 1) Column names/types do not match, e.g., INSERT INTO TABLE tab1 SELECT 1, 2
          // 2) Target tables have column metadata
          Alias(Cast(actual, expected.dataType), expected.name)(
            explicitMetadata = Option(expected.metadata))
        }
    }

    if (newChildOutput == insert.child.output) insert
    else {
      insert.copy(child = Project(newChildOutput, insert.child))
    }
  }
}

private[sql] case object PrePutCheck extends (LogicalPlan => Unit) {

  def apply(plan: LogicalPlan): Unit = {
    plan.foreach {
      case PutIntoTable(LogicalRelation(t: RowPutRelation, _, _), query) =>
        // Get all input data source relations of the query.
        val srcRelations = query.collect {
          case LogicalRelation(src: BaseRelation, _, _) => src
        }
        if (srcRelations.contains(t)) {
          throw Utils.analysisException(
            "Cannot put into table that is also being read from.")
        } else {
          // OK
        }
      case PutIntoTable(table, _) =>
        throw Utils.analysisException(s"$table does not allow puts.")
      case _ => // OK
    }
  }
}

private[sql] case class ConditionalPreWriteCheck(sparkPreWriteCheck: datasources.PreWriteCheck)
    extends (LogicalPlan => Unit) {
  def apply(plan: LogicalPlan): Unit = {
    plan match {
      case PutIntoColumnTable(_, _, _) => // Do nothing
      case _ => sparkPreWriteCheck.apply(plan)
    }
  }
}

/**
 * Deals with any escape characters in the LIKE pattern in optimization.
 * Does not deal with startsAndEndsWith equivalent of Spark's LikeSimplification
 * so 'a%b' kind of pattern with additional escaped chars will not be optimized.
 */
<<<<<<< HEAD
object LikeEscapeSimplification extends Rule[LogicalPlan] {
  // TODO: SW: change Literal to ParamLiteral (or TokenLiteral)
  def simplifyLike(expr: Expression, left: Expression, pattern: String): Expression = {
=======
object LikeEscapeSimplification {

  private def addTokenizedLiteral(parser: SnappyParser, s: String): Expression = {
    if (parser ne null) parser.addTokenizedLiteral(UTF8String.fromString(s), StringType)
    else Literal(UTF8String.fromString(s), StringType)
  }

  def simplifyLike(parser: SnappyParser, expr: Expression,
      left: Expression, pattern: String): Expression = {
>>>>>>> bcfe8a67
    val len_1 = pattern.length - 1
    if (len_1 == -1) return EqualTo(left, addTokenizedLiteral(parser, ""))
    val str = new StringBuilder(pattern.length)
    var wildCardStart = false
    var i = 0
    while (i < len_1) {
      pattern.charAt(i) match {
        case '\\' =>
          val c = pattern.charAt(i + 1)
          c match {
            case '_' | '%' | '\\' => // literal char
            case _ => return expr
          }
          str.append(c)
          // if next character is last one then it is literal
          if (i == len_1 - 1) {
            if (wildCardStart) return EndsWith(left, addTokenizedLiteral(parser, str.toString))
            else return EqualTo(left, addTokenizedLiteral(parser, str.toString))
          }
          i += 1
        case '%' if i == 0 => wildCardStart = true
        case '%' | '_' => return expr // wildcards in middle are left as is
        case c => str.append(c)
      }
      i += 1
    }
    pattern.charAt(len_1) match {
      case '%' =>
        if (wildCardStart) Contains(left, addTokenizedLiteral(parser, str.toString))
        else StartsWith(left, addTokenizedLiteral(parser, str.toString))
      case '_' | '\\' => expr
      case c =>
        str.append(c)
        if (wildCardStart) EndsWith(left, addTokenizedLiteral(parser, str.toString))
        else EqualTo(left, addTokenizedLiteral(parser, str.toString))
    }
  }

  def apply(plan: LogicalPlan): LogicalPlan = plan transformAllExpressions {
    case l@Like(left, Literal(pattern, StringType)) =>
      simplifyLike(null, l, left, pattern.toString)
  }
}

/**
 * Rule to "normalize" ParamLiterals for the case of aggregation expression being used
 * in projection. Specifically the ParamLiterals from aggregations need to be replaced
 * into projection so that latter can be resolved successfully in plan execution
 * because ParamLiterals will match expression only by position and not value at the
 * time of execution. This rule is useful only before plan caching after parsing.
 *
 * See Spark's PhysicalAggregation rule for more details.
 */
object ResolveAggregationExpressions extends Rule[LogicalPlan] {
  def apply(plan: LogicalPlan): LogicalPlan = plan resolveOperators {
    case Aggregate(groupingExpressions, resultExpressions, child) =>
      // Replace any ParamLiterals in the original resultExpressions with any matching ones
      // in groupingExpressions matching on the value like a Literal rather than position.
      val newResultExpressions = resultExpressions.map { expr =>
        expr.transformDown {
          case e: AggregateExpression => e
          case expression =>
            groupingExpressions.collectFirst {
              case p: ParamLiteral if p.equals(expression) =>
                expression.asInstanceOf[ParamLiteral].tokenized = true
                p.tokenized = true
                p
              case e if e.semanticEquals(expression) =>
                // collect ParamLiterals from grouping expressions and apply
                // to result expressions in the same order
                val literals = new ArrayBuffer[ParamLiteral](2)
                e.transformDown {
                  case p: ParamLiteral => literals += p; p
                }
                if (literals.nonEmpty) {
                  val iter = literals.iterator
                  expression.transformDown {
                    case p: ParamLiteral =>
                      val newLiteral = iter.next()
                      assert(newLiteral.equals(p))
                      p.tokenized = true
                      newLiteral.tokenized = true
                      newLiteral
                  }
                } else expression
            } match {
              case Some(e) => e
              case _ => expression
            }
        }.asInstanceOf[NamedExpression]
      }
      Aggregate(groupingExpressions, newResultExpressions, child)
  }
}<|MERGE_RESOLUTION|>--- conflicted
+++ resolved
@@ -671,19 +671,9 @@
         case None => SnappySession.tokenize = Property.Tokenize.defaultValue.get
       }
       session.clearPlanCache()
-<<<<<<< HEAD
-
-    case SQLConf.WHOLESTAGE_CODEGEN_ENABLED.key => value match {
-      case Some(b) => session.wholeStageEnabled = b.toString.toBoolean
-      case None => session.wholeStageEnabled = SQLConf.WHOLESTAGE_CODEGEN_ENABLED.defaultValue.get
-    }
-      session.clearPlanCache()
-
-=======
 
     case SQLConf.WHOLESTAGE_CODEGEN_ENABLED.key => session.clearPlanCache()
 
->>>>>>> bcfe8a67
     case _ => // ignore others
   }
 
@@ -1218,11 +1208,6 @@
  * Does not deal with startsAndEndsWith equivalent of Spark's LikeSimplification
  * so 'a%b' kind of pattern with additional escaped chars will not be optimized.
  */
-<<<<<<< HEAD
-object LikeEscapeSimplification extends Rule[LogicalPlan] {
-  // TODO: SW: change Literal to ParamLiteral (or TokenLiteral)
-  def simplifyLike(expr: Expression, left: Expression, pattern: String): Expression = {
-=======
 object LikeEscapeSimplification {
 
   private def addTokenizedLiteral(parser: SnappyParser, s: String): Expression = {
@@ -1232,7 +1217,6 @@
 
   def simplifyLike(parser: SnappyParser, expr: Expression,
       left: Expression, pattern: String): Expression = {
->>>>>>> bcfe8a67
     val len_1 = pattern.length - 1
     if (len_1 == -1) return EqualTo(left, addTokenizedLiteral(parser, ""))
     val str = new StringBuilder(pattern.length)
