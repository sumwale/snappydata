--- conflicted
+++ resolved
@@ -40,18 +40,11 @@
   /**
    * The case of codec > MAX_ID should ideally be error but due to backward compatibility
    * the stats row does not have any header to determine compression or not so can fail
-<<<<<<< HEAD
-   * in rare cases if first integer is a negative value. However it should never match
-   * with the IDs here because negative of codecIds are -1, -2, -3 that resolve to
-   * 0xfffffff... which should never happen since the first numRows field is non-nullable
-   * in the UnsafeRow created, so bitset cannot start with 'f'.
-=======
    * in rare cases if first integer is a negative value. However it should never be match
    * with the IDs here because negative of codecId which is written are -1, -2, -3 resolve
    * to 0xfffffff... which should never happen since nullCount fields are non-nullable
    * (for not updated columns we keep -1 in null count)
     * in the UnsafeRow created, so bitset cannot have 'ff' kind of patterns.
->>>>>>> 0ba26053
    */
   def isCompressed(codec: Int): Boolean = codec > 0 && codec <= MAX_ID
 
