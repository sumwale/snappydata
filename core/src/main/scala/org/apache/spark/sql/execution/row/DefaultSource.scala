/*
 * Copyright (c) 2017-2019 TIBCO Software Inc. All rights reserved.
 *
 * Licensed under the Apache License, Version 2.0 (the "License"); you
 * may not use this file except in compliance with the License. You
 * may obtain a copy of the License at
 *
 * http://www.apache.org/licenses/LICENSE-2.0
 *
 * Unless required by applicable law or agreed to in writing, software
 * distributed under the License is distributed on an "AS IS" BASIS,
 * WITHOUT WARRANTIES OR CONDITIONS OF ANY KIND, either express or
 * implied. See the License for the specific language governing
 * permissions and limitations under the License. See accompanying
 * LICENSE file.
 */
package org.apache.spark.sql.execution.row

import io.snappydata.Constant

import org.apache.spark.sql._
<<<<<<< HEAD
=======
import org.apache.spark.sql.catalyst.util.CaseInsensitiveMap
import org.apache.spark.sql.execution.CommonUtils
>>>>>>> 85e79041
import org.apache.spark.sql.execution.columnar.ExternalStoreUtils
import org.apache.spark.sql.execution.columnar.ExternalStoreUtils.CaseInsensitiveMutableHashMap
import org.apache.spark.sql.execution.datasources.jdbc.JDBCPartition
import org.apache.spark.sql.jdbc.JdbcDialects
import org.apache.spark.sql.sources.{CreatableRelationProvider, DataSourceRegister, ExternalSchemaRelationProvider, JdbcExtendedUtils, SchemaRelationProvider}
import org.apache.spark.sql.store.StoreUtils
import org.apache.spark.sql.types.StructType
import org.apache.spark.{Logging, Partition, SparkContext}

final class DefaultSource extends ExternalSchemaRelationProvider with SchemaRelationProvider
    with CreatableRelationProvider with DataSourceRegister with Logging with SparkSupport {

  override def shortName(): String = SnappyParserConsts.ROW_SOURCE

  private def getSchemaString(options: Map[String, String], schema: => StructType,
      context: SparkContext): String = {
    getSchemaString(options) match {
      case Some(s) => s
      case None =>
        val url = options.getOrElse("url", ExternalStoreUtils.defaultStoreURL(Some(context)))
        JdbcExtendedUtils.schemaString(schema, JdbcDialects.get(url))
    }
  }

  override def createRelation(sqlContext: SQLContext,
      options: Map[String, String]): RowFormatRelation = {
    val schemaString = getSchemaString(options) match {
      case Some(s) => s
      case None => "" // table may already exist
    }
    // table has already been checked for existence by callers if required so here mode is Ignore
    val session = sqlContext.sparkSession.asInstanceOf[SnappySession]
    createRelation(session, SaveMode.Ignore, options, schemaString)
  }

  override def createRelation(sqlContext: SQLContext, options: Map[String, String],
      schema: StructType): RowFormatRelation = {
    val session = sqlContext.sparkSession.asInstanceOf[SnappySession]
    val schemaString = getSchemaString(options, schema, session.sparkContext)
    // table has already been checked for existence by callers if required so here mode is Ignore
    createRelation(session, SaveMode.Ignore, options, schemaString)
  }

  override def createRelation(sqlContext: SQLContext, mode: SaveMode,
      options: Map[String, String], data: DataFrame): RowFormatRelation = {
    val session = sqlContext.sparkSession.asInstanceOf[SnappySession]
    val schemaString = getSchemaString(options,
      CommonUtils.modifySchemaIfNeeded(options, session, data.schema),
      sqlContext.sparkContext)
    val relation = createRelation(session, mode, options, schemaString)
    var success = false
    try {
      // Need to create a catalog entry before insert since it will read the catalog
      // on the servers to determine table properties like compression etc.
      // SnappyExternalCatalog will alter the definition for final entry if required.
      session.sessionCatalog.createTableForBuiltin(relation.resolvedName,
        getClass.getCanonicalName, relation.schema, relation.origOptions.toMap,
        mode != SaveMode.ErrorIfExists)
      // SaveMode.Overwrite already taken care by createTable to truncate
      relation.insert(data, overwrite = false)
      success = true
      relation
    } finally {
      if (!success && relation.tableCreated) {
        // remove the catalog entry
        session.sessionCatalog.snappyExternalCatalog.dropTable(relation.schemaName,
          relation.tableName, ignoreIfNotExists = true, purge = false)
        // destroy the relation
        relation.destroy(ifExists = true)
      }
    }
  }

  private[sql] def createRelation(session: SnappySession, mode: SaveMode,
    optionS: Map[String, String], schemaString: String): RowFormatRelation = {
    // remove the property stringtypeas as it has been utilized
    val options = optionS.filterNot(tup => tup._1.equalsIgnoreCase(Constant.STRING_TYPE_AS))

    val parameters = new CaseInsensitiveMutableHashMap(options)
    val fullTableName = ExternalStoreUtils.removeInternalPropsAndGetTable(parameters)
    ExternalStoreUtils.getAndSetTotalPartitions(session, parameters,
      forManagedTable = true, forColumnTable = false)
    StoreUtils.getAndSetPartitioningAndKeyColumns(session, schema = null, parameters)
    val tableOptions = new CaseInsensitiveMutableHashMap[String](parameters.toMap)
    val ddlExtension = StoreUtils.ddlExtensionString(parameters,
      isRowTable = true, isShadowTable = false)
    val schemaExtension = s"$schemaString $ddlExtension"
    val connProperties = ExternalStoreUtils.validateAndGetAllProps(
      Some(session), parameters)

    StoreUtils.validateConnProps(parameters)
    var success = false
    val relation = new RowFormatRelation(connProperties,
      fullTableName,
      mode,
      schemaExtension,
      Array[Partition](JDBCPartition(null, 0)),
      tableOptions,
      session.sqlContext)
    try {
      logDebug(s"Trying to create table $fullTableName")
      relation.createTable(mode)
      logDebug(s"Successfully created the table ${relation.resolvedName}")
      success = true
      relation
    } finally {
      if (!success && relation.tableCreated) {
        // destroy the relation
        logDebug(s"Failed in creating the table $fullTableName hence destroying")
        relation.destroy(ifExists = true)
      }
    }
  }
}<|MERGE_RESOLUTION|>--- conflicted
+++ resolved
@@ -16,14 +16,8 @@
  */
 package org.apache.spark.sql.execution.row
 
-import io.snappydata.Constant
-
 import org.apache.spark.sql._
-<<<<<<< HEAD
-=======
-import org.apache.spark.sql.catalyst.util.CaseInsensitiveMap
-import org.apache.spark.sql.execution.CommonUtils
->>>>>>> 85e79041
+import org.apache.spark.sql.collection.Utils
 import org.apache.spark.sql.execution.columnar.ExternalStoreUtils
 import org.apache.spark.sql.execution.columnar.ExternalStoreUtils.CaseInsensitiveMutableHashMap
 import org.apache.spark.sql.execution.datasources.jdbc.JDBCPartition
@@ -48,6 +42,9 @@
     }
   }
 
+  private def caseInsensitive(opts: Map[String, String]): CaseInsensitiveMutableHashMap[String] =
+    new CaseInsensitiveMutableHashMap(opts)
+
   override def createRelation(sqlContext: SQLContext,
       options: Map[String, String]): RowFormatRelation = {
     val schemaString = getSchemaString(options) match {
@@ -56,7 +53,7 @@
     }
     // table has already been checked for existence by callers if required so here mode is Ignore
     val session = sqlContext.sparkSession.asInstanceOf[SnappySession]
-    createRelation(session, SaveMode.Ignore, options, schemaString)
+    createRelation(session, SaveMode.Ignore, caseInsensitive(options), schemaString)
   }
 
   override def createRelation(sqlContext: SQLContext, options: Map[String, String],
@@ -64,16 +61,17 @@
     val session = sqlContext.sparkSession.asInstanceOf[SnappySession]
     val schemaString = getSchemaString(options, schema, session.sparkContext)
     // table has already been checked for existence by callers if required so here mode is Ignore
-    createRelation(session, SaveMode.Ignore, options, schemaString)
+    createRelation(session, SaveMode.Ignore, caseInsensitive(options), schemaString)
   }
 
   override def createRelation(sqlContext: SQLContext, mode: SaveMode,
       options: Map[String, String], data: DataFrame): RowFormatRelation = {
     val session = sqlContext.sparkSession.asInstanceOf[SnappySession]
+    val caseInsensitiveOptions = caseInsensitive(options)
     val schemaString = getSchemaString(options,
-      CommonUtils.modifySchemaIfNeeded(options, session, data.schema),
+      Utils.modifySchemaIfNeeded(caseInsensitiveOptions, session, data.schema),
       sqlContext.sparkContext)
-    val relation = createRelation(session, mode, options, schemaString)
+    val relation = createRelation(session, mode, caseInsensitiveOptions, schemaString)
     var success = false
     try {
       // Need to create a catalog entry before insert since it will read the catalog
@@ -98,13 +96,10 @@
   }
 
   private[sql] def createRelation(session: SnappySession, mode: SaveMode,
-    optionS: Map[String, String], schemaString: String): RowFormatRelation = {
-    // remove the property stringtypeas as it has been utilized
-    val options = optionS.filterNot(tup => tup._1.equalsIgnoreCase(Constant.STRING_TYPE_AS))
-
-    val parameters = new CaseInsensitiveMutableHashMap(options)
+      parameters: CaseInsensitiveMutableHashMap[String],
+      schemaString: String): RowFormatRelation = {
     val fullTableName = ExternalStoreUtils.removeInternalPropsAndGetTable(parameters)
-    ExternalStoreUtils.getAndSetTotalPartitions(session, parameters,
+    ExternalStoreUtils.getAndSetTotalPartitions(parameters,
       forManagedTable = true, forColumnTable = false)
     StoreUtils.getAndSetPartitioningAndKeyColumns(session, schema = null, parameters)
     val tableOptions = new CaseInsensitiveMutableHashMap[String](parameters.toMap)
