/*
 * Copyright (c) 2018 SnappyData, Inc. All rights reserved.
 *
 * Licensed under the Apache License, Version 2.0 (the "License"); you
 * may not use this file except in compliance with the License. You
 * may obtain a copy of the License at
 *
 * http://www.apache.org/licenses/LICENSE-2.0
 *
 * Unless required by applicable law or agreed to in writing, software
 * distributed under the License is distributed on an "AS IS" BASIS,
 * WITHOUT WARRANTIES OR CONDITIONS OF ANY KIND, either express or
 * implied. See the License for the specific language governing
 * permissions and limitations under the License. See accompanying
 * LICENSE file.
 */
package org.apache.spark.sql.execution.columnar.impl

import java.net.URLClassLoader
import java.sql.SQLException
import java.util.Collections

import scala.collection.JavaConverters._
import scala.collection.mutable.ArrayBuffer

import com.gemstone.gemfire.cache.{EntryDestroyedException, RegionDestroyedException}
import com.gemstone.gemfire.internal.cache.lru.LRUEntry
import com.gemstone.gemfire.internal.cache.persistence.query.CloseableIterator
import com.gemstone.gemfire.internal.cache.{BucketRegion, EntryEventImpl, ExternalTableMetaData, LocalRegion, TXManagerImpl, TXStateInterface}
import com.gemstone.gemfire.internal.shared.{FetchRequest, SystemProperties}
import com.gemstone.gemfire.internal.snappy.memory.MemoryManagerStats
import com.gemstone.gemfire.internal.snappy.{CallbackFactoryProvider, ColumnTableEntry, StoreCallbacks, UMMMemoryTracker}
import com.pivotal.gemfirexd.internal.engine.Misc
import com.pivotal.gemfirexd.internal.engine.access.GemFireTransaction
import com.pivotal.gemfirexd.internal.engine.distributed.utils.GemFireXDUtils
import com.pivotal.gemfirexd.internal.engine.store.{AbstractCompactExecRow, GemFireContainer}
import com.pivotal.gemfirexd.internal.engine.ui.SnappyRegionStats
import com.pivotal.gemfirexd.internal.iapi.error.{PublicAPI, StandardException}
import com.pivotal.gemfirexd.internal.iapi.sql.conn.LanguageConnectionContext
import com.pivotal.gemfirexd.internal.iapi.store.access.TransactionController
import com.pivotal.gemfirexd.internal.iapi.util.IdUtil
import com.pivotal.gemfirexd.internal.impl.jdbc.{EmbedConnection, Util}
import com.pivotal.gemfirexd.internal.impl.sql.execute.PrivilegeInfo
import com.pivotal.gemfirexd.internal.shared.common.reference.SQLState
import io.snappydata.SnappyTableStatsProviderService
import io.snappydata.sql.catalog.{CatalogObjectType, SnappyExternalCatalog}

import org.apache.spark.Logging
import org.apache.spark.memory.{MemoryManagerCallback, MemoryMode}
import org.apache.spark.serializer.KryoSerializerPool
import org.apache.spark.sql._
import org.apache.spark.sql.catalyst.expressions.codegen.{CodeAndComment, CodeFormatter, CodeGenerator, CodegenContext}
<<<<<<< HEAD
import org.apache.spark.sql.catalyst.expressions.{AttributeReference, Expression, Literal, SortDirection, TokenLiteral, UnsafeRow}
import org.apache.spark.sql.catalyst.{CatalystTypeConverters, FunctionIdentifier, expressions}
import org.apache.spark.sql.collection.Utils
=======
import org.apache.spark.sql.catalyst.expressions.{AttributeReference, Expression, Literal, TokenLiteral, UnsafeRow}
import org.apache.spark.sql.catalyst.{CatalystTypeConverters, expressions}
import org.apache.spark.sql.collection.{ToolsCallbackInit, Utils}
>>>>>>> dc1ff2ea
import org.apache.spark.sql.execution.ConnectionPool
import org.apache.spark.sql.execution.columnar.encoding.ColumnStatsSchema
import org.apache.spark.sql.execution.columnar.{ColumnBatchCreator, ColumnBatchIterator, ColumnTableScan, ExternalStore, ExternalStoreUtils}
import org.apache.spark.sql.hive.SnappyHiveExternalCatalog
import org.apache.spark.sql.sources.Filter
import org.apache.spark.sql.store.{CodeGeneration, StoreHashFunction}
import org.apache.spark.sql.types._
import org.apache.spark.unsafe.types.UTF8String

object StoreCallbacksImpl extends StoreCallbacks with Logging with Serializable {

  private val partitioner = new StoreHashFunction

  override def registerTypes(): Unit = {
    // register the column key and value types
    ColumnFormatEntry.registerTypes()
  }

  override def createColumnBatch(region: BucketRegion, batchID: Long,
      bucketID: Int): java.util.Set[AnyRef] = {
    val pr = region.getPartitionedRegion
    val container = pr.getUserAttribute.asInstanceOf[GemFireContainer]
    val catalogEntry: ExternalTableMetaData = container.fetchHiveMetaData(false)

    if (catalogEntry != null) {
      // LCC should be available assuming insert is already being done
      // via a proper connection
      var conn: EmbedConnection = null
      var contextSet: Boolean = false
      var txStateSet: Boolean = false
      try {
        var lcc: LanguageConnectionContext = Misc.getLanguageConnectionContext
        if (lcc == null) {
          conn = GemFireXDUtils.getTSSConnection(true, true, false)
          conn.getTR.setupContextStack()
          contextSet = true
          lcc = conn.getLanguageConnectionContext
          if (lcc == null) {
            Misc.getGemFireCache.getCancelCriterion.checkCancelInProgress(null)
          }
        }
        val row: AbstractCompactExecRow = container.newTemplateRow()
            .asInstanceOf[AbstractCompactExecRow]
        val tc = lcc.getTransactionExecute.asInstanceOf[GemFireTransaction]
        lcc.setExecuteLocally(Collections.singleton(bucketID), pr, false, null)
        try {
          val state: TXStateInterface = TXManagerImpl.getCurrentTXState
          if (tc.getCurrentTXStateProxy == null && state != null) {
            tc.setActiveTXState(state, true)
            txStateSet = true
          }
          val sc = lcc.getTransactionExecute.openScan(
            container.getId.getContainerId, false, 0,
            TransactionController.MODE_RECORD,
            TransactionController.ISOLATION_NOLOCK /* not used */ ,
            null, null, 0, null, null, 0, null)

          // find the dependent indexes
          val dependents = catalogEntry.dependents
          // noinspection EmptyCheck
          val indexes = if ((dependents ne null) && dependents.length != 0) {
            val catalog = Misc.getMemStoreBooting.getExistingExternalCatalog
            dependents.toSeq.flatMap { dep =>
              val (depSchema, depTable) = SnappyExternalCatalog.getTableWithSchema(
                dep, container.getSchemaName)
              val metadata = catalog.getCatalogTableMetadata(depSchema, depTable)
              if ((metadata ne null) && metadata.tableType == CatalogObjectType.Index.toString) {
                Some(metadata)
              } else None
            }
          } else Nil

          val tableName = container.getQualifiedTableName
          // add weightage column for sample tables if required
          var schema = catalogEntry.schema.asInstanceOf[StructType]
          if (catalogEntry.tableType == CatalogObjectType.Sample.toString &&
              schema(schema.length - 1).name != Utils.WEIGHTAGE_COLUMN_NAME) {
            schema = schema.add(Utils.WEIGHTAGE_COLUMN_NAME,
              LongType, nullable = false)
          }
          val batchCreator = new ColumnBatchCreator(pr, tableName,
            ColumnFormatRelation.columnBatchTableName(tableName), schema,
            catalogEntry.externalStore.asInstanceOf[ExternalStore],
            catalogEntry.compressionCodec)
          batchCreator.createAndStoreBatch(sc, row,
            batchID, bucketID, indexes)
        } finally {
          lcc.clearExecuteLocally()
          if (txStateSet) tc.clearActiveTXState(false, true)
        }
      } catch {
        case e: Throwable => throw e
      } finally {
        if (contextSet) {
          conn.getTR.restoreContextStack()
        }
      }
    } else {
      java.util.Collections.emptySet[AnyRef]()
    }
  }

  override def invokeColumnStorePutCallbacks(bucket: BucketRegion,
      events: Array[EntryEventImpl]): Unit = {
    val container = bucket.getPartitionedRegion.getUserAttribute
        .asInstanceOf[GemFireContainer]
    if ((container ne null) && container.isObjectStore) {
      container.getRowEncoder.afterColumnStorePuts(bucket, events)
    }
  }

  def getInternalTableSchemas: java.util.List[String] = {
    val schemas = new java.util.ArrayList[String](1)
    schemas.add(SystemProperties.SNAPPY_HIVE_METASTORE)
    schemas
  }

  override def isColumnTable(qualifiedName: String): Boolean =
    ColumnFormatRelation.isColumnTable(qualifiedName)

  override def skipEvictionForEntry(entry: LRUEntry): Boolean = {
    // skip eviction of stats rows (SNAP-2102)
    entry.getRawKey match {
      case k: ColumnFormatKey => k.columnIndex == ColumnFormatEntry.STATROW_COL_INDEX
      case _ => false
    }
  }

  override def getHashCodeSnappy(dvd: scala.Any, numPartitions: Int): Int = {
    partitioner.computeHash(dvd, numPartitions)
  }

  override def getHashCodeSnappy(dvds: scala.Array[Object],
      numPartitions: Int): Int = {
    partitioner.computeHash(dvds, numPartitions)
  }

  override def columnBatchTableName(table: String): String = {
    ColumnFormatRelation.columnBatchTableName(table)
  }

  @throws(classOf[SQLException])
  override def columnTableScan(columnTable: String,
      projection: Array[Int], serializedFilters: Array[Byte],
      bucketIds: java.util.Set[Integer]): CloseableIterator[ColumnTableEntry] = {
    // deserialize the filters
    val batchFilters = if ((serializedFilters ne null) && serializedFilters.length > 0) {
      KryoSerializerPool.deserialize(serializedFilters, 0, serializedFilters.length,
        (kryo, in) => kryo.readObject(in, classOf[Array[Filter]])).toSeq
    } else null
    val (region, schemaAttrs, batchFilterExprs) = try {
      val lr = Misc.getRegionForTable(columnTable, true).asInstanceOf[LocalRegion]
      val metadata = ExternalStoreUtils.getExternalTableMetaData(columnTable,
        lr.getUserAttribute.asInstanceOf[GemFireContainer], checkColumnStore = true)
      val schema = metadata.schema.asInstanceOf[StructType].toAttributes
      val filterExprs = if (batchFilters ne null) {
        batchFilters.map(f => translateFilter(f, schema))
      } else null
      (lr, schema, filterExprs)
    } catch {
      case ae: AnalysisException =>
        throw PublicAPI.wrapStandardException(StandardException.newException(
          SQLState.LANG_SYNTAX_OR_ANALYSIS_EXCEPTION, ae, ae.getMessage))
      case e@(_: IllegalStateException | _: RegionDestroyedException) =>
        throw PublicAPI.wrapStandardException(StandardException.newException(
          SQLState.LANG_TABLE_NOT_FOUND, GemFireContainer.getRowBufferTableName(columnTable), e))
    }

    val ctx = new CodegenContext
    val rowClass = classOf[UnsafeRow].getName
    // create the code snippet for applying the filters
    val numRows = ctx.freshName("numRows")
    ctx.addMutableState("int", numRows, "")
    val filterFunction = ColumnTableScan.generateStatPredicate(ctx, isColumnTable = true,
      schemaAttrs, batchFilterExprs, numRows, metricTerm = null, metricAdd = null)
    val filterPredicate = if (filterFunction.isEmpty) null
    else {
      val codeComment = ctx.registerComment(
        s"""Code for connector push down for $columnTable;
          projection=${projection.mkString(", ")}; filters=${batchFilters.mkString(", ")}""")
      val source =
        s"""
          public Object generate(Object[] references) {
            return new GeneratedTableIterator(references);
          }

          $codeComment
          final class GeneratedTableIterator implements ${classOf[StatsPredicate].getName} {

            private Object[] references;
            ${ctx.declareMutableStates()}

            public GeneratedTableIterator(Object[] references) {
              this.references = references;
              ${ctx.initMutableStates()}
              ${ctx.initPartition()}
            }

            ${ctx.declareAddedFunctions()}

            public boolean check($rowClass statsRow, boolean isLastStatsRow, boolean isDelta) {
              // TODO: don't have the update count for delta row (only insert count)
              // so adding the delta "insert" count to full count read in previous call
              $numRows += statsRow.getInt(${ColumnStatsSchema.COUNT_INDEX_IN_SCHEMA});
              return $filterFunction(statsRow, $numRows, isLastStatsRow, isDelta);
            }
         }
      """
      // try to compile, helpful for debug
      val cleanedSource = CodeFormatter.stripOverlappingComments(
        new CodeAndComment(CodeFormatter.stripExtraNewLines(source),
          ctx.getPlaceHolderToComments()))

      CodeGeneration.logDebug(s"\n${CodeFormatter.format(cleanedSource)}")

      val clazz = CodeGenerator.compile(cleanedSource)
      clazz.generate(ctx.references.toArray).asInstanceOf[StatsPredicate]
    }
    val batchIterator = ColumnBatchIterator(region, bucketIds, projection,
      fullScan = (batchFilters eq null) || batchFilters.isEmpty, context = null)
    val numColumnsInStatBlob = ColumnStatsSchema.numStatsColumns(schemaAttrs.length)

    // noinspection TypeAnnotation
    val entriesIter = new Iterator[ArrayBuffer[ColumnTableEntry]] {
      private var numColumns = (projection.length + 1) << 1

      // iterator will remain one step ahead to skip over filtered/deleted batches
      moveNext()

      private def moveNext(): Unit = {
        batchIterator.moveNext()
        while (batchIterator.currentVal ne null) {
          if (batchIterator.currentVal.remaining() == 0) batchIterator.moveNext()
          else if (filterPredicate ne null) {
            // first check the full stats
            val statsRow = Utils.toUnsafeRow(batchIterator.currentVal, numColumnsInStatBlob)
            val deltaStatsRow = Utils.toUnsafeRow(batchIterator.getCurrentDeltaStats,
              numColumnsInStatBlob)
            // check the delta stats after full stats (null columns will be treated as failure
            // which is what is required since it means that only full stats check should be done)
            if (filterPredicate.check(statsRow, deltaStatsRow eq null, isDelta = false) ||
                ((deltaStatsRow ne null) && filterPredicate.check(deltaStatsRow,
                  isLastStatsRow = true, isDelta = true))) {
              return
            }
            batchIterator.moveNext()
          }
          else return
        }
      }

      override def hasNext: Boolean = batchIterator.currentVal ne null

      override def next(): ArrayBuffer[ColumnTableEntry] = {
        val entries = new ArrayBuffer[ColumnTableEntry](numColumns)
        val uuid = batchIterator.getCurrentBatchId
        val bucketId = batchIterator.getCurrentBucketId
        // first add the stats rows and delete bitmask to batchIterator
        addColumnValue(batchIterator.getCurrentStatsColumn, ColumnFormatEntry.STATROW_COL_INDEX,
          uuid, bucketId, entries, throwIfMissing = true)
        addColumnValue(ColumnFormatEntry.DELTA_STATROW_COL_INDEX, uuid, bucketId,
          entries, throwIfMissing = false)
        addColumnValue(ColumnFormatEntry.DELETE_MASK_COL_INDEX, uuid, bucketId,
          entries, throwIfMissing = false)
        // force add all the projected columns and corresponding deltas, if present
        var i = 0
        while (i < projection.length) {
          val columnPosition = projection(i)
          val deltaPosition = ColumnDelta.deltaColumnIndex(columnPosition - 1, 0)
          addColumnValue(columnPosition, uuid, bucketId, entries, throwIfMissing = true)
          addColumnValue(deltaPosition, uuid, bucketId, entries, throwIfMissing = false)
          addColumnValue(deltaPosition - 1, uuid, bucketId, entries, throwIfMissing = false)
          i += 1
        }
        numColumns = entries.size
        moveNext()
        entries
      }

      private def addColumnValue(columnPosition: Int, uuid: Long, bucketId: Int,
          entries: ArrayBuffer[ColumnTableEntry], throwIfMissing: Boolean): Unit = {
        val value = batchIterator.itr.getBucketEntriesIterator
            .asInstanceOf[ClusteredColumnIterator].getColumnValue(columnPosition)
        addColumnValue(value, columnPosition, uuid, bucketId, entries, throwIfMissing)
      }

      private def addColumnValue(value: AnyRef, columnPosition: Int, uuid: Long, bucketId: Int,
          entries: ArrayBuffer[ColumnTableEntry], throwIfMissing: Boolean): Unit = {
        if (value ne null) {
          val columnValue = value.asInstanceOf[ColumnFormatValue].getValueRetain(
            FetchRequest.ORIGINAL)
          if (columnValue.size() > 0) {
            entries += new ColumnTableEntry(uuid, bucketId, columnPosition, columnValue)
            return
          }
        }
        if (throwIfMissing) {
          // empty buffer indicates value removed from region
          val ede = new EntryDestroyedException(s"Iteration on column=$columnPosition " +
              s"partition=$bucketId batchUUID=$uuid failed due to missing value")
          throw PublicAPI.wrapStandardException(StandardException.newException(
            SQLState.DATA_UNEXPECTED_EXCEPTION, ede))
        }
      }
    }
    new CloseableIterator[ColumnTableEntry] {
      private val iter = entriesIter.flatten

      override def hasNext: Boolean = iter.hasNext

      override def next(): ColumnTableEntry = iter.next()

      override def close(): Unit = batchIterator.close()
    }
  }

  private def attr(a: String, schema: Seq[AttributeReference]): AttributeReference = {
    // filter passed should have same case as in schema and not be qualified which
    // should be true since these have been created from resolved Expression by sender
    schema.find(_.name == a) match {
      case Some(attr) => attr
      case _ => throw Utils.analysisException(s"Could not find $a in ${schema.mkString(", ")}")
    }
  }

  /**
   * Translate a data source [[Filter]] into Catalyst [[Expression]].
   */
  private[sql] def translateFilter(filter: Filter,
      schema: Seq[AttributeReference]): Expression = filter match {
    case sources.EqualTo(a, v) =>
      expressions.EqualTo(attr(a, schema), TokenLiteral.newToken(v))
    case sources.EqualNullSafe(a, v) =>
      expressions.EqualNullSafe(attr(a, schema), TokenLiteral.newToken(v))

    case sources.GreaterThan(a, v) =>
      expressions.GreaterThan(attr(a, schema), TokenLiteral.newToken(v))
    case sources.LessThan(a, v) =>
      expressions.LessThan(attr(a, schema), TokenLiteral.newToken(v))

    case sources.GreaterThanOrEqual(a, v) =>
      expressions.GreaterThanOrEqual(attr(a, schema), TokenLiteral.newToken(v))
    case sources.LessThanOrEqual(a, v) =>
      expressions.LessThanOrEqual(attr(a, schema), TokenLiteral.newToken(v))

    case sources.In(a, list) =>
      val set = if (list.length > 0) {
        val l = Literal(list(0))
        val toCatalyst = CatalystTypeConverters.createToCatalystConverter(l.dataType)
        list.map(v => new TokenLiteral(toCatalyst(v), l.dataType)).toVector
      } else Vector.empty
      expressions.DynamicInSet(attr(a, schema), set)

    case sources.IsNull(a) => expressions.IsNull(attr(a, schema))
    case sources.IsNotNull(a) => expressions.IsNotNull(attr(a, schema))

    case sources.And(left, right) =>
      expressions.And(translateFilter(left, schema), translateFilter(right, schema))
    case sources.Or(left, right) =>
      expressions.Or(translateFilter(left, schema), translateFilter(right, schema))
    case sources.Not(child) => expressions.Not(translateFilter(child, schema))

    case sources.StringStartsWith(a, v) =>
      expressions.StartsWith(attr(a, schema),
        new TokenLiteral(UTF8String.fromString(v), StringType))
    case sources.StringEndsWith(a, v) =>
      expressions.EndsWith(attr(a, schema),
        new TokenLiteral(UTF8String.fromString(v), StringType))
    case sources.StringContains(a, v) =>
      expressions.Contains(attr(a, schema),
        new TokenLiteral(UTF8String.fromString(v), StringType))

    case _ => throw new IllegalStateException(s"translateFilter: unexpected filter = $filter")
  }

  override def registerCatalogSchemaChange(): Unit = {
    val catalog = SnappyHiveExternalCatalog.getInstance
    if (catalog ne null) catalog.registerCatalogSchemaChange(Nil)
  }

  def getSnappyTableStats: AnyRef = {
    val c = SnappyTableStatsProviderService.getService
        .refreshAndGetTableSizeStats.values.asJavaCollection
    val list: java.util.List[SnappyRegionStats] = new java.util.ArrayList(c.size())
    list.addAll(c)
    list
  }

<<<<<<< HEAD
  override def performConnectorOp(ctx: Object): Unit = {

    val context = ctx.asInstanceOf[LeadNodeSmartConnectorOpContext]

    val session = SnappyContext(null: SparkContext).snappySession
    if (context.getUserName != null && !context.getUserName.isEmpty) {
      session.conf.set(com.pivotal.gemfirexd.Attribute.USERNAME_ATTR, context.getUserName)
      session.conf.set(com.pivotal.gemfirexd.Attribute.PASSWORD_ATTR, context.getAuthToken)
    }

    context.getType match {
      case LeadNodeSmartConnectorOpContext.OpType.CREATE_TABLE =>

        val tableIdent = context.getTableIdentifier
        val userSpecifiedJsonSchema = Option(context.getUserSpecifiedJsonSchema)
        val userSpecifiedSchema = if (userSpecifiedJsonSchema.isDefined) {
          Option(DataType.fromJson(userSpecifiedJsonSchema.get).asInstanceOf[StructType])
        } else {
          None
        }
        val schemaDDL = Option(context.getSchemaDDL)
        val provider = context.getProvider
        val mode = SmartConnectorHelper.deserialize(context.getMode).asInstanceOf[SaveMode]
        val options = SmartConnectorHelper
            .deserialize(context.getOptions).asInstanceOf[Map[String, String]]
        val isBuiltIn = context.getIsBuiltIn

        logDebug(s"StoreCallbacksImpl.performConnectorOp creating table $tableIdent")
        // don't attempt resolution for external tables
        session.createTable(session.sessionCatalog.newQualifiedTableName(tableIdent),
          provider, userSpecifiedSchema, schemaDDL, mode, options,
          isBuiltIn, resolveRelation = isBuiltIn)

      case LeadNodeSmartConnectorOpContext.OpType.DROP_TABLE =>
        val tableIdent = context.getTableIdentifier
        val ifExists = context.getIfExists
        val isBuiltIn = context.getIsBuiltIn

        logDebug(s"StoreCallbacksImpl.performConnectorOp dropping table $tableIdent")
        // don't attempt resolution for external tables
        session.dropTable(session.sessionCatalog.newQualifiedTableName(tableIdent),
          ifExists, resolveRelation = isBuiltIn)

      case LeadNodeSmartConnectorOpContext.OpType.CREATE_INDEX =>
        val tableIdent = context.getTableIdentifier
        val indexIdent = context.getIndexIdentifier
        val indexColumns = SmartConnectorHelper
            .deserialize(context.getIndexColumns).asInstanceOf[Map[String, Option[SortDirection]]]
        val options = SmartConnectorHelper
            .deserialize(context.getOptions).asInstanceOf[Map[String, String]]

        logDebug(s"StoreCallbacksImpl.performConnectorOp creating index $indexIdent")
        session.createIndex(
          session.sessionCatalog.newQualifiedTableName(indexIdent),
          session.sessionCatalog.newQualifiedTableName(tableIdent),
          indexColumns, options)

      case LeadNodeSmartConnectorOpContext.OpType.DROP_INDEX =>
        val indexIdent = context.getIndexIdentifier
        val ifExists = context.getIfExists

        logDebug(s"StoreCallbacksImpl.performConnectorOp dropping index $indexIdent")
        session.dropIndex(session.sessionCatalog.newQualifiedTableName(indexIdent), ifExists)

      case LeadNodeSmartConnectorOpContext.OpType.CREATE_UDF =>
        val db = context.getDb
        val className = context.getClassName
        val functionName = context.getFunctionName
        val jarURI = context.getjarURI()
        val resources: Seq[FunctionResource] = Seq(FunctionResource(JarResource, jarURI))

        logDebug(s"StoreCallbacksImpl.performConnectorOp creating udf $functionName")
        val functionDefinition = CatalogFunction(new FunctionIdentifier(
          functionName, Option(db)), className, resources)
        session.sharedState.externalCatalog.createFunction(db, functionDefinition)

      case LeadNodeSmartConnectorOpContext.OpType.DROP_UDF =>
        val db = context.getDb
        val functionName = context.getFunctionName

        logDebug(s"StoreCallbacksImpl.performConnectorOp dropping udf $functionName")
        session.sharedState.externalCatalog.dropFunction(db, functionName)

      case LeadNodeSmartConnectorOpContext.OpType.ALTER_TABLE =>
        val tableName = context.getTableIdentifier
        val addOrDropCol = context.getAddOrDropCol
        val columnName = context.getColumnName
        val columnDataType = context.getColumnDataType
        val columnNullable = context.getColumnNullable
        logDebug(s"StoreCallbacksImpl.performConnectorOp alter table ")
        session.alterTable(tableName, addOrDropCol, StructField(columnName,
          session.sessionState.sqlParser.parseDataType(columnDataType), columnNullable))
        SnappySession.clearAllCache()
      case _ =>
        throw new AnalysisException("StoreCallbacksImpl.performConnectorOp unknown option")
    }

  }

=======
>>>>>>> dc1ff2ea
  override def getLastIndexOfRow(o: Object): Int = {
    val r = o.asInstanceOf[Row]
    if (r != null) {
      r.getInt(r.length - 1)
    } else {
      -1
    }
  }

  override def acquireStorageMemory(objectName: String, numBytes: Long,
      buffer: UMMMemoryTracker, shouldEvict: Boolean, offHeap: Boolean): Boolean = {
    val mode = if (offHeap) MemoryMode.OFF_HEAP else MemoryMode.ON_HEAP
    if (numBytes > 0) {
      return MemoryManagerCallback.memoryManager.acquireStorageMemoryForObject(objectName,
        MemoryManagerCallback.storageBlockId, numBytes, mode, buffer, shouldEvict)
    } else if (numBytes < 0) {
      MemoryManagerCallback.memoryManager.releaseStorageMemoryForObject(
        objectName, -numBytes, mode)
    }
    true
  }

  override def releaseStorageMemory(objectName: String, numBytes: Long,
      offHeap: Boolean): Unit = {
    val mode = if (offHeap) MemoryMode.OFF_HEAP else MemoryMode.ON_HEAP
    MemoryManagerCallback.memoryManager.
        releaseStorageMemoryForObject(objectName, numBytes, mode)
  }

  override def dropStorageMemory(objectName: String, ignoreBytes: Long): Unit =
  // off-heap will be cleared via ManagedDirectBufferAllocator
    MemoryManagerCallback.memoryManager.
        dropStorageMemoryForObject(objectName, MemoryMode.ON_HEAP, ignoreBytes)

  override def waitForRuntimeManager(maxWaitMillis: Long): Unit = {
    val memoryManager = MemoryManagerCallback.memoryManager
    if (memoryManager.bootManager) {
      val endWait = System.currentTimeMillis() + math.max(10, maxWaitMillis)
      do {
        var interrupt: InterruptedException = null
        try {
          Thread.sleep(10)
        } catch {
          case ie: InterruptedException => interrupt = ie
        }
        val cache = Misc.getGemFireCacheNoThrow
        if (cache ne null) {
          cache.getCancelCriterion.checkCancelInProgress(interrupt)
          if (interrupt ne null) Thread.currentThread().interrupt()
        }
      } while (MemoryManagerCallback.memoryManager.bootManager &&
          System.currentTimeMillis() < endWait)
    }
  }

  override def resetMemoryManager(): Unit = MemoryManagerCallback.resetMemoryManager()

  override def isSnappyStore: Boolean = true

  override def getStoragePoolUsedMemory(offHeap: Boolean): Long =
    MemoryManagerCallback.memoryManager.getStoragePoolMemoryUsed(
      if (offHeap) MemoryMode.OFF_HEAP else MemoryMode.ON_HEAP)

  override def getStoragePoolSize(offHeap: Boolean): Long =
    MemoryManagerCallback.memoryManager.getStoragePoolSize(
      if (offHeap) MemoryMode.OFF_HEAP else MemoryMode.ON_HEAP)

  override def getExecutionPoolUsedMemory(offHeap: Boolean): Long =
    MemoryManagerCallback.memoryManager.getExecutionPoolUsedMemory(
      if (offHeap) MemoryMode.OFF_HEAP else MemoryMode.ON_HEAP)

  override def getExecutionPoolSize(offHeap: Boolean): Long =
    MemoryManagerCallback.memoryManager.getExecutionPoolSize(
      if (offHeap) MemoryMode.OFF_HEAP else MemoryMode.ON_HEAP)

  override def getOffHeapMemory(objectName: String): Long =
    MemoryManagerCallback.memoryManager.getOffHeapMemory(objectName)

  override def hasOffHeap: Boolean =
    MemoryManagerCallback.memoryManager.hasOffHeap

  override def logMemoryStats(): Unit =
    MemoryManagerCallback.memoryManager.logStats()

  override def shouldStopRecovery(): Boolean =
    MemoryManagerCallback.memoryManager.shouldStopRecovery()

  override def initMemoryStats(stats: MemoryManagerStats): Unit =
    MemoryManagerCallback.memoryManager.initMemoryStats(stats)

  override def clearConnectionPools(): Unit = {
    ConnectionPool.clear()
  }

  override def getLeadClassLoader: URLClassLoader =
    ToolsCallbackInit.toolsCallback.getLeadClassLoader

  override def clearSessionCache(onlyQueryPlanCache: Boolean = false): Unit = {
    SnappySession.clearAllCache(onlyQueryPlanCache)
  }

  override def refreshPolicies(ldapGroup: String): Unit = {
    SnappyHiveExternalCatalog.getExistingInstance.refreshPolicies(ldapGroup)
  }

  override def checkSchemaPermission(schema: String, currentUser: String): String = {
    val ms = Misc.getMemStoreBootingNoThrow
    val userId = IdUtil.getUserAuthorizationId(currentUser)
    if (ms ne null) {
      var conn: EmbedConnection = null
      if (ms.isSnappyStore && Misc.isSecurityEnabled) {
        var contextSet = false
        try {
          val dd = ms.getDatabase.getDataDictionary
          conn = GemFireXDUtils.getTSSConnection(false, true, false)
          conn.getTR.setupContextStack()
          contextSet = true
          val sd = dd.getSchemaDescriptor(
            schema, conn.getLanguageConnection.getTransactionExecute, false)
          if (sd eq null) {
            if (schema.equalsIgnoreCase(userId) ||
                schema.equalsIgnoreCase(userId.replace('-', '_'))) {
              if (ms.tableCreationAllowed()) return userId
              throw StandardException.newException(SQLState.AUTH_NO_ACCESS_NOT_OWNER,
                schema, schema)
            } else {
              throw StandardException.newException(SQLState.LANG_SCHEMA_DOES_NOT_EXIST, schema)
            }
          }
          PrivilegeInfo.checkOwnership(userId, sd, sd, dd)
          sd.getAuthorizationId
        } catch {
          case se: StandardException => throw Util.generateCsSQLException(se)
        } finally {
          if (contextSet) conn.getTR.restoreContextStack()
        }
      } else userId
    } else userId
  }
}

trait StoreCallback extends Serializable {
  CallbackFactoryProvider.setStoreCallbacks(StoreCallbacksImpl)
}

/**
 * The type of the generated class used by column stats check for a column batch.
 * Since there can be up-to two stats rows (full stats and delta stats), this has
 * an additional argument for the same to determine whether to update metrics or not.
 */
trait StatsPredicate {
  def check(row: UnsafeRow, isLastStatsRow: Boolean, isDelta: Boolean): Boolean
}<|MERGE_RESOLUTION|>--- conflicted
+++ resolved
@@ -50,15 +50,9 @@
 import org.apache.spark.serializer.KryoSerializerPool
 import org.apache.spark.sql._
 import org.apache.spark.sql.catalyst.expressions.codegen.{CodeAndComment, CodeFormatter, CodeGenerator, CodegenContext}
-<<<<<<< HEAD
-import org.apache.spark.sql.catalyst.expressions.{AttributeReference, Expression, Literal, SortDirection, TokenLiteral, UnsafeRow}
-import org.apache.spark.sql.catalyst.{CatalystTypeConverters, FunctionIdentifier, expressions}
-import org.apache.spark.sql.collection.Utils
-=======
 import org.apache.spark.sql.catalyst.expressions.{AttributeReference, Expression, Literal, TokenLiteral, UnsafeRow}
 import org.apache.spark.sql.catalyst.{CatalystTypeConverters, expressions}
 import org.apache.spark.sql.collection.{ToolsCallbackInit, Utils}
->>>>>>> dc1ff2ea
 import org.apache.spark.sql.execution.ConnectionPool
 import org.apache.spark.sql.execution.columnar.encoding.ColumnStatsSchema
 import org.apache.spark.sql.execution.columnar.{ColumnBatchCreator, ColumnBatchIterator, ColumnTableScan, ExternalStore, ExternalStoreUtils}
@@ -447,108 +441,6 @@
     list
   }
 
-<<<<<<< HEAD
-  override def performConnectorOp(ctx: Object): Unit = {
-
-    val context = ctx.asInstanceOf[LeadNodeSmartConnectorOpContext]
-
-    val session = SnappyContext(null: SparkContext).snappySession
-    if (context.getUserName != null && !context.getUserName.isEmpty) {
-      session.conf.set(com.pivotal.gemfirexd.Attribute.USERNAME_ATTR, context.getUserName)
-      session.conf.set(com.pivotal.gemfirexd.Attribute.PASSWORD_ATTR, context.getAuthToken)
-    }
-
-    context.getType match {
-      case LeadNodeSmartConnectorOpContext.OpType.CREATE_TABLE =>
-
-        val tableIdent = context.getTableIdentifier
-        val userSpecifiedJsonSchema = Option(context.getUserSpecifiedJsonSchema)
-        val userSpecifiedSchema = if (userSpecifiedJsonSchema.isDefined) {
-          Option(DataType.fromJson(userSpecifiedJsonSchema.get).asInstanceOf[StructType])
-        } else {
-          None
-        }
-        val schemaDDL = Option(context.getSchemaDDL)
-        val provider = context.getProvider
-        val mode = SmartConnectorHelper.deserialize(context.getMode).asInstanceOf[SaveMode]
-        val options = SmartConnectorHelper
-            .deserialize(context.getOptions).asInstanceOf[Map[String, String]]
-        val isBuiltIn = context.getIsBuiltIn
-
-        logDebug(s"StoreCallbacksImpl.performConnectorOp creating table $tableIdent")
-        // don't attempt resolution for external tables
-        session.createTable(session.sessionCatalog.newQualifiedTableName(tableIdent),
-          provider, userSpecifiedSchema, schemaDDL, mode, options,
-          isBuiltIn, resolveRelation = isBuiltIn)
-
-      case LeadNodeSmartConnectorOpContext.OpType.DROP_TABLE =>
-        val tableIdent = context.getTableIdentifier
-        val ifExists = context.getIfExists
-        val isBuiltIn = context.getIsBuiltIn
-
-        logDebug(s"StoreCallbacksImpl.performConnectorOp dropping table $tableIdent")
-        // don't attempt resolution for external tables
-        session.dropTable(session.sessionCatalog.newQualifiedTableName(tableIdent),
-          ifExists, resolveRelation = isBuiltIn)
-
-      case LeadNodeSmartConnectorOpContext.OpType.CREATE_INDEX =>
-        val tableIdent = context.getTableIdentifier
-        val indexIdent = context.getIndexIdentifier
-        val indexColumns = SmartConnectorHelper
-            .deserialize(context.getIndexColumns).asInstanceOf[Map[String, Option[SortDirection]]]
-        val options = SmartConnectorHelper
-            .deserialize(context.getOptions).asInstanceOf[Map[String, String]]
-
-        logDebug(s"StoreCallbacksImpl.performConnectorOp creating index $indexIdent")
-        session.createIndex(
-          session.sessionCatalog.newQualifiedTableName(indexIdent),
-          session.sessionCatalog.newQualifiedTableName(tableIdent),
-          indexColumns, options)
-
-      case LeadNodeSmartConnectorOpContext.OpType.DROP_INDEX =>
-        val indexIdent = context.getIndexIdentifier
-        val ifExists = context.getIfExists
-
-        logDebug(s"StoreCallbacksImpl.performConnectorOp dropping index $indexIdent")
-        session.dropIndex(session.sessionCatalog.newQualifiedTableName(indexIdent), ifExists)
-
-      case LeadNodeSmartConnectorOpContext.OpType.CREATE_UDF =>
-        val db = context.getDb
-        val className = context.getClassName
-        val functionName = context.getFunctionName
-        val jarURI = context.getjarURI()
-        val resources: Seq[FunctionResource] = Seq(FunctionResource(JarResource, jarURI))
-
-        logDebug(s"StoreCallbacksImpl.performConnectorOp creating udf $functionName")
-        val functionDefinition = CatalogFunction(new FunctionIdentifier(
-          functionName, Option(db)), className, resources)
-        session.sharedState.externalCatalog.createFunction(db, functionDefinition)
-
-      case LeadNodeSmartConnectorOpContext.OpType.DROP_UDF =>
-        val db = context.getDb
-        val functionName = context.getFunctionName
-
-        logDebug(s"StoreCallbacksImpl.performConnectorOp dropping udf $functionName")
-        session.sharedState.externalCatalog.dropFunction(db, functionName)
-
-      case LeadNodeSmartConnectorOpContext.OpType.ALTER_TABLE =>
-        val tableName = context.getTableIdentifier
-        val addOrDropCol = context.getAddOrDropCol
-        val columnName = context.getColumnName
-        val columnDataType = context.getColumnDataType
-        val columnNullable = context.getColumnNullable
-        logDebug(s"StoreCallbacksImpl.performConnectorOp alter table ")
-        session.alterTable(tableName, addOrDropCol, StructField(columnName,
-          session.sessionState.sqlParser.parseDataType(columnDataType), columnNullable))
-        SnappySession.clearAllCache()
-      case _ =>
-        throw new AnalysisException("StoreCallbacksImpl.performConnectorOp unknown option")
-    }
-
-  }
-
-=======
->>>>>>> dc1ff2ea
   override def getLastIndexOfRow(o: Object): Int = {
     val r = o.asInstanceOf[Row]
     if (r != null) {
