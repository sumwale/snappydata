--- conflicted
+++ resolved
@@ -232,11 +232,7 @@
       """.stripMargin)
 
     s"""
-<<<<<<< HEAD
-       |$updateVarsCode
-=======
        |$effectiveCodes$updateVarsCode
->>>>>>> 1d547b70
        |if ($batchIdVar != $invalidUUID) {
        |  // finish and apply update if the next column batch ID is seen
        |  if ($batchIdVar != $lastColumnBatchId) {
