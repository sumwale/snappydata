--- conflicted
+++ resolved
@@ -17,7 +17,9 @@
 package org.apache.spark.sql.execution
 
 import scala.collection.mutable.ArrayBuffer
+
 import com.gemstone.gemfire.internal.cache.LocalRegion
+import io.snappydata.Property
 
 import org.apache.spark.SparkContext
 import org.apache.spark.rdd.{RDD, ZippedPartitionsBaseRDD}
@@ -29,18 +31,11 @@
 import org.apache.spark.sql.catalyst.{CatalystTypeConverters, InternalRow}
 import org.apache.spark.sql.collection.Utils
 import org.apache.spark.sql.execution.columnar.impl.{BaseColumnFormatRelation, ColumnarStorePartitionedRDD, IndexColumnFormatRelation, SmartConnectorColumnRDD}
-<<<<<<< HEAD
-import org.apache.spark.sql.execution.columnar.{ColumnPutIntoExec, ConnectionType}
+import org.apache.spark.sql.execution.columnar.{ColumnInsertExec, ColumnPutIntoExec, ConnectionType}
 import org.apache.spark.sql.execution.datasources.LogicalRelation
 import org.apache.spark.sql.execution.exchange.ReusedExchangeExec
 import org.apache.spark.sql.execution.metric.{SQLMetric, SQLMetricInfo, SQLMetrics}
-import org.apache.spark.sql.execution.row.{RowFormatRelation, RowFormatScanRDD}
-=======
-import org.apache.spark.sql.execution.columnar.{ColumnInsertExec, ColumnTableScan, ConnectionType}
-import org.apache.spark.sql.execution.exchange.{ReusedExchangeExec, ShuffleExchange}
-import org.apache.spark.sql.execution.metric.{SQLMetric, SQLMetricInfo, SQLMetrics}
-import org.apache.spark.sql.execution.row.{RowFormatRelation, RowFormatScanRDD, RowInsertExec, RowTableScan}
->>>>>>> 85e79041
+import org.apache.spark.sql.execution.row.{RowFormatRelation, RowFormatScanRDD, RowInsertExec}
 import org.apache.spark.sql.sources.{BaseRelation, PrunedUnsafeFilteredScan, SamplingRelation}
 import org.apache.spark.sql.types._
 import org.apache.spark.sql.{AnalysisException, CachedDataFrame, SnappySession, SparkSupport}
@@ -267,12 +262,12 @@
   protected[sql] lazy val sideEffectResult: Array[InternalRow] = {
     val session = sqlContext.sparkSession.asInstanceOf[SnappySession]
     val sc = session.sparkContext
-    // Insert operations shouldn't retry.
+    // Insert operations should use the configured value for retries
+    // (e.g. can be disabled via the session property)
     child.collectFirst {
-      case _: ColumnInsertExec | _: RowInsertExec => {
-        sc.setLocalProperty(io.snappydata.Property.MaxRetryAttemptsForWrite.name
-          , io.snappydata.Property.MaxRetryAttemptsForWrite.get(session.sessionState.conf).toString)
-      }
+      case _: ColumnInsertExec | _: RowInsertExec =>
+        sc.setLocalProperty(Property.MaxRetryAttemptsForWrite.name,
+          Property.MaxRetryAttemptsForWrite.get(session.sessionState.conf).toString)
     }
 
     try {
@@ -320,13 +315,8 @@
 
       result
     } finally {
-      logDebug(s" Unlocking the table in execute of ExecutePlan:" +
-<<<<<<< HEAD
-          s" ${child.treeString(verbose = false)}")
-=======
-        s" ${child.treeString(false)}")
-      sc.setLocalProperty(io.snappydata.Property.MaxRetryAttemptsForWrite.name, null)
->>>>>>> 85e79041
+      logDebug(s"Unlocking table in execute of ExecutePlan: ${child.treeString(verbose = false)}")
+      sc.setLocalProperty(Property.MaxRetryAttemptsForWrite.name, null)
       session.clearWriteLockOnTable()
     }
   }
