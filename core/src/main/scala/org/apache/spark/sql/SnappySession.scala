/*
 * Copyright (c) 2018 SnappyData, Inc. All rights reserved.
 *
 * Licensed under the Apache License, Version 2.0 (the "License"); you
 * may not use this file except in compliance with the License. You
 * may obtain a copy of the License at
 *
 * http://www.apache.org/licenses/LICENSE-2.0
 *
 * Unless required by applicable law or agreed to in writing, software
 * distributed under the License is distributed on an "AS IS" BASIS,
 * WITHOUT WARRANTIES OR CONDITIONS OF ANY KIND, either express or
 * implied. See the License for the specific language governing
 * permissions and limitations under the License. See accompanying
 * LICENSE file.
 */
package org.apache.spark.sql

import java.sql.{SQLException, SQLWarning}
import java.util.concurrent.ConcurrentHashMap
import java.util.concurrent.atomic.AtomicInteger
import java.util.{Calendar, Properties}

import scala.collection.JavaConverters._
import scala.concurrent.Future
import scala.language.implicitConversions
import scala.reflect.runtime.universe.{TypeTag, typeOf}
import scala.util.control.NonFatal

import com.gemstone.gemfire.internal.GemFireVersion
import com.gemstone.gemfire.internal.cache.{GemFireCacheImpl, PartitionedRegion}
import com.gemstone.gemfire.internal.shared.{ClientResolverUtils, FinalizeHolder, FinalizeObject}
import com.google.common.cache.{Cache, CacheBuilder}
import com.pivotal.gemfirexd.internal.GemFireXDVersion
import com.pivotal.gemfirexd.internal.iapi.sql.ParameterValueSet
import com.pivotal.gemfirexd.internal.iapi.{types => stypes}
import com.pivotal.gemfirexd.internal.shared.common.{SharedUtils, StoredFormatIds}
import io.snappydata.sql.catalog.{CatalogObjectType, SnappyExternalCatalog}
import io.snappydata.{Constant, Property, SnappyDataFunctions, SnappyTableStatsProviderService}
import org.eclipse.collections.impl.map.mutable.UnifiedMap

import org.apache.spark.annotation.{DeveloperApi, Experimental}
import org.apache.spark.jdbc.{ConnectionConf, ConnectionUtil}
import org.apache.spark.rdd.RDD
import org.apache.spark.sql.SnappySession.CACHED_PUTINTO_UPDATE_PLAN
<<<<<<< HEAD
import org.apache.spark.sql.catalyst.analysis.{NoSuchTableException, UnresolvedRelation}
=======
import org.apache.spark.sql.catalyst.analysis.{Analyzer, NoSuchTableException, UnresolvedAttribute, UnresolvedRelation, UnresolvedStar}
>>>>>>> d45f30e2
import org.apache.spark.sql.catalyst.catalog.{BucketSpec, CatalogTable, CatalogTableType}
import org.apache.spark.sql.catalyst.encoders._
import org.apache.spark.sql.catalyst.expressions.aggregate.AggregateExpression
import org.apache.spark.sql.catalyst.expressions.codegen.CodegenContext
import org.apache.spark.sql.catalyst.expressions.{Alias, Ascending, AttributeReference, Descending, Exists, ExprId, Expression, GenericRow, ListQuery, ParamLiteral, PredicateSubquery, ScalarSubquery, SortDirection, TokenLiteral}
import org.apache.spark.sql.catalyst.plans.logical.{Command, Filter, LogicalPlan, Union}
import org.apache.spark.sql.catalyst.{DefinedByConstructorParams, InternalRow, ScalaReflection, TableIdentifier}
import org.apache.spark.sql.collection.{Utils, WrappedInternalRow}
import org.apache.spark.sql.execution._
import org.apache.spark.sql.execution.aggregate.CollectAggregateExec
import org.apache.spark.sql.execution.columnar.ExternalStoreUtils.CaseInsensitiveMutableHashMap
import org.apache.spark.sql.execution.columnar.impl.{ColumnFormatRelation, IndexColumnFormatRelation}
import org.apache.spark.sql.execution.columnar.{ExternalStoreUtils, InMemoryTableScanExec}
import org.apache.spark.sql.execution.command.{CreateDataSourceTableAsSelectCommand, ExecutedCommandExec, UncacheTableCommand}
import org.apache.spark.sql.execution.datasources.jdbc.{JDBCOptions, JdbcUtils}
import org.apache.spark.sql.execution.datasources.{CreateTable, DataSource, LogicalRelation}
import org.apache.spark.sql.execution.exchange.BroadcastExchangeExec
import org.apache.spark.sql.execution.joins.{BroadcastHashJoinExec, BroadcastNestedLoopJoinExec}
import org.apache.spark.sql.execution.ui.SparkListenerSQLPlanExecutionStart
import org.apache.spark.sql.hive.{HiveClientUtil, SnappySessionState}
import org.apache.spark.sql.internal.StaticSQLConf.SCHEMA_STRING_LENGTH_THRESHOLD
<<<<<<< HEAD
import org.apache.spark.sql.internal.{BypassRowLevelSecurity, MarkerForCreateTableAsSelect, SessionBase, SnappySessionCatalog}
import org.apache.spark.sql.row.{JDBCMutableRelation, SnappyStoreDialect}
=======
import org.apache.spark.sql.internal._
import org.apache.spark.sql.row.SnappyStoreDialect
>>>>>>> d45f30e2
import org.apache.spark.sql.sources._
import org.apache.spark.sql.store.StoreUtils
import org.apache.spark.sql.types._
import org.apache.spark.storage.StorageLevel
import org.apache.spark.streaming.Time
import org.apache.spark.streaming.dstream.DStream
import org.apache.spark.unsafe.types.UTF8String
import org.apache.spark.{Logging, ShuffleDependency, SparkContext, SparkEnv}


class SnappySession(_sc: SparkContext) extends SessionBase(_sc) {

  self =>

  // initialize SnappyStoreDialect so that it gets registered

  SnappyStoreDialect.init()

  /* ----------------------- *
   |  Session-related state  |
   * ----------------------- */

  private[spark] val id = SnappySession.newId()

  private[this] val tempCacheIndex = new AtomicInteger(0)

  new FinalizeSession(this)

  /**
   * State isolated across sessions, including SQL configurations, temporary tables, registered
   * functions, and everything else that accepts a [[org.apache.spark.sql.internal.SQLConf]].
   */
  def snappySessionState: SnappySessionState = sessionState.asInstanceOf[SnappySessionState]

  def sessionCatalog: SnappySessionCatalog = snappySessionState.catalog

  def externalCatalog: SnappyExternalCatalog = snappySessionState.catalog.externalCatalog

  def snappyParser: SnappyParser = snappySessionState.sqlParser.sqlParser

  private[spark] def snappyContextFunctions = snappySessionState.contextFunctions

  SnappyContext.initGlobalSnappyContext(sparkContext, this)
  SnappyDataFunctions.registerSnappyFunctions(sessionState.functionRegistry)
  snappyContextFunctions.registerSnappyFunctions(this)

  /**
   * A wrapped version of this session in the form of a [[SQLContext]],
   * for backward compatibility.
   */
  @transient
  private[spark] val snappyContext: SnappyContext = new SnappyContext(this)

  /**
   * A wrapped version of this session in the form of a [[SQLContext]],
   * for backward compatibility.
   *
   * @since 2.0.0
   */
  @transient
  override val sqlContext: SnappyContext = snappyContext

  /**
   * Start a new session with isolated SQL configurations, temporary tables, registered
   * functions are isolated, but sharing the underlying [[SparkContext]] and cached data.
   *
   * Note: Other than the [[SparkContext]], all shared state is initialized lazily.
   * This method will force the initialization of the shared state to ensure that parent
   * and child sessions are set up with the same shared state. If the underlying catalog
   * implementation is Hive, this will initialize the metastore, which may take some time.
   *
   * @group basic
   * @since 2.0.0
   */
  override def newSession(): SnappySession = new SnappySession(sparkContext)

  /**
   * :: Experimental ::
   * Creates a [[DataFrame]] from an RDD of Product (e.g. case classes, tuples).
   * This method handles generic array datatype like Array[Decimal]
   */
  def createDataFrameUsingRDD[A <: Product : TypeTag](rdd: RDD[A]): DataFrame = {
    SparkSession.setActiveSession(this)
    val schema = ScalaReflection.schemaFor[A].dataType.asInstanceOf[StructType]
    val attributeSeq = schema.toAttributes
    val rowRDD = RDDConversions.productToRowRdd(rdd, schema.map(_.dataType))
    Dataset.ofRows(self, LogicalRDD(attributeSeq, rowRDD)(self))
  }

  override def sql(sqlText: String): DataFrame = {
    try {
      sqInternal(sqlText)
    } catch {
      // fallback to uncached flow for streaming queries
      case ae: AnalysisException
        if ae.message.contains(
          "Queries with streaming sources must be executed with writeStream.start()"
        ) => sqlUncached(sqlText)
    }
  }

   private[sql] def sqInternal(sqlText: String): CachedDataFrame = {
    snappyContextFunctions.sql(SnappySession.sqlPlan(this, sqlText))
  }

  @DeveloperApi
  def sqlUncached(sqlText: String): DataFrame = {
    if (planCaching) {
      planCaching = false
      try {
        snappyContextFunctions.sql(super.sql(sqlText))
      } finally {
        planCaching = Property.PlanCaching.get(sessionState.conf)
      }
    } else {
      snappyContextFunctions.sql(super.sql(sqlText))
    }
  }

<<<<<<< HEAD
  final def prepareSQL(sqlText: String): LogicalPlan = {
    val sessionState = this.snappySessionState
=======
  final def prepareSQL(sqlText: String, skipPromote: Boolean = false): LogicalPlan = {
>>>>>>> d45f30e2
    val logical = sessionState.sqlParser.parsePlan(sqlText, clearExecutionData = true)
    SparkSession.setActiveSession(this)
    val ap: Analyzer = sessionState.analyzer
    // logInfo(s"KN: Batches ${ap.batches.filter(
    //  _.name.equalsIgnoreCase("Resolution")).mkString("_")}")
    ap.execute(logical)
  }

  private[sql] final def executePlan(plan: LogicalPlan, retryCnt: Int = 0): QueryExecution = {
    try {
      val execution = sessionState.executePlan(plan)
      execution.assertAnalyzed()
      execution
    } catch {
      case e: AnalysisException =>
        val unresolvedNodes = plan.expressions.filter(
          x => x.isInstanceOf[UnresolvedStar] | x.isInstanceOf[UnresolvedAttribute])
        if (e.getMessage().contains("cannot resolve") && unresolvedNodes.nonEmpty) {
          reAnalyzeForUnresolvedAttribute(plan, e, retryCnt) match {
            case Some(p) => return executePlan(p, retryCnt + 1)
            case None => //
          }
        }
        // in case of connector mode, exception can be thrown if
        // table form is changed (altered) and we have old table
        // object in SnappyExternalCatalog cache
        SnappyContext.getClusterMode(sparkContext) match {
          case ThinClientConnectorMode(_, _) =>
            var hasCommand = false
            val relations = plan.collect {
              case _: Command => hasCommand = true; null
              case u: UnresolvedRelation =>
                val tableIdent = sessionCatalog.resolveTableIdentifier(u.tableIdentifier)
                tableIdent.database.get -> tableIdent.table
            }
            if (hasCommand) externalCatalog.invalidateAll()
            else if (relations.nonEmpty) {
              relations.foreach(externalCatalog.invalidate)
            }
            throw e
          case _ =>
            throw e
        }
    }
  }

  // Hack to fix SNAP-2440 ( TODO: Will return after 1.1.0 for a better fix )
  private def reAnalyzeForUnresolvedAttribute(
    originalPlan: LogicalPlan, e: AnalysisException,
    retryCount: Int): Option[LogicalPlan] = {

    if (!e.getMessage().contains("cannot resolve")) return None
    val unresolvedNodes = originalPlan.expressions.filter(
      x => x.isInstanceOf[UnresolvedStar] | x.isInstanceOf[UnresolvedAttribute])
    if (retryCount > unresolvedNodes.size) return None

    val errMsg = e.getMessage().split('\n').map(_.trim.filter(_ >= ' ')).mkString
    val newPlan = originalPlan transformExpressions {
      case us@UnresolvedStar(option) if option.isDefined =>
        val targetString = option.get.mkString(".")
        var matched = false
        errMsg match {
          case SnappySession.unresolvedStarRegex(_, schema, table, _) =>
            if (sessionCatalog.tableExists(tableIdentifier(s"$schema.$table"))) {
              val qname = s"$schema.$table"
              if (qname.equalsIgnoreCase(targetString)) {
                matched = true
              }
            }
          case _ => matched = false
        }
        if (matched) UnresolvedStar(None) else us

      case ua@UnresolvedAttribute(nameparts) =>
        val targetString = nameparts.mkString(".")
        var uqc = ""
        var matched = false
        errMsg match {
          case SnappySession.unresolvedColRegex(_, schema, table, col, _) =>
            if (sessionCatalog.tableExists(tableIdentifier(s"$schema.$table"))) {
              val qname = s"$schema.$table.$col"
              if (qname.equalsIgnoreCase(targetString)) matched = true
              uqc = col
            }
          case _ => matched = false
        }
        if (matched) UnresolvedAttribute(uqc) else ua
    }
    if (!newPlan.equals(originalPlan)) Some(newPlan) else None
  }

  @transient
  private[sql] val queryHints = new ConcurrentHashMap[String, String](4, 0.7f, 1)

  @transient
  private val contextObjects = new ConcurrentHashMap[Any, Any](16, 0.7f, 1)

  @transient
  private[sql] var currentKey: CachedKey = _

  @transient
  private[sql] var planCaching: Boolean = Property.PlanCaching.get(sessionState.conf)

  @transient
  private[sql] var tokenize: Boolean = Property.Tokenize.get(sessionState.conf)

  @transient
  private[sql] var partitionPruning: Boolean = Property.PartitionPruning.get(sessionState.conf)

  @transient
  private[sql] var disableHashJoin: Boolean = Property.DisableHashJoin.get(sessionState.conf)

  @transient
  private[sql] var enableHiveSupport: Boolean = Property.EnableHiveSupport.get(sessionState.conf)

  @transient
  private var sqlWarnings: SQLWarning = _

  def getPreviousQueryHints: java.util.Map[String, String] =
    java.util.Collections.unmodifiableMap(queryHints)

  def getWarnings: SQLWarning = sqlWarnings

  private[sql] def addWarning(warning: SQLWarning): Unit = {
    val warnings = sqlWarnings
    if (warnings eq null) sqlWarnings = warning
    else warnings.setNextWarning(warning)
  }

  /**
   * Get a previously registered context object using [[addContextObject]].
   */
  private[sql] def getContextObject[T](key: Any): Option[T] = {
    Option(contextObjects.get(key).asInstanceOf[T])
  }

  /**
   * Get a previously registered CodegenSupport context object
   * by [[addContextObject]].
   */
  private[sql] def getContextObject[T](ctx: CodegenContext, objectType: String,
      key: Any): Option[T] = {
    getContextObject[T](ctx -> (objectType -> key))
  }

  /**
   * Register a new context object for this query.
   */
  private[sql] def addContextObject[T](key: Any, value: T): Unit = {
    contextObjects.put(key, value)
  }

  /**
   * Register a new context object for <code>CodegenSupport</code>.
   */
  private[sql] def addContextObject[T](ctx: CodegenContext, objectType: String,
      key: Any, value: T): Unit = {
    addContextObject(ctx -> (objectType -> key), value)
  }

  /**
   * Remove a context object registered using [[addContextObject]].
   */
  private[sql] def removeContextObject(key: Any): Any = {
    contextObjects.remove(key)
  }

  /**
   * Remove a CodegenSupport context object registered by [[addContextObject]].
   */
  private[sql] def removeContextObject(ctx: CodegenContext, objectType: String,
      key: Any): Unit = {
    removeContextObject(ctx -> (objectType -> key))
  }

  private[sql] def linkPartitionsToBuckets(flag: Boolean): Unit = {
    addContextObject(StoreUtils.PROPERTY_PARTITION_BUCKET_LINKED, flag)
  }

  private[sql] def hasLinkPartitionsToBuckets: Boolean = {
    getContextObject[Boolean](StoreUtils.PROPERTY_PARTITION_BUCKET_LINKED) match {
      case Some(b) => b
      case None => false
    }
  }

  def preferPrimaries: Boolean =
    Property.PreferPrimariesInQuery.get(sessionState.conf)

  private[sql] def addFinallyCode(ctx: CodegenContext, code: String): Int = {
    val depth = getContextObject[Int](ctx, "D", "depth").getOrElse(0) + 1
    addContextObject(ctx, "D", "depth", depth)
    addContextObject(ctx, "F", "finally" -> depth, code)
    depth
  }

  private[sql] def evaluateFinallyCode(ctx: CodegenContext,
      body: String = "", depth: Int = -1): String = {
    // if no depth given then use the most recent one
    val d = if (depth == -1) {
      getContextObject[Int](ctx, "D", "depth").getOrElse(0)
    } else depth
    if (d <= 1) removeContextObject(ctx, "D", "depth")
    else addContextObject(ctx, "D", "depth", d - 1)

    val key = "finally" -> d
    getContextObject[String](ctx, "F", key) match {
      case Some(finallyCode) => removeContextObject(ctx, "F", key)
        if (body.isEmpty) finallyCode
        else {
          s"""
             |try {
             |  $body
             |} finally {
             |   $finallyCode
             |}
          """.stripMargin
        }
      case None => body
    }
  }

  /**
   * Get name of a previously registered class using [[addClass]].
   */
  def getClass(ctx: CodegenContext, baseTypes: Seq[(DataType, Boolean)],
      keyTypes: Seq[(DataType, Boolean)],
      types: Seq[(DataType, Boolean)], multimap: Boolean): Option[(String, String)] = {
    getContextObject[(String, String)](ctx, "C", (baseTypes, keyTypes, types, multimap))
  }

  /**
   * Register code generated for a new class (for <code>CodegenSupport</code>).
   */
  private[sql] def addClass(ctx: CodegenContext,
      baseTypes: Seq[(DataType, Boolean)], keyTypes: Seq[(DataType, Boolean)],
      types: Seq[(DataType, Boolean)], baseClassName: String,
      className: String, multiMap: Boolean): Unit = {
    addContextObject(ctx, "C", (baseTypes, keyTypes, types, multiMap),
      baseClassName -> className)
  }

  /**
   * Register additional [[DictionaryCode]] for a variable in ExprCode.
   */
  private[sql] def addDictionaryCode(ctx: CodegenContext, keyVar: String,
      dictCode: DictionaryCode): Unit =
    addContextObject(ctx, "D", keyVar, dictCode)

  /**
   * Get [[DictionaryCode]] for a previously registered variable in ExprCode
   * using [[addDictionaryCode]].
   */
  def getDictionaryCode(ctx: CodegenContext,
      keyVar: String): Option[DictionaryCode] =
    getContextObject[DictionaryCode](ctx, "D", keyVar)

  /**
   * Register hash variable holding the evaluated hashCode for some variables.
   */
  private[sql] def addHashVar(ctx: CodegenContext, keyVars: Seq[String],
      hashVar: String): Unit = addContextObject(ctx, "H", keyVars, hashVar)

  /**
   * Get hash variable for previously registered variables using [[addHashVar]].
   */
  private[sql] def getHashVar(ctx: CodegenContext,
      keyVars: Seq[String]): Option[String] = getContextObject(ctx, "H", keyVars)

  private[sql] def cachePutInto(doCache: Boolean, updateSubQuery: LogicalPlan,
      table: String): Option[LogicalPlan] = {
    // first acquire the global lock for putInto
    val lock = SnappyContext.getClusterMode(sparkContext) match {
      case _: ThinClientConnectorMode => null
      case _ =>
        PartitionedRegion.getRegionLock("PUTINTO_" + table, GemFireCacheImpl.getExisting)
    }
    if (lock ne null) lock.lock()
    var newUpdateSubQuery: Option[LogicalPlan] = None
    try {
      val cachedTable = if (doCache) {
        val tableName = s"snappyDataInternalTempPutIntoCache${tempCacheIndex.incrementAndGet()}"
        val tableIdent = new TableIdentifier(tableName)
        val cacheCommandString = if (currentKey ne null) s"CACHE FOR (${currentKey.sqlText})"
        else s"CACHE FOR (PUT INTO $table <plan>)"
        // use cache table command to display full plan
        val count = SnappyCacheTableCommand(tableIdent, cacheCommandString, Some(updateSubQuery),
          isLazy = false).run(this).head.getLong(0)
        if (count > 0) {
          newUpdateSubQuery = Some(this.table(tableIdent).logicalPlan)
          Some(tableIdent)
        } else {
          dropPutIntoCacheTable(tableIdent)
          None
        }
      } else {
        // assume that there are updates
        newUpdateSubQuery = Some(updateSubQuery)
        None
      }
      if (newUpdateSubQuery.isDefined) {
        // Adding to context after the count operation, as count will clear the context object.
        addContextObject[(Option[TableIdentifier], PartitionedRegion.RegionLock)](
          CACHED_PUTINTO_UPDATE_PLAN, cachedTable -> lock)
      }
      newUpdateSubQuery
    } finally {
      // release lock immediately if no updates are to be done
      if (newUpdateSubQuery.isEmpty && (lock ne null)) lock.unlock()
    }
  }

  private def dropPutIntoCacheTable(tableIdent: TableIdentifier): Unit = {
    UncacheTableCommand(tableIdent, ifExists = false).run(this)
    dropTable(tableIdent, ifExists = false, isView = false)
  }

  private[sql] def clearPutInto(): Unit = {
    contextObjects.remove(CACHED_PUTINTO_UPDATE_PLAN) match {
      case null =>
      case (cachedTable: Option[_], lock) =>
        if (lock != null) lock.asInstanceOf[PartitionedRegion.RegionLock].unlock()
        if (cachedTable.isDefined) {
          dropPutIntoCacheTable(cachedTable.get.asInstanceOf[TableIdentifier])
        }
    }
  }

  private[sql] def clearContext(): Unit = synchronized {
    clearPutInto()
    contextObjects.clear()
    planCaching = Property.PlanCaching.get(sessionState.conf)
    sqlWarnings = null
  }

  private[sql] def clearQueryData(): Unit = synchronized {
    queryHints.clear()
  }

  def clearPlanCache(): Unit = synchronized {
    SnappySession.clearSessionCache(id)
  }


  def clear(): Unit = synchronized {
    clearContext()
    clearQueryData()
    clearPlanCache()
    snappyContextFunctions.clear()
  }

  /** Close the session which will be unusable after this call. */
  override def close(): Unit = synchronized {
    clear()
    externalCatalog.close()
  }

  /**
   * :: DeveloperApi ::
   *
   * @todo do we need this anymore? If useful functionality, make this
   *       private to sql package ... SchemaDStream should use the data source
   *       API?
   *       Tagging as developer API, for now
   * @param stream
   * @param aqpTables
   * @param transformer
   * @param v
   * @tparam T
   * @return
   */
  @DeveloperApi
  def saveStream[T](stream: DStream[T],
      aqpTables: Seq[String],
      transformer: Option[(RDD[T]) => RDD[Row]])(implicit v: TypeTag[T]) {
    val transform = transformer match {
      case Some(x) => x
      case None => if (!(v.tpe =:= typeOf[Row])) {
        // check if the stream type is already a Row
        throw new IllegalStateException(" Transformation to Row type needs to be supplied")
      } else {
        null
      }
    }
    stream.foreachRDD((rdd: RDD[T], time: Time) => {

      val rddRows = if (transform != null) {
        transform(rdd)
      } else {
        rdd.asInstanceOf[RDD[Row]]
      }
      snappyContextFunctions.collectSamples(this, rddRows, aqpTables,
        time.milliseconds)
    })
  }

  def tableIdentifier(table: String): TableIdentifier = {
    // hive meta-store is case-insensitive so always use upper case names for object names
    val fullName = sessionCatalog.formatTableName(table)
    val dotIndex = fullName.indexOf('.')
    if (dotIndex > 0) {
      new TableIdentifier(fullName.substring(dotIndex + 1),
        Some(fullName.substring(0, dotIndex)))
    } else new TableIdentifier(fullName, None)
  }

  /**
   * Append dataframe to cache table in Spark.
   *
   * @param df
   * @param table
   * @param storageLevel default storage level is MEMORY_AND_DISK
   * @return @todo -> return type?
   */
  @DeveloperApi
  def appendToTempTableCache(df: DataFrame, table: String,
      storageLevel: StorageLevel = StorageLevel.MEMORY_AND_DISK): Unit = {
    val tableIdent = tableIdentifier(table)
    if (!sessionCatalog.isTemporaryTable(tableIdent)) {
      throw new AnalysisException(s"Schema specified for temporary table '$tableIdent'")
    }
    val plan = sessionCatalog.lookupRelation(tableIdent)
    // cache the new DataFrame
    df.persist(storageLevel)
    // trigger an Action to materialize 'cached' batch
    if (df.count() > 0) {
      // create a union of the two plans and store that in catalog
      val union = Union(plan, df.logicalPlan)
      if (sessionCatalog.isLocalTemporaryView(tableIdent)) {
        sessionCatalog.createTempView(table, union, overrideIfExists = true)
      } else {
        sessionCatalog.createGlobalTempView(table, union, overrideIfExists = true)
      }
    }
  }

  /**
   * Empties the contents of the table without deleting the catalog entry.
   *
   * @param table    full table name to be truncated
   * @param ifExists attempt truncate only if the table exists
   */
  def truncateTable(table: String, ifExists: Boolean = false): Unit = {
    sessionState.executePlan(TruncateManagedTableCommand(ifExists, tableIdentifier(table))).toRdd
  }

  override def createDataset[T: Encoder](data: RDD[T]): Dataset[T] = {
    val encoder = encoderFor[T]
    val output = encoder.schema.toAttributes
    val c = encoder.clsTag.runtimeClass
    val isFlat = !(classOf[Product].isAssignableFrom(c) ||
        classOf[DefinedByConstructorParams].isAssignableFrom(c))
    val plan = new EncoderPlan[T](data, encoder, isFlat, output, self)
    Dataset[T](self, plan)
  }

  /**
   * Creates a [[DataFrame]] from an RDD[Row]. User can specify whether
   * the input rows should be converted to Catalyst rows.
   */
  override private[sql] def createDataFrame(
      rowRDD: RDD[Row],
      schema: StructType,
      needsConversion: Boolean) = {
    // TODO: use MutableProjection when rowRDD is another DataFrame and the applied
    // schema differs from the existing schema on any field data type.
    val catalystRows = if (needsConversion) {
      val encoder = RowEncoder(schema)
      rowRDD.map {
        case r: WrappedInternalRow => r.internalRow
        case r => encoder.toRow(r)
      }
    } else {
      rowRDD.map(r => InternalRow.fromSeq(r.toSeq))
    }
    val logicalPlan = LogicalRDD(schema.toAttributes, catalystRows)(self)
    Dataset.ofRows(self, logicalPlan)
  }

  override def internalCreateDataFrame(catalystRows: RDD[InternalRow],
      schema: StructType): DataFrame = super.internalCreateDataFrame(catalystRows, schema)

  /**
   * Create a stratified sample table.
   *
   * @todo provide lot more details and examples to explain creating and
   *       using sample tables with time series and otherwise
   * @param tableName       the qualified name of the table
   * @param baseTable       the base table of the sample table, if any
   * @param samplingOptions sampling options like QCS, reservoir size etc.
   * @param allowExisting   When set to true it will ignore if a table with the same
   *                        name is present, else it will throw table exist exception
   */
  def createSampleTable(tableName: String,
      baseTable: Option[String],
      samplingOptions: Map[String, String],
      allowExisting: Boolean): DataFrame = {
    createTableInternal(tableIdentifier(tableName), SnappyContext.SAMPLE_SOURCE,
      userSpecifiedSchema = None, schemaDDL = None,
      if (allowExisting) SaveMode.Ignore else SaveMode.ErrorIfExists,
      addBaseTableOption(baseTable, samplingOptions), isBuiltIn = true)
  }

  /**
   * Create a stratified sample table. Java friendly version.
   *
   * @todo provide lot more details and examples to explain creating and
   *       using sample tables with time series and otherwise
   * @param tableName       the qualified name of the table
   * @param baseTable       the base table of the sample table, if any, or null
   * @param samplingOptions sampling options like QCS, reservoir size etc.
   * @param allowExisting   When set to true it will ignore if a table with the same
   *                        name is present, else it will throw table exist exception
   */
  def createSampleTable(tableName: String,
      baseTable: String, samplingOptions: java.util.Map[String, String],
      allowExisting: Boolean): DataFrame = {
    createSampleTable(tableName, Option(baseTable),
      samplingOptions.asScala.toMap, allowExisting)
  }


  /**
   * Create a stratified sample table.
   *
   * @todo provide lot more details and examples to explain creating and
   *       using sample tables with time series and otherwise
   * @param tableName       the qualified name of the table
   * @param baseTable       the base table of the sample table, if any
   * @param schema          schema of the table
   * @param samplingOptions sampling options like QCS, reservoir size etc.
   * @param allowExisting   When set to true it will ignore if a table with the same
   *                        name is present, else it will throw table exist exception
   */
  def createSampleTable(tableName: String,
      baseTable: Option[String],
      schema: StructType,
      samplingOptions: Map[String, String],
      allowExisting: Boolean = false): DataFrame = {
    createTableInternal(tableIdentifier(tableName), SnappyContext.SAMPLE_SOURCE,
      Some(JdbcExtendedUtils.normalizeSchema(schema)), schemaDDL = None,
      if (allowExisting) SaveMode.Ignore else SaveMode.ErrorIfExists,
      addBaseTableOption(baseTable, samplingOptions), isBuiltIn = true)
  }

  /**
   * Create a stratified sample table. Java friendly version.
   *
   * @todo provide lot more details and examples to explain creating and
   *       using sample tables with time series and otherwise
   * @param tableName       the qualified name of the table
   * @param baseTable       the base table of the sample table, if any, or null
   * @param schema          schema of the table
   * @param samplingOptions sampling options like QCS, reservoir size etc.
   * @param allowExisting   When set to true it will ignore if a table with the same
   *                        name is present, else it will throw table exist exception
   */
  def createSampleTable(tableName: String,
      baseTable: String, schema: StructType,
      samplingOptions: java.util.Map[String, String],
      allowExisting: Boolean): DataFrame = {
    createSampleTable(tableName, Option(baseTable), schema,
      samplingOptions.asScala.toMap, allowExisting)
  }


  /**
   * Create approximate structure to query top-K with time series support.
   *
   * @todo provide lot more details and examples to explain creating and
   *       using TopK with time series
   * @param topKName      the qualified name of the top-K structure
   * @param baseTable     the base table of the top-K structure, if any
   * @param keyColumnName
   * @param inputDataSchema
   * @param topkOptions
   * @param allowExisting When set to true it will ignore if a table with the same
   *                      name is present, else it will throw table exist exception
   */
  def createApproxTSTopK(topKName: String, baseTable: Option[String],
      keyColumnName: String, inputDataSchema: StructType,
      topkOptions: Map[String, String],
      allowExisting: Boolean = false): DataFrame = {
    createTableInternal(tableIdentifier(topKName), SnappyContext.TOPK_SOURCE,
      Some(JdbcExtendedUtils.normalizeSchema(inputDataSchema)), schemaDDL = None,
      if (allowExisting) SaveMode.Ignore else SaveMode.ErrorIfExists,
      addBaseTableOption(baseTable, topkOptions) +
          ("key" -> keyColumnName), isBuiltIn = true)
  }

  /**
   * Create approximate structure to query top-K with time series support.
   * Java friendly api.
   *
   * @todo provide lot more details and examples to explain creating and
   *       using TopK with time series
   * @param topKName      the qualified name of the top-K structure
   * @param baseTable     the base table of the top-K structure, if any, or null
   * @param keyColumnName
   * @param inputDataSchema
   * @param topkOptions
   * @param allowExisting When set to true it will ignore if a table with the same
   *                      name is present, else it will throw table exist exception
   */
  def createApproxTSTopK(topKName: String, baseTable: String,
      keyColumnName: String, inputDataSchema: StructType,
      topkOptions: java.util.Map[String, String],
      allowExisting: Boolean): DataFrame = {
    createApproxTSTopK(topKName, Option(baseTable), keyColumnName,
      inputDataSchema, topkOptions.asScala.toMap, allowExisting)
  }

  /**
   * Create approximate structure to query top-K with time series support.
   *
   * @todo provide lot more details and examples to explain creating and
   *       using TopK with time series
   * @param topKName      the qualified name of the top-K structure
   * @param baseTable     the base table of the top-K structure, if any
   * @param keyColumnName
   * @param topkOptions
   * @param allowExisting When set to true it will ignore if a table with the same
   *                      name is present, else it will throw table exist exception
   */
  def createApproxTSTopK(topKName: String, baseTable: Option[String],
      keyColumnName: String, topkOptions: Map[String, String],
      allowExisting: Boolean): DataFrame = {
    createTableInternal(tableIdentifier(topKName), SnappyContext.TOPK_SOURCE,
      userSpecifiedSchema = None, schemaDDL = None,
      if (allowExisting) SaveMode.Ignore else SaveMode.ErrorIfExists,
      addBaseTableOption(baseTable, topkOptions) +
          ("key" -> keyColumnName), isBuiltIn = true)
  }

  /**
   * Create approximate structure to query top-K with time series support. Java
   * friendly api.
   *
   * @todo provide lot more details and examples to explain creating and
   *       using TopK with time series
   * @param topKName      the qualified name of the top-K structure
   * @param baseTable     the base table of the top-K structure, if any, or null
   * @param keyColumnName
   * @param topkOptions
   * @param allowExisting When set to true it will ignore if a table with the same
   *                      name is present, else it will throw table exist exception
   */
  def createApproxTSTopK(topKName: String, baseTable: String,
      keyColumnName: String, topkOptions: java.util.Map[String, String],
      allowExisting: Boolean): DataFrame = {
    createApproxTSTopK(topKName, Option(baseTable), keyColumnName,
      topkOptions.asScala.toMap, allowExisting)
  }

  /**
   * Creates a SnappyData managed table. Any of the table types
   * (e.g. row, column etc) supported by SnappyData can be created here.
   *
   * {{{
   *
   * val airlineDF = snappyContext.createTable(stagingAirline,
   *   "column", Map("buckets" -> "29"))
   *
   * }}}
   *
   * <p>
   * For other external relation providers, use createExternalTable.
   * <p>
   *
   * @param tableName     Name of the table
   * @param provider      Provider name such as 'COLUMN', 'ROW' etc.
   * @param options       Properties for table creation
   * @param allowExisting When set to true it will ignore if a table with the same
   *                      name is present, else it will throw table exist exception
   * @return DataFrame for the table
   */
  def createTable(
      tableName: String,
      provider: String,
      options: Map[String, String],
      allowExisting: Boolean): DataFrame = {
    createTableInternal(tableIdentifier(tableName), provider, userSpecifiedSchema = None,
      schemaDDL = None, if (allowExisting) SaveMode.Ignore else SaveMode.ErrorIfExists,
      options, isBuiltIn = true)
  }

  /**
   * Create an external table from the given path based on a data source, a schema and
   * a set of options. For inbuilt relation providers like row or column tables, use createTable.
   *
   * @param tableName     Name of the table
   * @param provider      Provider name such as 'CSV', 'PARQUET' etc.
   * @param options       Properties for table creation
   * @param allowExisting When set to true it will ignore if a table with the same
   *                      name is present, else it will throw table exist exception
   * @return DataFrame for the table
   */
  def createExternalTable(
      tableName: String,
      provider: String,
      options: Map[String, String],
      allowExisting: Boolean): DataFrame = {
    createTableInternal(tableIdentifier(tableName), provider, userSpecifiedSchema = None,
      schemaDDL = None, if (allowExisting) SaveMode.Ignore else SaveMode.ErrorIfExists,
      options, isBuiltIn = false)
  }

  /**
   * Creates a SnappyData managed table. Any relation providers
   * (e.g. row, column etc) supported by SnappyData can be created here.
   *
   * {{{
   *
   * val airlineDF = snappyContext.createTable(stagingAirline,
   *   "column", Map("buckets" -> "29"))
   *
   * }}}
   *
   * <p>
   * For other external relation providers, use createExternalTable.
   * <p>
   *
   * @param tableName     Name of the table
   * @param provider      Provider name such as 'COLUMN', 'ROW' etc.
   * @param options       Properties for table creation
   * @param allowExisting When set to true it will ignore if a table with the same
   *                      name is present, else it will throw table exist exception
   * @return DataFrame for the table
   */
  def createTable(
      tableName: String,
      provider: String,
      options: java.util.Map[String, String],
      allowExisting: Boolean): DataFrame = {
    createTable(tableName, provider, options.asScala.toMap, allowExisting)
  }

  /**
   * Create an external table from the given path based on a data source, a schema and
   * a set of options. For inbuilt relation providers like row or column tables, use createTable.
   *
   * @param tableName     Name of the table
   * @param provider      Provider name such as 'CSV', 'PARQUET' etc.
   * @param options       Properties for table creation
   * @param allowExisting When set to true it will ignore if a table with the same
   *                      name is present, else it will throw table exist exception
   * @return DataFrame for the table
   */
  def createExternalTable(
      tableName: String,
      provider: String,
      options: java.util.Map[String, String],
      allowExisting: Boolean): DataFrame = {
    createExternalTable(tableName, provider, options.asScala.toMap, allowExisting)
  }

  /**
   * Creates a SnappyData managed table. Any relation providers
   * (e.g. row, column etc) supported by SnappyData can be created here.
   *
   * {{{
   *
   * case class Data(col1: Int, col2: Int, col3: Int)
   * val props = Map.empty[String, String]
   * val data = Seq(Seq(1, 2, 3), Seq(7, 8, 9), Seq(9, 2, 3), Seq(4, 2, 3), Seq(5, 6, 7))
   * val rdd = sc.parallelize(data, data.length).map(s => new Data(s(0), s(1), s(2)))
   * val dataDF = snc.createDataFrame(rdd)
   * snappyContext.createTable(tableName, "column", dataDF.schema, props)
   *
   * }}}
   *
   * <p>
   * For other external relation providers, use createExternalTable.
   * <p>
   *
   * @param tableName     Name of the table
   * @param provider      Provider name such as 'COLUMN', 'ROW' etc.
   * @param schema        Table schema
   * @param options       Properties for table creation. See options list for different tables.
   *                      https://github
   *                      .com/SnappyDataInc/snappydata/blob/master/docs/rowAndColumnTables.md
   * @param allowExisting When set to true it will ignore if a table with the same
   *                      name is present, else it will throw table exist exception
   * @return DataFrame for the table
   */
  def createTable(
      tableName: String,
      provider: String,
      schema: StructType,
      options: Map[String, String],
      allowExisting: Boolean = false): DataFrame = {
    createTableInternal(tableIdentifier(tableName), provider,
      Some(JdbcExtendedUtils.normalizeSchema(schema)), schemaDDL = None,
      if (allowExisting) SaveMode.Ignore else SaveMode.ErrorIfExists, options, isBuiltIn = true)
  }

  /**
   * Create an external table from the given path based on a data source, a schema and
   * a set of options. For inbuilt relation providers like row or column tables, use createTable.
   *
   * @param tableName     Name of the table
   * @param provider      Provider name such as 'CSV', 'PARQUET' etc.
   * @param schema        Table schema
   * @param options       Properties for table creation. See options list for different tables.
   *                      https://github
   *                      .com/SnappyDataInc/snappydata/blob/master/docs/rowAndColumnTables.md
   * @param allowExisting When set to true it will ignore if a table with the same
   *                      name is present, else it will throw table exist exception
   * @return DataFrame for the table
   */
  def createExternalTable(
      tableName: String,
      provider: String,
      schema: StructType,
      options: Map[String, String],
      allowExisting: Boolean = false): DataFrame = {
    createTableInternal(tableIdentifier(tableName), provider, Some(schema), schemaDDL = None,
      if (allowExisting) SaveMode.Ignore else SaveMode.ErrorIfExists, options, isBuiltIn = false)
  }

  /**
   * Creates a SnappyData managed table. Any relation providers
   * (e.g. row, column etc) supported by SnappyData can be created here.
   *
   * {{{
   *
   *    case class Data(col1: Int, col2: Int, col3: Int)
   *    val props = Map.empty[String, String]
   *    val data = Seq(Seq(1, 2, 3), Seq(7, 8, 9), Seq(9, 2, 3), Seq(4, 2, 3), Seq(5, 6, 7))
   *    val rdd = sc.parallelize(data, data.length).map(s => new Data(s(0), s(1), s(2)))
   *    val dataDF = snc.createDataFrame(rdd)
   *    snappyContext.createTable(tableName, "column", dataDF.schema, props)
   *
   * }}}
   *
   * <p>
   * For other external relation providers, use createExternalTable.
   * <p>
   *
   * @param tableName     Name of the table
   * @param provider      Provider name such as 'COLUMN', 'ROW' etc.
   * @param schema        Table schema
   * @param options       Properties for table creation. See options list for different tables.
   *                      https://github
   *                      .com/SnappyDataInc/snappydata/blob/master/docs/rowAndColumnTables.md
   * @param allowExisting When set to true it will ignore if a table with the same
   *                      name is present, else it will throw table exist exception
   * @return DataFrame for the table
   */
  def createTable(
      tableName: String,
      provider: String,
      schema: StructType,
      options: java.util.Map[String, String],
      allowExisting: Boolean): DataFrame = {
    createTable(tableName, provider, schema, options.asScala.toMap, allowExisting)
  }

  /**
   * Create an external table from the given path based on a data source, a schema and
   * a set of options. For inbuilt relation providers like row or column tables, use createTable.
   *
   * @param tableName     Name of the table
   * @param provider      Provider name such as 'CSV', 'PARQUET' etc.
   * @param schema        Table schema
   * @param options       Properties for table creation. See options list for different tables.
   *                      https://github
   *                      .com/SnappyDataInc/snappydata/blob/master/docs/rowAndColumnTables.md
   * @param allowExisting When set to true it will ignore if a table with the same
   *                      name is present, else it will throw table exist exception
   * @return DataFrame for the table
   */
  def createExternalTable(
      tableName: String,
      provider: String,
      schema: StructType,
      options: java.util.Map[String, String],
      allowExisting: Boolean): DataFrame = {
    createExternalTable(tableName, provider, schema, options.asScala.toMap, allowExisting)
  }

  /**
   * Creates a SnappyData managed JDBC table which takes a free format ddl
   * string. The ddl string should adhere to syntax of underlying JDBC store.
   * SnappyData ships with inbuilt JDBC store, which can be accessed by
   * Row format data store. The option parameter can take connection details.
   *
   * {{{
   *    val props = Map(
   *      "url" -> s"jdbc:derby:$path",
   *      "driver" -> "org.apache.derby.jdbc.EmbeddedDriver",
   *      "poolImpl" -> "tomcat",
   *      "user" -> "app",
   *      "password" -> "app"
   *    )
   *
   * val schemaDDL = "(OrderId INT NOT NULL PRIMARY KEY,ItemId INT, ITEMREF INT)"
   * snappyContext.createTable("jdbcTable", "jdbc", schemaDDL, props)
   *
   * }}}
   *
   * Any DataFrame of the same schema can be inserted into the JDBC table using
   * DataFrameWriter API.
   *
   * e.g.
   *
   * {{{
   *
   * case class Data(col1: Int, col2: Int, col3: Int)
   *
   * val data = Seq(Seq(1, 2, 3), Seq(7, 8, 9), Seq(9, 2, 3), Seq(4, 2, 3), Seq(5, 6, 7))
   * val rdd = sc.parallelize(data, data.length).map(s => new Data(s(0), s(1), s(2)))
   * val dataDF = snc.createDataFrame(rdd)
   * dataDF.write.insertInto("jdbcTable")
   *
   * }}}
   *
   * @param tableName     Name of the table
   * @param provider      Provider name such as 'COLUMN', 'ROW' etc.
   * @param schemaDDL     Table schema as a string interpreted by provider
   * @param options       Properties for table creation. See options list for different tables.
   *                      https://github
   *                      .com/SnappyDataInc/snappydata/blob/master/docs/rowAndColumnTables.md
   * @param allowExisting When set to true it will ignore if a table with the same
   *                      name is present, else it will throw table exist exception
   * @return DataFrame for the table
   */
  def createTable(
      tableName: String,
      provider: String,
      schemaDDL: String,
      options: Map[String, String],
      allowExisting: Boolean): DataFrame = {
    var schemaStr = schemaDDL.trim
    if (schemaStr.charAt(0) != '(') {
      schemaStr = "(" + schemaStr + ")"
    }
    createTableInternal(tableIdentifier(tableName), provider, userSpecifiedSchema = None,
      Some(schemaStr), if (allowExisting) SaveMode.Ignore else SaveMode.ErrorIfExists,
      options, isBuiltIn = true)
  }

  /**
   * Creates a SnappyData managed JDBC table which takes a free format ddl
   * string. The ddl string should adhere to syntax of underlying JDBC store.
   * SnappyData ships with inbuilt JDBC store, which can be accessed by
   * Row format data store. The option parameter can take connection details.
   *
   * {{{
   *    val props = Map(
   *      "url" -> s"jdbc:derby:$path",
   *      "driver" -> "org.apache.derby.jdbc.EmbeddedDriver",
   *      "poolImpl" -> "tomcat",
   *      "user" -> "app",
   *      "password" -> "app"
   *    )
   *
   * val schemaDDL = "(OrderId INT NOT NULL PRIMARY KEY,ItemId INT, ITEMREF INT)"
   * snappyContext.createTable("jdbcTable", "jdbc", schemaDDL, props)
   *
   * }}}
   *
   * Any DataFrame of the same schema can be inserted into the JDBC table using
   * DataFrameWriter API.
   *
   * e.g.
   *
   * {{{
   *
   * case class Data(col1: Int, col2: Int, col3: Int)
   *
   * val data = Seq(Seq(1, 2, 3), Seq(7, 8, 9), Seq(9, 2, 3), Seq(4, 2, 3), Seq(5, 6, 7))
   * val rdd = sc.parallelize(data, data.length).map(s => new Data(s(0), s(1), s(2)))
   * val dataDF = snc.createDataFrame(rdd)
   * dataDF.write.insertInto("jdbcTable")
   *
   * }}}
   *
   * @param tableName     Name of the table
   * @param provider      Provider name such as 'COLUMN', 'ROW' etc.
   * @param schemaDDL     Table schema as a string interpreted by provider
   * @param options       Properties for table creation. See options list for different tables.
   *                      https://github
   *                      .com/SnappyDataInc/snappydata/blob/master/docs/rowAndColumnTables.md
   * @param allowExisting When set to true it will ignore if a table with the same
   *                      name is present, else it will throw table exist exception
   * @return DataFrame for the table
   */
  def createTable(
      tableName: String,
      provider: String,
      schemaDDL: String,
      options: java.util.Map[String, String],
      allowExisting: Boolean): DataFrame = {
    createTable(tableName, provider, schemaDDL, options.asScala.toMap,
      allowExisting)
  }

  /**
   * Create a table with given name, provider, optional schema DDL string, optional schema.
   * and other options.
   */
  private[sql] def createTableInternal(
      tableIdent: TableIdentifier,
      provider: String,
      userSpecifiedSchema: Option[StructType],
      schemaDDL: Option[String],
      mode: SaveMode,
      options: Map[String, String],
      isBuiltIn: Boolean,
<<<<<<< HEAD
      query: Option[LogicalPlan] = None,
      partitionSpec: Seq[String] = Nil,
      bucketSpec: Option[BucketSpec] = None): DataFrame = {
    val providerIsBuiltIn = SnappyContext.isBuiltInProvider(provider)
    if (!isBuiltIn && providerIsBuiltIn) {
      throw new AnalysisException(s"CREATE EXTERNAL TABLE or createExternalTable API " +
          s"used for builtin provider '$provider'")
    }
    // for builtin tables, never use partitionSpec since that has different semantics and
    // implies support for add/drop/recover partitions which is not possible
    if (providerIsBuiltIn && (partitionSpec.nonEmpty || bucketSpec.isDefined)) {
      throw new AnalysisException(s"PARTITIONED BY or bucket specification used for builtin " +
          s"provider '$provider'. Use PARTITION_BY option for column/row tables instead.")
=======
      partitionColumns: Array[String] = Utils.EMPTY_STRING_ARRAY,
      bucketSpec: Option[BucketSpec] = None,
      query: Option[LogicalPlan] = None): DataFrame = {
    val providerIsBuiltIn = SnappyContext.isBuiltInProvider(provider)
    if (providerIsBuiltIn) {
      if (!isBuiltIn) {
        throw new AnalysisException(s"CREATE EXTERNAL TABLE or createExternalTable API " +
            s"used for inbuilt provider '$provider'")
      }
      if (partitionColumns.length > 0) {
        throw new AnalysisException(s"CREATE TABLE ... USING '$provider' does not support " +
            "PARTITIONED BY clause.")
      }
      if (bucketSpec.isDefined) {
        throw new AnalysisException(s"CREATE TABLE ... USING '$provider' does not support " +
            s"CLUSTERED BY clause. Use '${ExternalStoreUtils.PARTITION_BY}' as an option.")
      }
>>>>>>> d45f30e2
    }
    // check for permissions in the schema which should be done before the session catalog
    // createTable call since store table will be created by that time
    val resolvedName = sessionCatalog.resolveTableIdentifier(tableIdent)
    sessionCatalog.checkSchemaPermission(resolvedName.database.get, resolvedName.table,
      defaultUser = null, ignoreIfNotExists = true)

    val schema = userSpecifiedSchema match {
      case Some(s) =>
        if (query.isDefined) {
          throw new AnalysisException(
            "Schema may not be specified in a Create Table As Select (CTAS) statement")
        }
        s
      // CreateTable plan execution will resolve schema before adding to externalCatalog
      case None => new StructType()
    }
    var fullOptions = schemaDDL match {
      case None => options
      case Some(ddl) =>
        // check that the DataSource should implement ExternalSchemaRelationProvider
        if (!ExternalStoreUtils.isExternalSchemaRelationProvider(provider)) {
          throw new AnalysisException(s"Provider '$provider' should implement " +
              s"ExternalSchemaRelationProvider to use a custom schema string in CREATE TABLE")
        }
        JdbcExtendedUtils.addSplitProperty(ddl,
          SnappyExternalCatalog.SCHEMADDL_PROPERTY, options,
          sparkContext.conf.get(SCHEMA_STRING_LENGTH_THRESHOLD)).toMap
    }
    // add baseTable for colocated table
    val parameters = new CaseInsensitiveMutableHashMap[String](fullOptions)
    if (!parameters.contains(SnappyExternalCatalog.BASETABLE_PROPERTY)) {
      parameters.get(StoreUtils.COLOCATE_WITH) match {
        case None =>
        case Some(b) => fullOptions += SnappyExternalCatalog.BASETABLE_PROPERTY ->
            sessionCatalog.resolveExistingTable(b).unquotedString
      }
    }
    // if there is no path option for external DataSources, then mark as MANAGED except for JDBC
    val storage = DataSource.buildStorageFormatFromOptions(fullOptions)
    val tableType = if (!providerIsBuiltIn && storage.locationUri.isEmpty &&
        !Utils.toLowerCase(provider).contains("jdbc")) {
      CatalogTableType.MANAGED
    } else CatalogTableType.EXTERNAL
    val tableDesc = CatalogTable(
      identifier = resolvedName,
      tableType = tableType,
      storage = storage,
      schema = schema,
      provider = Some(provider),
<<<<<<< HEAD
      partitionColumnNames = partitionSpec,
=======
      partitionColumnNames = partitionColumns,
>>>>>>> d45f30e2
      bucketSpec = bucketSpec)
    val plan = CreateTable(tableDesc, mode, query.map(MarkerForCreateTableAsSelect))
    sessionState.executePlan(plan).toRdd
    val df = table(resolvedName)
    val relation = df.queryExecution.analyzed.collectFirst {
      case l: LogicalRelation => l.relation
    }
    snappyContextFunctions.postRelationCreation(relation, this)
    df
  }

  private[sql] def addBaseTableOption(baseTable: Option[String],
      options: Map[String, String]): Map[String, String] = baseTable match {
    case Some(t) => options + (SnappyExternalCatalog.BASETABLE_PROPERTY ->
        sessionCatalog.resolveExistingTable(t).unquotedString)
    case _ => options
  }

  /**
   * Drop a table created by a call to createTable or createExternalTable.
   *
   * @param tableName table to be dropped
   * @param ifExists  attempt drop only if the table exists
   */
  def dropTable(tableName: String, ifExists: Boolean = false): Unit =
    dropTable(tableIdentifier(tableName), ifExists, isView = false)

  /**
   * Drop a view.
   *
   * @param viewName name of the view to be dropped
   * @param ifExists attempt drop only if the view exists
   */
  def dropView(viewName: String, ifExists: Boolean = false): Unit =
    dropTable(tableIdentifier(viewName), ifExists, isView = true)

  /**
   * Drop a table created by a call to createTable or createExternalTable.
   *
   * @param tableIdent table to be dropped
   * @param ifExists   attempt drop only if the table exists
   */
  private[sql] def dropTable(tableIdent: TableIdentifier, ifExists: Boolean,
      isView: Boolean): Unit = {
    val plan = DropTableOrViewCommand(tableIdent, ifExists, isView, purge = false)
    sessionState.executePlan(plan).toRdd
  }

  /**
   * Drop a SnappyData Policy created by a call to [[createPolicy]].
   *
   * @param policyName Policy to be dropped
   * @param ifExists   attempt drop only if the Policy exists
   */
  def dropPolicy(policyName: String, ifExists: Boolean = false): Unit =
    dropPolicy(tableIdentifier(policyName), ifExists)

  /**
   * Drop a SnappyData Policy created by a call to [[createPolicy]].
   *
   * @param policyIdent Policy to be dropped
   * @param ifExists    attempt drop only if the Policy exists
   */
  private[sql] def dropPolicy(policyIdent: TableIdentifier, ifExists: Boolean): Unit = {
    try {
      dropTable(policyIdent, ifExists, isView = false)
    } catch {
      case _: TableNotFoundException | _: NoSuchTableException if !ifExists =>
        throw new PolicyNotFoundException(policyIdent.database.getOrElse(getCurrentSchema),
          policyIdent.table)
    }
  }

  def alterTable(tableName: String, isAddColumn: Boolean, column: StructField,
      defaultValue: Option[String]): Unit = {
    val tableIdent = tableIdentifier(tableName)
    alterTable(tableIdent, isAddColumn, column, defaultValue)
  }

  private[sql] def alterTable(tableIdent: TableIdentifier, isAddColumn: Boolean,
      column: StructField, defaultValue: Option[String]): Unit = {
    if (sessionCatalog.isTemporaryTable(tableIdent)) {
      throw new AnalysisException("ALTER TABLE not supported for temporary tables")
    }
    sessionCatalog.resolveRelation(tableIdent) match {
      case LogicalRelation(ar: AlterableRelation, _, _) =>
        ar.alterTable(tableIdent, isAddColumn, column, defaultValue)
        val metadata = sessionCatalog.getTableMetadata(tableIdent)
        sessionCatalog.alterTable(metadata.copy(schema = ar.schema))
      case _ => throw new AnalysisException(
        s"ALTER TABLE ${tableIdent.unquotedString} supported only for row tables")
    }
  }

  private[sql] def alterTableToggleRLS(table: TableIdentifier, enableRls: Boolean): Unit = {
    val tableIdent = sessionCatalog.resolveTableIdentifier(table)
    val plan = sessionCatalog.resolveRelation(tableIdent)
    if (sessionCatalog.isTemporaryTable(tableIdent)) {
      throw new AnalysisException("ALTER TABLE enable/disable Row Level Security " +
          "not supported for temporary tables")
    }

    SnappyContext.getClusterMode(sparkContext) match {
      case ThinClientConnectorMode(_, _) =>
        throw new AnalysisException("ALTER TABLE enable/disable Row Level Security " +
            "not supported for smart connector mode")
      case _ =>
    }

    plan match {
      case LogicalRelation(rls: RowLevelSecurityRelation, _, _) =>
        rls.enableOrDisableRowLevelSecurity(tableIdent, enableRls)
        externalCatalog.invalidateCaches(tableIdent.database.get -> tableIdent.table :: Nil)
      case _ =>
        throw new AnalysisException("ALTER TABLE enable/disable Row Level Security " +
            s"not supported for ${tableIdent.unquotedString}")
    }
  }

  private[sql] def alterTableMisc(tableIdent: TableIdentifier, sql: String): Unit = {
    if (sessionCatalog.isTemporaryTable(tableIdent)) {
      throw new AnalysisException("ALTER TABLE not supported for temporary tables")
    }
    sessionCatalog.resolveRelation(tableIdent) match {
      case LogicalRelation(r: JDBCMutableRelation, _, _) => r.executeUpdate(sql, getCurrentSchema)
      case _ => throw new AnalysisException(
        s"ALTER TABLE ${tableIdent.unquotedString} variant only supported for row tables")
    }
  }

  /**
   * Set current schema for the session.
   *
   * @param schemaName schema name which goes in the catalog
   */
  def setCurrentSchema(schemaName: String): Unit = {
    sessionCatalog.setCurrentSchema(schemaName)
  }

  def getCurrentSchema: String = sessionCatalog.getCurrentSchema

  /**
   * Create an index on a table.
   *
   * @param indexName    Index name which goes in the catalog
   * @param baseTable    Fully qualified name of table on which the index is created.
   * @param indexColumns Columns on which the index has to be created along with the
   *                     sorting direction.
   * @param sortOrders   Sorting direction for indexColumns. The direction of index will be
   *                     ascending if value is true and descending when value is false.
   *                     The values in this list must exactly match indexColumns list.
   *                     Direction can be specified as null in which case ascending is used.
   * @param options      Options for indexes. For e.g.
   *                     column table index - ("COLOCATE_WITH"->"CUSTOMER").
   *                     row table index - ("INDEX_TYPE"->"GLOBAL HASH") or ("INDEX_TYPE"->"UNIQUE")
   */
  def createIndex(indexName: String,
      baseTable: String,
      indexColumns: java.util.List[String],
      sortOrders: java.util.List[java.lang.Boolean],
      options: java.util.Map[String, String]): Unit = {

    val numIndexes = indexColumns.size()
    if (numIndexes != sortOrders.size()) {
      throw new IllegalArgumentException("Number of index columns should match the sorting orders")
    }
    val indexCols = for (i <- 0 until numIndexes) yield {
      val sortDirection = sortOrders.get(i) match {
        case null => None
        case java.lang.Boolean.TRUE => Some(Ascending)
        case java.lang.Boolean.FALSE => Some(Descending)
      }
      indexColumns.get(i) -> sortDirection
    }

    createIndex(indexName, baseTable, indexCols, options.asScala.toMap)
  }

  /**
   * Create an index on a table.
   *
   * @param indexName    Index name which goes in the catalog
   * @param baseTable    Fully qualified name of table on which the index is created.
   * @param indexColumns Columns on which the index has to be created with the
   *                     direction of sorting. Direction can be specified as None.
   * @param options      Options for indexes. For e.g.
   *                     column table index - ("COLOCATE_WITH"->"CUSTOMER").
   *                     row table index - ("INDEX_TYPE"->"GLOBAL HASH") or ("INDEX_TYPE"->"UNIQUE")
   */
  def createIndex(indexName: String,
      baseTable: String,
      indexColumns: Seq[(String, Option[SortDirection])],
      options: Map[String, String]): Unit = {
    createIndex(tableIdentifier(indexName), tableIdentifier(baseTable), indexColumns, options)
  }

  private[sql] def createPolicy(policyName: TableIdentifier, tableName: TableIdentifier,
      policyFor: String, applyTo: Seq[String], expandedPolicyApplyTo: Seq[String],
      currentUser: String, filterStr: String, filter: BypassRowLevelSecurity): Unit = {

    /*
    if (!SecurityUtils.allowPolicyOp(currentUser, tableName, this)) {
      throw new SQLException("Only Table Owner can create the policy", "01548", null)
    }
    */

    if (!policyFor.equalsIgnoreCase(SnappyParserConsts.SELECT.lower)) {
      throw new AnalysisException("Currently Policy only For Select is supported")
    }

    /*
    if (isTargetExternalRelation) {
      val targetAttributes = this.sessionState.catalog.lookupRelation(tableName).output
      def checkForValidFilter(filter: BypassRowLevelSecurity): Unit = {
        def checkExpression(expression: Expression): Unit = {
          expression match {
            case _: Attribute =>  // ok
            case _: Literal =>  // ok
            case _: TokenizedLiteral => // ok
            case br: BinaryComparison => {
              checkExpression(br.left)
              checkExpression(br.right)
            }
            case logicalOr(left, right) => {
              checkExpression(left)
              checkExpression(right)
            }
            case logicalAnd(left, right) => {
              checkExpression(left)
              checkExpression(right)
            }
            case logicalIn(value, list) => {
              checkExpression(value)
              list.foreach(checkExpression(_))
            }
            case _ => // for any other type of expression
              // it should not contain any attribute of target external relation
              expression.foreach(x => x match {
                case ne: NamedExpression => targetAttributes.find(_.exprId == ne.exprId).
                    foreach( _ => throw new AnalysisException("Filter for external " +
                        "relation cannot have functions " +
                        "or dependent subquery involving external table's attribute") )
              })

          }
        }
        checkExpression(filter.child.condition)

      }
      checkForValidFilter(filter)

    }
    */

    sessionCatalog.createPolicy(policyName, tableName, policyFor, applyTo, expandedPolicyApplyTo,
      currentUser, filterStr)
  }

  /**
   * Create an index on a table.
   */
  private[sql] def createIndex(indexIdent: TableIdentifier,
      tableIdent: TableIdentifier,
      indexColumns: Seq[(String, Option[SortDirection])],
      options: Map[String, String]): Unit = {

    if (indexIdent.database != tableIdent.database) {
      throw new AnalysisException(
        s"Index and table have different schemas " +
            s"specified ${indexIdent.database} and ${tableIdent.database}")
    }
    if (!sessionCatalog.tableExists(tableIdent)) {
      throw new AnalysisException(
        s"Could not find $tableIdent in catalog")
    }
    sessionCatalog.resolveRelation(tableIdent) match {
      case LogicalRelation(ir: IndexableRelation, _, _) =>
        ir.createIndex(indexIdent,
          tableIdent,
          indexColumns,
          options)

      case _ => throw new AnalysisException(
        s"$tableIdent is not an indexable table")
    }
  }

  private[sql] def getIndexTable(indexIdent: TableIdentifier): TableIdentifier = {
    val schema = indexIdent.database match {
      case None => Some(getCurrentSchema)
      case s => s
    }
    TableIdentifier(Constant.COLUMN_TABLE_INDEX_PREFIX + indexIdent.table, schema)
  }

  private def constructDropSQL(indexName: String,
      ifExists: Boolean): String = {

    val ifExistsClause = if (ifExists) "IF EXISTS" else ""

    s"DROP INDEX $ifExistsClause $indexName"
  }

  /**
   * Drops an index on a table
   *
   * @param indexName Index name which goes in catalog
   * @param ifExists  Drop if exists, else exit gracefully
   */
  def dropIndex(indexName: String, ifExists: Boolean): Unit = {
    dropIndex(tableIdentifier(indexName), ifExists)
  }

  /**
   * Drops an index on a table
   */
  private[sql] def dropIndex(indexName: TableIdentifier, ifExists: Boolean): Unit = {
    val indexIdent = getIndexTable(indexName)
    // Since the index does not exist in catalog, it may be a row table index.
    if (!sessionCatalog.tableExists(indexIdent)) {
      dropRowStoreIndex(indexName.unquotedString, ifExists)
    } else {
      sessionCatalog.resolveRelation(indexIdent) match {
        case LogicalRelation(ir: IndexColumnFormatRelation, _, _) =>
          // Remove the index from the bse table props
          val baseTableIdent = tableIdentifier(ir.baseTable.get)
          sessionCatalog.resolveRelation(baseTableIdent) match {
            case LogicalRelation(cr: ColumnFormatRelation, _, _) =>
              cr.dropIndex(indexIdent, baseTableIdent, ifExists)
          }

        case _ => if (!ifExists) {
          throw new AnalysisException(s"No index found for ${indexName.unquotedString}")
        }
      }
    }
  }

  private def dropRowStoreIndex(indexName: String, ifExists: Boolean): Unit = {
    val connProperties = ExternalStoreUtils.validateAndGetAllProps(
      Some(this), ExternalStoreUtils.emptyCIMutableMap)
    val jdbcOptions = new JDBCOptions(connProperties.url, "",
      connProperties.connProps.asScala.toMap)
    val conn = JdbcUtils.createConnectionFactory(jdbcOptions)()
    try {
      val sql = constructDropSQL(indexName, ifExists)
      JdbcExtendedUtils.executeUpdate(sql, conn)
    } catch {
      case sqle: SQLException =>
        if (sqle.getMessage.contains("No suitable driver found")) {
          throw new AnalysisException(s"${sqle.getMessage}\n" +
              "Ensure that the 'driver' option is set appropriately and " +
              "the driver jars available (--jars option in spark-submit).")
        } else {
          throw sqle
        }
    } finally {
      conn.commit()
      conn.close()
    }
  }

  /**
   * Insert one or more [[org.apache.spark.sql.Row]] into an existing table
   * {{{
   *        snSession.insert(tableName, dataDF.collect(): _*)
   * }}}
   * If insert is on a column table then a row insert can trigger an overflow
   * to column store form row buffer. If the overflow fails due to some condition like
   * low memory , then the overflow fails and exception is thrown,
   * but row buffer values are kept as it is. Any user level counter of number of rows inserted
   * might be invalid in such a case.
   *
   * @param tableName table name for the insert operation
   * @param rows      list of rows to be inserted into the table
   * @return number of rows inserted
   */
  @DeveloperApi
  def insert(tableName: String, rows: Row*): Int = {
    sessionCatalog.resolveRelation(tableIdentifier(tableName)) match {
      case LogicalRelation(r: RowInsertableRelation, _, _) => r.insert(rows)
      case _ => throw new AnalysisException(
        s"$tableName is not a row insertable table")
    }
  }

  /**
   * Insert one or more [[org.apache.spark.sql.Row]] into an existing table
   * {{{
   *        java.util.ArrayList[java.util.ArrayList[_] rows = ...    *
   *         snSession.insert(tableName, rows)
   * }}}
   *
   * @param tableName table name for the insert operation
   * @param rows      list of rows to be inserted into the table
   * @return number of rows successfully put
   * @return number of rows inserted
   */
  @Experimental
  def insert(tableName: String, rows: java.util.ArrayList[java.util.ArrayList[_]]): Int = {
    val convertedRowSeq: Seq[Row] = rows.asScala.map(row => convertListToRow(row))
    sessionCatalog.resolveRelation(tableIdentifier(tableName)) match {
      case LogicalRelation(r: RowInsertableRelation, _, _) => r.insert(convertedRowSeq)
      case _ => throw new AnalysisException(
        s"$tableName is not a row insertable table")
    }
  }

  /**
   * Upsert one or more [[org.apache.spark.sql.Row]] into an existing table
   * {{{
   *        snSession.put(tableName, dataDF.collect(): _*)
   * }}}
   *
   * @param tableName table name for the put operation
   * @param rows      list of rows to be put on the table
   * @return number of rows successfully put
   */
  @DeveloperApi
  def put(tableName: String, rows: Row*): Int = {
    sessionCatalog.resolveRelation(tableIdentifier(tableName)) match {
      case LogicalRelation(r: RowPutRelation, _, _) => r.put(rows)
      case _ => throw new AnalysisException(
        s"$tableName is not a row upsertable table")
    }
  }

  /**
   * Update all rows in table that match passed filter expression
   * {{{
   *   snappyContext.update("jdbcTable", "ITEMREF = 3" , Row(99) , "ITEMREF" )
   * }}}
   *
   * @param tableName        table name which needs to be updated
   * @param filterExpr       SQL WHERE criteria to select rows that will be updated
   * @param newColumnValues  A single Row containing all updated column
   *                         values. They MUST match the updateColumn list
   *                         passed
   * @param updateColumns    List of all column names being updated
   * @return
   */
  @DeveloperApi
  def update(tableName: String, filterExpr: String, newColumnValues: Row,
      updateColumns: String*): Int = {
    sessionCatalog.resolveRelation(tableIdentifier(tableName)) match {
      case LogicalRelation(u: UpdatableRelation, _, _) =>
        u.update(filterExpr, newColumnValues, updateColumns)
      case _ => throw new AnalysisException(
        s"$tableName is not an updatable table")
    }
  }

  /**
   * Update all rows in table that match passed filter expression
   * {{{
   *   snappyContext.update("jdbcTable", "ITEMREF = 3" , Row(99) , "ITEMREF" )
   * }}}
   *
   * @param tableName       table name which needs to be updated
   * @param filterExpr      SQL WHERE criteria to select rows that will be updated
   * @param newColumnValues A list containing all the updated column
   *                        values. They MUST match the updateColumn list
   *                        passed
   * @param updateColumns   List of all column names being updated
   * @return
   */
  @Experimental
  def update(tableName: String, filterExpr: String, newColumnValues: java.util.ArrayList[_],
      updateColumns: java.util.ArrayList[String]): Int = {
    sessionCatalog.resolveRelation(tableIdentifier(tableName)) match {
      case LogicalRelation(u: UpdatableRelation, _, _) =>
        u.update(filterExpr, convertListToRow(newColumnValues), updateColumns.asScala)
      case _ => throw new AnalysisException(
        s"$tableName is not an updatable table")
    }
  }

  /**
   * Upsert one or more [[org.apache.spark.sql.Row]] into an existing table
   * {{{
   *        java.util.ArrayList[java.util.ArrayList[_] rows = ...    *
   *         snSession.put(tableName, rows)
   * }}}
   *
   * @param tableName table name for the put operation
   * @param rows      list of rows to be put on the table
   * @return number of rows successfully put
   */
  @Experimental
  def put(tableName: String, rows: java.util.ArrayList[java.util.ArrayList[_]]): Int = {
    sessionCatalog.resolveRelation(tableIdentifier(tableName)) match {
      case LogicalRelation(r: RowPutRelation, _, _) =>
        r.put(rows.asScala.map(row => convertListToRow(row)))
      case _ => throw new AnalysisException(
        s"$tableName is not a row upsertable table")
    }
  }


  /**
   * Delete all rows in table that match passed filter expression
   *
   * @param tableName  table name
   * @param filterExpr SQL WHERE criteria to select rows that will be updated
   * @return number of rows deleted
   */
  @DeveloperApi
  def delete(tableName: String, filterExpr: String): Int = {
    sessionCatalog.resolveRelation(tableIdentifier(tableName)) match {
      case LogicalRelation(d: DeletableRelation, _, _) => d.delete(filterExpr)
      case _ => throw new AnalysisException(
        s"$tableName is not a deletable table")
    }
  }

  private def convertListToRow(row: java.util.ArrayList[_]): Row = {
    val rowAsArray: Array[Any] = row.asScala.toArray
    new GenericRow(rowAsArray)
  }

  private[sql] def defaultConnectionProps: ConnectionProperties =
    ExternalStoreUtils.validateAndGetAllProps(Some(this), ExternalStoreUtils.emptyCIMutableMap)

  private[sql] def defaultPooledConnection(name: String): java.sql.Connection =
    ConnectionUtil.getPooledConnection(name, new ConnectionConf(defaultConnectionProps))

  /**
   * Fetch the topK entries in the Approx TopK synopsis for the specified
   * time interval. See _createTopK_ for how to create this data structure
   * and associate this to a base table (i.e. the full data set). The time
   * interval specified here should not be less than the minimum time interval
   * used when creating the TopK synopsis.
   *
   * @todo provide an example and explain the returned DataFrame. Key is the
   *       attribute stored but the value is a struct containing
   *       count_estimate, and lower, upper bounds? How many elements are
   *       returned if K is not specified?
   * @param topKName  - The topK structure that is to be queried.
   * @param startTime start time as string of the format "yyyy-mm-dd hh:mm:ss".
   *                  If passed as null, oldest interval is considered as the start interval.
   * @param endTime   end time as string of the format "yyyy-mm-dd hh:mm:ss".
   *                  If passed as null, newest interval is considered as the last interval.
   * @param k         Optional. Number of elements to be queried.
   *                  This is to be passed only for stream summary
   * @return returns the top K elements with their respective frequencies between two time
   */
  def queryApproxTSTopK(topKName: String,
      startTime: String = null, endTime: String = null,
      k: Int = -1): DataFrame =
    snappyContextFunctions.queryTopK(this, topKName, startTime, endTime, k)

  def queryApproxTSTopK(topK: String,
      startTime: Long, endTime: Long, k: Int): DataFrame =
    snappyContextFunctions.queryTopK(this, topK, startTime, endTime, k)

  def setPreparedQuery(preparePhase: Boolean, paramSet: Option[ParameterValueSet]): Unit =
    snappyParser.setPreparedQuery(preparePhase, paramSet)

  private[sql] def getParameterValue(questionMarkCounter: Int, pvs: Any): (Any, DataType) = {
    val parameterValueSet = pvs.asInstanceOf[ParameterValueSet]
    if (questionMarkCounter > parameterValueSet.getParameterCount) {
      assert(assertion = false, s"For Prepared Statement, Got more number of" +
          s" placeholders = $questionMarkCounter" +
          s" than given number of parameter" +
          s" constants = ${parameterValueSet.getParameterCount}")
    }
    val dvd = parameterValueSet.getParameter(questionMarkCounter - 1)
    val scalaTypeVal = SnappySession.getValue(dvd)
    val storeType = dvd.getTypeFormatId
    val storePrecision = dvd match {
      case d: stypes.SQLDecimal => d.getDecimalValuePrecision
      case _ => -1
    }
    val storeScale = dvd match {
      case d: stypes.SQLDecimal => d.getDecimalValueScale
      case _ => -1
    }
    (scalaTypeVal, SnappySession.getDataType(storeType, storePrecision, storeScale))
  }
}

private class FinalizeSession(session: SnappySession)
    extends FinalizeObject(session, true) {

  private var sessionId = session.id

  override def getHolder: FinalizeHolder = FinalizeObject.getServerHolder

  override protected def doFinalize(): Boolean = {
    if (sessionId != SnappySession.INVALID_ID) {
      SnappySession.clearSessionCache(sessionId)
      sessionId = SnappySession.INVALID_ID
    }
    true
  }

  override protected def clearThis(): Unit = {
    sessionId = SnappySession.INVALID_ID
  }
}

object SnappySession extends Logging {

  private[spark] val INVALID_ID = -1
  private[this] val ID = new AtomicInteger(0)
  private[sql] val ExecutionKey = "EXECUTION"
  private[sql] val CACHED_PUTINTO_UPDATE_PLAN = "cached_putinto_logical_plan"

  private val unresolvedStarRegex =
    """(cannot resolve ')(\w+).(\w+).*(' given input columns.*)""".r
  private val unresolvedColRegex =
    """(cannot resolve '`)(\w+).(\w+).(\w+)(.*given input columns.*)""".r

  lazy val isEnterpriseEdition: Boolean = {
    GemFireCacheImpl.setGFXDSystem(true)
    GemFireVersion.getInstance(classOf[GemFireXDVersion], SharedUtils.GFXD_VERSION_PROPERTIES)
    GemFireVersion.isEnterpriseEdition
  }

  lazy val aqpSessionStateClass: Option[Class[_]] = {
    if (isEnterpriseEdition) {
      try {
        Some(org.apache.spark.util.Utils.classForName(
          "org.apache.spark.sql.internal.SnappyAQPSessionState"))
      } catch {
        case NonFatal(e) =>
          // Let the user know if it failed to load AQP classes.
          logWarning(s"Failed to load AQP classes in Enterprise edition: $e")
          None
      }
    } else None
  }

  private[sql] def findShuffleDependencies(rdd: RDD[_]): List[Int] = {
    rdd.dependencies.toList.flatMap {
      case s: ShuffleDependency[_, _, _] => if (s.rdd ne rdd) {
        s.shuffleId :: findShuffleDependencies(s.rdd)
      } else s.shuffleId :: Nil

      case d => if (d.rdd ne rdd) findShuffleDependencies(d.rdd) else Nil
    }
  }

  def getExecutedPlan(plan: SparkPlan): (SparkPlan, CodegenSparkFallback) = plan match {
    case cg@CodegenSparkFallback(WholeStageCodegenExec(p), _) => (p, cg)
    case cg@CodegenSparkFallback(p, _) => (p, cg)
    case WholeStageCodegenExec(p) => (p, null)
    case _ => (plan, null)
  }

  private[sql] def setExecutionProperties(localProperties: Properties,
      executionIdStr: String, queryLongForm: String): Unit = {
    localProperties.setProperty(SQLExecution.EXECUTION_ID_KEY, executionIdStr)
    // trim query string to 10K to keep its UTF8 form always < 32K which is the limit
    // for DataOutput.writeUTF used during task serialization
    localProperties.setProperty(SparkContext.SPARK_JOB_DESCRIPTION,
      CachedDataFrame.queryStringShortForm(queryLongForm, 10240))
    localProperties.setProperty(SparkContext.SPARK_JOB_GROUP_ID, executionIdStr)
  }

  private[sql] def clearExecutionProperties(localProperties: Properties): Unit = {
    localProperties.remove(SparkContext.SPARK_JOB_GROUP_ID)
    localProperties.remove(SparkContext.SPARK_JOB_DESCRIPTION)
    localProperties.remove(SQLExecution.EXECUTION_ID_KEY)
  }

  /**
   * Snappy's execution happens in two phases. First phase the plan is executed
   * to create a rdd which is then used to create a CachedDataFrame.
   * In second phase, the CachedDataFrame is then used for further actions.
   * For accumulating the metrics for first phase,
   * SparkListenerSQLPlanExecutionStart is fired. This keeps the current
   * executionID in _executionIdToData but does not add it to the active
   * executions. This ensures that query is not shown in the UI but the
   * new jobs that are run while the plan is being executed are tracked
   * against this executionID. In the second phase, when the query is
   * actually executed, SparkListenerSQLPlanExecutionStart adds the execution
   * data to the active executions. SparkListenerSQLPlanExecutionEnd is
   * then sent with the accumulated time of both the phases.
   */
  private def planExecution(qe: QueryExecution, session: SnappySession, sqlShortText: String,
      sqlText: String, executedPlan: SparkPlan, paramLiterals: Array[ParamLiteral], paramsId: Int)
      (f: => RDD[InternalRow]): (RDD[InternalRow], String, SparkPlanInfo,
      String, SparkPlanInfo, Long, Long, Long) = {
    // Right now the CachedDataFrame is not getting used across SnappySessions
    val executionId = Utils.nextExecutionIdMethod.invoke(SQLExecution).asInstanceOf[Long]
    val executionIdStr = java.lang.Long.toString(executionId)
    val context = session.sparkContext
    val localProperties = context.getLocalProperties
    setExecutionProperties(localProperties, executionIdStr, sqlText)
    var propertiesSet = true
    val start = System.currentTimeMillis()
    try {
      // get below two with original "ParamLiteral(" tokens that will be replaced
      // by actual values before every execution
      val queryExecutionStr = qe.toString
      val queryPlanInfo = PartitionedPhysicalScan.getSparkPlanInfo(executedPlan)
      // post with proper values in event which will show up in GUI
      val postQueryExecutionStr = replaceParamLiterals(queryExecutionStr, paramLiterals, paramsId)
      val postQueryPlanInfo = PartitionedPhysicalScan.updatePlanInfo(queryPlanInfo,
        paramLiterals, paramsId)
      context.listenerBus.post(SparkListenerSQLPlanExecutionStart(
        executionId, CachedDataFrame.queryStringShortForm(sqlText),
        sqlText, postQueryExecutionStr, postQueryPlanInfo, start))
      clearExecutionProperties(localProperties)
      propertiesSet = false
      val rdd = f
      (rdd, queryExecutionStr, queryPlanInfo, postQueryExecutionStr, postQueryPlanInfo,
          executionId, start, System.currentTimeMillis())
    } finally {
      if (propertiesSet) clearExecutionProperties(localProperties)
    }
  }

  private def evaluatePlan(qe: QueryExecution, session: SnappySession, sqlShortText: String,
      sqlText: String, paramLiterals: Array[ParamLiteral], paramsId: Int): CachedDataFrame = {
    val (executedPlan, withFallback) = getExecutedPlan(qe.executedPlan)
    var planCaching = session.planCaching

    val (cachedRDD, execution, origExecutionString, origPlanInfo, executionString, planInfo, rddId,
    noSideEffects, executionId, planStartTime: Long, planEndTime: Long) = executedPlan match {
      case _: ExecutedCommandExec | _: ExecutePlan =>
        // TODO add caching for point updates/deletes; a bit of complication
        // because getPlan will have to do execution with all waits/cleanups
        // normally done in CachedDataFrame.collectWithHandler/withCallback
        /*
        val cachedRDD = plan match {
          case p: ExecutePlan => p.child.execute()
          case _ => null
        }
        */
        // post with proper values in event which will show up in GUI
        val origExecutionStr = qe.toString
        val origPlanInfo = PartitionedPhysicalScan.getSparkPlanInfo(executedPlan)
        val executionStr = replaceParamLiterals(origExecutionStr, paramLiterals, paramsId)
        val planInfo = PartitionedPhysicalScan.updatePlanInfo(origPlanInfo,
          paramLiterals, paramsId)
        // different Command types will post their own plans in toRdd evaluation
        val isCommand = executedPlan.isInstanceOf[ExecutedCommandExec]
        var rdd = if (isCommand) qe.toRdd else null
        // don't post separate plan for CTAS since it already has posted one for the insert
        val postGUIPlans = if (isCommand) executedPlan.asInstanceOf[ExecutedCommandExec].cmd match {
          case c: CreateTableUsingCommand if c.query.isDefined && CatalogObjectType
              .isTableBackedByRegion(SnappyContext.getProviderType(c.provider)) => false
          case c: CreateDataSourceTableAsSelectCommand if CatalogObjectType.isTableBackedByRegion(
            CatalogObjectType.getTableType(c.table)) => false
          case _: SnappyCacheTableCommand => false
          case _ => true
        } else true
        // post final execution immediately (collect for these plans will post nothing)
        CachedDataFrame.withNewExecutionId(session, sqlShortText, sqlText, executionStr, planInfo,
          postGUIPlans = postGUIPlans) {
          // create new LogicalRDD plan so that plan does not get re-executed
          // (e.g. just toRdd is not enough since further operators like show will pass
          //   around the LogicalPlan and not the executedPlan; it works for plans using
          //   ExecutedCommandExec though because Spark layer has special check for it in
          //   Dataset hasSideEffects)
          if (!isCommand) rdd = qe.toRdd
          val newPlan = LogicalRDD(qe.analyzed.output, rdd)(session)
          val execution = session.sessionState.executePlan(newPlan)
          (null, execution, origExecutionStr, origPlanInfo, executionStr, planInfo,
              rdd.id, false, -1L, 0L, -1L)
        }._1

      case plan: CollectAggregateExec =>
        val (childRDD, origExecutionStr, origPlanInfo, executionStr, planInfo, executionId,
        planStartTime, planEndTime) = planExecution(qe, session, sqlShortText, sqlText, plan,
          paramLiterals, paramsId)(
          if (withFallback ne null) withFallback.execute(plan.child) else plan.childRDD)
        (childRDD, qe, origExecutionStr, origPlanInfo, executionStr, planInfo,
            childRDD.id, true, executionId, planStartTime, planEndTime)

      case plan =>
        val (rdd, origExecutionStr, origPlanInfo, executionStr, planInfo, executionId,
        planStartTime, planEndTime) = planExecution(qe, session, sqlShortText, sqlText, plan,
          paramLiterals, paramsId) {
          plan match {
            case p: CollectLimitExec =>
              if (withFallback ne null) withFallback.execute(p.child) else p.child.execute()
            case _ => qe.executedPlan.execute()
          }
        }
        (rdd, qe, origExecutionStr, origPlanInfo, executionStr, planInfo,
            rdd.id, true, executionId, planStartTime, planEndTime)
    }

    logDebug(s"qe.executedPlan = ${qe.executedPlan}")

    // If this has in-memory caching then don't cache since plan can change
    // dynamically after caching due to unpersist etc. Disable for broadcasts
    // too since the RDDs cache broadcast result which can change in subsequent
    // execution with different ParamLiteral values. Also do not cache
    // if snappy tables are not there since the plans may be dependent on constant
    // literals in push down filters etc
    planCaching &&= (cachedRDD ne null) && executedPlan.find {
      case _: BroadcastHashJoinExec | _: BroadcastNestedLoopJoinExec |
           _: BroadcastExchangeExec | _: InMemoryTableScanExec |
           _: RangeExec | _: LocalTableScanExec | _: RDDScanExec => true
      case p if HiveClientUtil.isHiveExecPlan(p) => true
      case dsc: DataSourceScanExec => !dsc.relation.isInstanceOf[PartitionedDataSourceScan]
      case _ => false
    }.isEmpty

    // collect the query hints
    val queryHints = session.synchronized {
      val numHints = session.queryHints.size()
      val hints = if (numHints == 0) java.util.Collections.emptyMap[String, String]()
      else {
        val m = new UnifiedMap[String, String](numHints)
        m.putAll(session.queryHints)
        m
      }
      hints
    }

    val (rdd, shuffleDependencies, shuffleCleanups) = if (planCaching) {
      val shuffleDeps = findShuffleDependencies(cachedRDD).toArray
      val cleanups = new Array[Future[Unit]](shuffleDeps.length)
      (cachedRDD, shuffleDeps, cleanups)
    } else (null, Array.emptyIntArray, Array.empty[Future[Unit]])
    new CachedDataFrame(session, execution, origExecutionString, origPlanInfo,
      executionString, planInfo, rdd, shuffleDependencies, RowEncoder(qe.analyzed.schema),
      shuffleCleanups, rddId, noSideEffects, queryHints,
      executionId, planStartTime, planEndTime, session.hasLinkPartitionsToBuckets)
  }

  private[this] lazy val planCache = {
    val env = SparkEnv.get
    val cacheSize = if (env ne null) {
      Property.PlanCacheSize.get(env.conf)
    } else Property.PlanCacheSize.defaultValue.get
    CacheBuilder.newBuilder().maximumSize(cacheSize).build[CachedKey, CachedDataFrame]()
  }

  def getPlanCache: Cache[CachedKey, CachedDataFrame] = planCache

  def sqlPlan(session: SnappySession, sqlText: String): CachedDataFrame = {
    val parser = session.snappySessionState.sqlParser
    val sqlShortText = CachedDataFrame.queryStringShortForm(sqlText)
    val plan = parser.parsePlan(sqlText, clearExecutionData = true)
    val planCaching = session.planCaching
    val paramLiterals = parser.sqlParser.getAllLiterals
    val paramsId = parser.sqlParser.getCurrentParamsId
    val key = CachedKey(session, session.getCurrentSchema,
      plan, sqlText, paramLiterals, planCaching)
    var cachedDF: CachedDataFrame = if (planCaching) planCache.getIfPresent(key) else null
    if (cachedDF eq null) {
      // evaluate the plan and cache it if required
      key.currentLiterals = paramLiterals
      key.currentParamsId = paramsId
      session.currentKey = key
      try {
        val execution = session.executePlan(plan)
        cachedDF = evaluatePlan(execution, session, sqlShortText, sqlText, paramLiterals, paramsId)
        // put in cache if the DF has to be cached
        if (planCaching && cachedDF.isCached) {
          if (isTraceEnabled) {
            logTrace(s"Caching the plan for: $sqlText :: ${cachedDF.queryExecutionString}")
          } else if (isDebugEnabled) {
            logDebug(s"Caching the plan for: $sqlText")
          }
          key.currentLiterals = null
          key.currentParamsId = -1
          planCache.put(key, cachedDF)
        }
      } finally {
        session.currentKey = null
      }
    } else {
      logDebug(s"Using cached plan for: $sqlText (existing: ${cachedDF.queryString})")
      cachedDF = cachedDF.duplicate()
    }
    handleCachedDataFrame(cachedDF, plan, session, sqlShortText, sqlText, paramLiterals, paramsId)
  }

  private def handleCachedDataFrame(cachedDF: CachedDataFrame, plan: LogicalPlan,
      session: SnappySession, sqlShortText: String, sqlText: String,
      paramLiterals: Array[ParamLiteral], paramsId: Int): CachedDataFrame = {
    cachedDF.queryShortString = sqlShortText
    cachedDF.queryString = sqlText
    if (cachedDF.isCached && (cachedDF.paramLiterals eq null)) {
      cachedDF.paramLiterals = paramLiterals
      cachedDF.paramsId = paramsId
    }
    // store the current tokenized constant values which will be replaced
    // before execution in CachedDataFrame
    cachedDF.currentLiterals = paramLiterals
    cachedDF
  }

  /**
   * Replace any ParamLiterals in a string with current values.
   */
  private[sql] def replaceParamLiterals(text: String,
      currentParamConstants: Array[ParamLiteral], paramsId: Int): String = {

    if ((currentParamConstants eq null) || currentParamConstants.length == 0) return text
    val paramStart = TokenLiteral.PARAMLITERAL_START
    var nextIndex = text.indexOf(paramStart)
    if (nextIndex != -1) {
      var lastIndex = 0
      val sb = new java.lang.StringBuilder(text.length)
      while (nextIndex != -1) {
        sb.append(text, lastIndex, nextIndex)
        nextIndex += paramStart.length
        val posEnd = text.indexOf(',', nextIndex)
        val pos = Integer.parseInt(text.substring(nextIndex, posEnd))
        // get the ID which created this ParamLiteral (e.g. a query on temporary table
        // for a previously cached table will have its own literals and cannot replace former)
        val idEnd = text.indexOf('#', posEnd + 1)
        val id = Integer.parseInt(text.substring(posEnd + 1, idEnd))
        val lenEnd = text.indexOf(',', idEnd + 1)
        val len = Integer.parseInt(text.substring(idEnd + 1, lenEnd))
        lastIndex = lenEnd + 1 + len
        // append the new value if matching ID else replace with embedded value
        if (paramsId == id) {
          sb.append(currentParamConstants(pos).valueString)
          // skip to end of value and continue searching
        } else {
          sb.append(text.substring(lenEnd + 1, lastIndex))
        }
        nextIndex = text.indexOf(paramStart, lastIndex)
      }
      // append any remaining
      if (lastIndex < text.length) {
        sb.append(text, lastIndex, text.length)
      }
      sb.toString
    } else text
  }

  private def newId(): Int = {
    val id = ID.incrementAndGet()
    if (id != INVALID_ID) id
    else ID.incrementAndGet()
  }

  private[spark] def clearSessionCache(sessionId: Long): SnappySession = {
    var foundSession: SnappySession = null
    val iter = planCache.asMap().keySet().iterator()
    while (iter.hasNext) {
      val session = iter.next().session
      if (session.id == sessionId) {
        foundSession = session
        iter.remove()
      }
    }
    foundSession
  }

  def clearAllCache(onlyQueryPlanCache: Boolean = false): Unit = {
    val sc = SnappyContext.globalSparkContext
    if (!SnappyTableStatsProviderService.TEST_SUSPEND_CACHE_INVALIDATION &&
        (sc ne null) && !sc.isStopped) {
      planCache.invalidateAll()
      if (!onlyQueryPlanCache) {
        RefreshMetadata.executeOnAll(sc, RefreshMetadata.CLEAR_CODEGEN_CACHE, args = null)
      }
    }
  }

  // One-to-One Mapping with SparkSQLPrepareImpl.getSQLType
  def getDataType(storeType: Int, precision: Int, scale: Int): DataType = storeType match {
    case StoredFormatIds.SQL_INTEGER_ID => IntegerType
    case StoredFormatIds.SQL_CLOB_ID => StringType
    case StoredFormatIds.SQL_LONGINT_ID => LongType
    case StoredFormatIds.SQL_TIMESTAMP_ID => TimestampType
    case StoredFormatIds.SQL_DATE_ID => DateType
    case StoredFormatIds.SQL_DOUBLE_ID => DoubleType
    case StoredFormatIds.SQL_DECIMAL_ID => DecimalType(precision, scale)
    case StoredFormatIds.SQL_REAL_ID => FloatType
    case StoredFormatIds.SQL_BOOLEAN_ID => BooleanType
    case StoredFormatIds.SQL_SMALLINT_ID => ShortType
    case StoredFormatIds.SQL_TINYINT_ID => ByteType
    case StoredFormatIds.SQL_BLOB_ID => BinaryType
    case _ => StringType
  }

  def getValue(dvd: stypes.DataValueDescriptor): Any = dvd match {
    case i: stypes.SQLInteger => i.getInt
    case si: stypes.SQLSmallint => si.getShort
    case ti: stypes.SQLTinyint => ti.getByte
    case d: stypes.SQLDouble => d.getDouble
    case li: stypes.SQLLongint => li.getLong
    case bid: stypes.BigIntegerDecimal => bid.getDouble
    case de: stypes.SQLDecimal => de.getBigDecimal
    case r: stypes.SQLReal => r.getFloat
    case b: stypes.SQLBoolean => b.getBoolean
    case cl: stypes.SQLClob =>
      val charArray = cl.getCharArray()
      if (charArray != null) {
        val str = String.valueOf(charArray)
        UTF8String.fromString(str)
      } else null
    case lvc: stypes.SQLLongvarchar => UTF8String.fromString(lvc.getString)
    case vc: stypes.SQLVarchar => UTF8String.fromString(vc.getString)
    case c: stypes.SQLChar => UTF8String.fromString(c.getString)
    case ts: stypes.SQLTimestamp => ts.getTimestamp(null)
    case t: stypes.SQLTime => t.getTime(null)
    case d: stypes.SQLDate =>
      val c: Calendar = null
      d.getDate(c)
    case _ => dvd.getObject
  }

  var jarServerFiles: Array[String] = Array.empty

  def getJarURIs: Array[String] = {
    SnappySession.synchronized({
      jarServerFiles
    })
  }

  def addJarURIs(uris: Array[String]): Unit = {
    SnappySession.synchronized({
      jarServerFiles = jarServerFiles ++ uris
    })
  }
}

final class CachedKey(val session: SnappySession,
    val currSchema: String, private val lp: LogicalPlan,
    val sqlText: String, val hintHashcode: Int) {

  private[sql] var currentLiterals: Array[ParamLiteral] = _
  private[sql] var currentParamsId: Int = -1

  override val hashCode: Int = {
    var h = ClientResolverUtils.addIntToHashOpt(session.hashCode(), 42)
    h = ClientResolverUtils.addIntToHashOpt(currSchema.hashCode, h)
    h = ClientResolverUtils.addIntToHashOpt(lp.hashCode(), h)
    ClientResolverUtils.addIntToHashOpt(hintHashcode, h)
  }

  override def equals(obj: Any): Boolean = {
    obj match {
      case x: CachedKey =>
        x.hintHashcode == hintHashcode && (x.session eq session) &&
            (x.currSchema == currSchema) && x.lp == lp
      case _ => false
    }
  }
}

object CachedKey {
  def apply(session: SnappySession, currschema: String, plan: LogicalPlan, sqlText: String,
      paramLiterals: Array[ParamLiteral], forCaching: Boolean): CachedKey = {

    def normalizeExprIds: PartialFunction[Expression, Expression] = {
      case a: AttributeReference =>
        AttributeReference(a.name, a.dataType, a.nullable)(exprId = ExprId(-1))
      case a: Alias =>
        Alias(a.child, a.name)(exprId = ExprId(-1))
      case ae: AggregateExpression => ae.copy(resultId = ExprId(-1))
      case _: ScalarSubquery =>
        throw new IllegalStateException("scalar subquery should not have been present")
      case e: Exists =>
        e.copy(plan = e.plan.transformAllExpressions(normalizeExprIds), exprId = ExprId(-1))
      case p: PredicateSubquery =>
        p.copy(plan = p.plan.transformAllExpressions(normalizeExprIds), exprId = ExprId(-1))
      case l: ListQuery =>
        l.copy(plan = l.plan.transformAllExpressions(normalizeExprIds), exprId = ExprId(-1))
    }

    def transformExprID: PartialFunction[LogicalPlan, LogicalPlan] = {
      case f@Filter(condition, child) => f.copy(
        condition = condition.transform(normalizeExprIds),
        child = child.transformAllExpressions(normalizeExprIds))
      case q: LogicalPlan => q.transformAllExpressions(normalizeExprIds)
    }

    // normalize lp so that two queries can be determined to be equal
    val normalizedPlan = if (forCaching) {
      // mark ParamLiterals as "tokenized" at this point so that comparison
      // in the plan is based on position rather than value
      for (l <- paramLiterals) l.tokenized = true
      plan.transform(transformExprID)
    } else plan
    new CachedKey(session, currschema, normalizedPlan, sqlText, session.queryHints.hashCode())
  }
}<|MERGE_RESOLUTION|>--- conflicted
+++ resolved
@@ -43,11 +43,7 @@
 import org.apache.spark.jdbc.{ConnectionConf, ConnectionUtil}
 import org.apache.spark.rdd.RDD
 import org.apache.spark.sql.SnappySession.CACHED_PUTINTO_UPDATE_PLAN
-<<<<<<< HEAD
-import org.apache.spark.sql.catalyst.analysis.{NoSuchTableException, UnresolvedRelation}
-=======
 import org.apache.spark.sql.catalyst.analysis.{Analyzer, NoSuchTableException, UnresolvedAttribute, UnresolvedRelation, UnresolvedStar}
->>>>>>> d45f30e2
 import org.apache.spark.sql.catalyst.catalog.{BucketSpec, CatalogTable, CatalogTableType}
 import org.apache.spark.sql.catalyst.encoders._
 import org.apache.spark.sql.catalyst.expressions.aggregate.AggregateExpression
@@ -69,13 +65,8 @@
 import org.apache.spark.sql.execution.ui.SparkListenerSQLPlanExecutionStart
 import org.apache.spark.sql.hive.{HiveClientUtil, SnappySessionState}
 import org.apache.spark.sql.internal.StaticSQLConf.SCHEMA_STRING_LENGTH_THRESHOLD
-<<<<<<< HEAD
 import org.apache.spark.sql.internal.{BypassRowLevelSecurity, MarkerForCreateTableAsSelect, SessionBase, SnappySessionCatalog}
 import org.apache.spark.sql.row.{JDBCMutableRelation, SnappyStoreDialect}
-=======
-import org.apache.spark.sql.internal._
-import org.apache.spark.sql.row.SnappyStoreDialect
->>>>>>> d45f30e2
 import org.apache.spark.sql.sources._
 import org.apache.spark.sql.store.StoreUtils
 import org.apache.spark.sql.types._
@@ -195,12 +186,8 @@
     }
   }
 
-<<<<<<< HEAD
-  final def prepareSQL(sqlText: String): LogicalPlan = {
+  final def prepareSQL(sqlText: String, skipPromote: Boolean = false): LogicalPlan = {
     val sessionState = this.snappySessionState
-=======
-  final def prepareSQL(sqlText: String, skipPromote: Boolean = false): LogicalPlan = {
->>>>>>> d45f30e2
     val logical = sessionState.sqlParser.parsePlan(sqlText, clearExecutionData = true)
     SparkSession.setActiveSession(this)
     val ap: Analyzer = sessionState.analyzer
@@ -1211,21 +1198,6 @@
       mode: SaveMode,
       options: Map[String, String],
       isBuiltIn: Boolean,
-<<<<<<< HEAD
-      query: Option[LogicalPlan] = None,
-      partitionSpec: Seq[String] = Nil,
-      bucketSpec: Option[BucketSpec] = None): DataFrame = {
-    val providerIsBuiltIn = SnappyContext.isBuiltInProvider(provider)
-    if (!isBuiltIn && providerIsBuiltIn) {
-      throw new AnalysisException(s"CREATE EXTERNAL TABLE or createExternalTable API " +
-          s"used for builtin provider '$provider'")
-    }
-    // for builtin tables, never use partitionSpec since that has different semantics and
-    // implies support for add/drop/recover partitions which is not possible
-    if (providerIsBuiltIn && (partitionSpec.nonEmpty || bucketSpec.isDefined)) {
-      throw new AnalysisException(s"PARTITIONED BY or bucket specification used for builtin " +
-          s"provider '$provider'. Use PARTITION_BY option for column/row tables instead.")
-=======
       partitionColumns: Array[String] = Utils.EMPTY_STRING_ARRAY,
       bucketSpec: Option[BucketSpec] = None,
       query: Option[LogicalPlan] = None): DataFrame = {
@@ -1235,6 +1207,8 @@
         throw new AnalysisException(s"CREATE EXTERNAL TABLE or createExternalTable API " +
             s"used for inbuilt provider '$provider'")
       }
+      // for builtin tables, never use partitionSpec or bucketSpec since that has different
+      // semantics and implies support for add/drop/recover partitions which is not possible
       if (partitionColumns.length > 0) {
         throw new AnalysisException(s"CREATE TABLE ... USING '$provider' does not support " +
             "PARTITIONED BY clause.")
@@ -1243,7 +1217,6 @@
         throw new AnalysisException(s"CREATE TABLE ... USING '$provider' does not support " +
             s"CLUSTERED BY clause. Use '${ExternalStoreUtils.PARTITION_BY}' as an option.")
       }
->>>>>>> d45f30e2
     }
     // check for permissions in the schema which should be done before the session catalog
     // createTable call since store table will be created by that time
@@ -1294,11 +1267,7 @@
       storage = storage,
       schema = schema,
       provider = Some(provider),
-<<<<<<< HEAD
-      partitionColumnNames = partitionSpec,
-=======
       partitionColumnNames = partitionColumns,
->>>>>>> d45f30e2
       bucketSpec = bucketSpec)
     val plan = CreateTable(tableDesc, mode, query.map(MarkerForCreateTableAsSelect))
     sessionState.executePlan(plan).toRdd
