/*
 * Copyright (c) 2017-2019 TIBCO Software Inc. All rights reserved.
 *
 * Licensed under the Apache License, Version 2.0 (the "License"); you
 * may not use this file except in compliance with the License. You
 * may obtain a copy of the License at
 *
 * http://www.apache.org/licenses/LICENSE-2.0
 *
 * Unless required by applicable law or agreed to in writing, software
 * distributed under the License is distributed on an "AS IS" BASIS,
 * WITHOUT WARRANTIES OR CONDITIONS OF ANY KIND, either express or
 * implied. See the License for the specific language governing
 * permissions and limitations under the License. See accompanying
 * LICENSE file.
 */
package org.apache.spark.sql

import java.lang.reflect.Method
import java.sql.{Connection, SQLException, SQLWarning}
import java.util.concurrent.ConcurrentHashMap
import java.util.concurrent.atomic.{AtomicInteger, AtomicLong}
import java.util.{Calendar, Properties}

import scala.collection.JavaConverters._
<<<<<<< HEAD
import scala.collection.immutable.SortedMap
=======
import scala.collection.mutable
>>>>>>> 85e79041
import scala.concurrent.Future
import scala.language.implicitConversions
import scala.reflect.ClassTag
import scala.reflect.runtime.universe.{TypeTag, typeOf}

import com.gemstone.gemfire.internal.cache.{GemFireCacheImpl, PartitionedRegion}
import com.gemstone.gemfire.internal.shared.{ClientResolverUtils, FinalizeHolder, FinalizeObject}
import com.google.common.cache.{Cache, CacheBuilder}
<<<<<<< HEAD
=======
import com.pivotal.gemfirexd.Attribute
import com.pivotal.gemfirexd.internal.GemFireXDVersion
>>>>>>> 85e79041
import com.pivotal.gemfirexd.internal.iapi.sql.ParameterValueSet
import com.pivotal.gemfirexd.internal.iapi.{types => stypes}
import com.pivotal.gemfirexd.internal.shared.common.StoredFormatIds
import io.snappydata.sql.catalog.impl.SmartConnectorExternalCatalog
import io.snappydata.sql.catalog.{CatalogObjectType, SnappyExternalCatalog}
<<<<<<< HEAD
import io.snappydata.{Constant, Property, QueryHint, SnappyTableStatsProviderService}
=======
import io.snappydata.util.ServiceUtils
import io.snappydata.{Constant, Property, SnappyTableStatsProviderService}
import org.eclipse.collections.impl.map.mutable.UnifiedMap
>>>>>>> 85e79041

import org.apache.spark.annotation.{DeveloperApi, Experimental}
import org.apache.spark.jdbc.{ConnectionConf, ConnectionUtil}
import org.apache.spark.rdd.RDD
import org.apache.spark.scheduler.SparkListenerEvent
import org.apache.spark.sql.catalyst.analysis.{NoSuchTableException, UnresolvedAttribute, UnresolvedRelation, UnresolvedStar}
import org.apache.spark.sql.catalyst.catalog.{BucketSpec, CatalogTable, CatalogTableType}
import org.apache.spark.sql.catalyst.encoders._
import org.apache.spark.sql.catalyst.expressions.aggregate.AggregateExpression
import org.apache.spark.sql.catalyst.expressions.codegen.CodegenContext
<<<<<<< HEAD
import org.apache.spark.sql.catalyst.expressions.{Alias, Ascending, AttributeReference, Descending, Exists, ExprId, Expression, GenericRow, ListQuery, ParamLiteral, PlanExpression, ScalarSubquery, SortDirection, TokenLiteral}
import org.apache.spark.sql.catalyst.plans.logical.{Command, Filter, LocalRelation, LogicalPlan, Union}
import org.apache.spark.sql.catalyst.{DefinedByConstructorParams, InternalRow, TableIdentifier}
import org.apache.spark.sql.collection.{Utils, WrappedInternalRow}
=======
import org.apache.spark.sql.catalyst.expressions.{Alias, Ascending, AttributeReference, Descending, Exists, ExprId, Expression, GenericRow, ListQuery, ParamLiteral, PredicateSubquery, ScalarSubquery, SortDirection, TokenLiteral}
import org.apache.spark.sql.catalyst.plans.logical.{Command, Filter, LogicalPlan, Union}
import org.apache.spark.sql.catalyst.{DefinedByConstructorParams, InternalRow, ScalaReflection, TableIdentifier}
import org.apache.spark.sql.collection.{ToolsCallbackInit, Utils, WrappedInternalRow}
>>>>>>> 85e79041
import org.apache.spark.sql.execution._
import org.apache.spark.sql.execution.aggregate.CollectAggregateExec
import org.apache.spark.sql.execution.columnar.ExternalStoreUtils.CaseInsensitiveMutableHashMap
import org.apache.spark.sql.execution.columnar.impl.{ColumnFormatRelation, IndexColumnFormatRelation}
import org.apache.spark.sql.execution.columnar.{ExternalStoreUtils, InMemoryTableScanExec}
import org.apache.spark.sql.execution.command.{CreateDataSourceTableAsSelectCommand, ExecutedCommandExec, UncacheTableCommand}
import org.apache.spark.sql.execution.datasources.jdbc.{JDBCOptions, JdbcUtils}
import org.apache.spark.sql.execution.datasources.{CreateTable, DataSource, LogicalRelation}
import org.apache.spark.sql.execution.exchange.BroadcastExchangeExec
import org.apache.spark.sql.execution.joins.{BroadcastHashJoinExec, BroadcastNestedLoopJoinExec}
import org.apache.spark.sql.execution.streaming.StreamingQueryListenerBus
import org.apache.spark.sql.execution.ui.SparkListenerSQLExecutionEnd
import org.apache.spark.sql.hive.{HiveClientUtil, SnappySessionState}
import org.apache.spark.sql.internal.StaticSQLConf.SCHEMA_STRING_LENGTH_THRESHOLD
<<<<<<< HEAD
import org.apache.spark.sql.internal.{BypassRowLevelSecurity, MarkerForCreateTableAsSelect, SessionState, SnappySessionCatalog, SnappySharedState, StaticSQLConf}
=======
import org.apache.spark.sql.internal._
>>>>>>> 85e79041
import org.apache.spark.sql.row.{JDBCMutableRelation, SnappyStoreDialect}
import org.apache.spark.sql.sources._
import org.apache.spark.sql.store.StoreUtils
import org.apache.spark.sql.streaming.{StreamingQueryListener, StreamingQueryManager}
import org.apache.spark.sql.types._
import org.apache.spark.storage.StorageLevel
import org.apache.spark.streaming.Time
import org.apache.spark.streaming.dstream.DStream
import org.apache.spark.unsafe.types.UTF8String
import org.apache.spark.{Logging, ShuffleDependency, SparkContext, SparkEnv}

class SnappySession(_sc: SparkContext) extends SparkSession(_sc)
    with SnappySessionLike with SparkSupport {

  self =>

  // initialize SnappyStoreDialect so that it gets registered

  SnappyStoreDialect.init()

  /* ----------------------- *
   |  Session-related state  |
   * ----------------------- */

  private[spark] val id = SnappySession.newId()

  @transient private lazy val tempCacheIndex = new AtomicInteger(0)

  @transient private var finalizer = new FinalizeSession(this)

  /**
   * State shared across sessions, including the [[SparkContext]], cached data, listener,
   * and a catalog that interacts with external systems.
   */
  @transient
  override lazy val sharedState: SnappySharedState = SnappyContext.sharedState(sparkContext)

  @transient
  final lazy val contextFunctions: SnappyContextFunctions = SparkSupport.newContextFunctions(self)

  @transient
  lazy val snappySessionState: SnappySessionState = {
    val state = internals.newSnappySessionState(self)
    initStateVars(state)
    contextFunctions.registerSnappyFunctions(state)
    state
  }

  /**
   * State isolated across sessions, including SQL configurations, temporary tables, registered
   * functions, and everything else that accepts a [[org.apache.spark.sql.internal.SQLConf]].
   */
  @transient
  override lazy val sessionState: SessionState = snappySessionState

  final def sessionCatalog: SnappySessionCatalog = snappySessionState.catalog

  final def externalCatalog: SnappyExternalCatalog =
    snappySessionState.catalog.snappyExternalCatalog

  final def snappyParser: SnappyParser = snappySessionState.snappySqlParser.sqlParser

  SnappyContext.initGlobalSnappyContext(sparkContext, this)
  SparkSession.setActiveSession(this)

  /**
   * A wrapped version of this session in the form of a [[SQLContext]],
   * for backward compatibility.
   */
  @transient
  private[spark] val snappyContext: SnappyContext = new SnappyContext(this)

  /**
   * A wrapped version of this session in the form of a [[SQLContext]],
   * for backward compatibility.
   *
   * @since 2.0.0
   */
  @transient override val sqlContext: SnappyContext = snappyContext

  /**
   * Start a new session with isolated SQL configurations, temporary tables, registered
   * functions are isolated, but sharing the underlying [[SparkContext]] and cached data.
   *
   * Note: Other than the [[SparkContext]], all shared state is initialized lazily.
   * This method will force the initialization of the shared state to ensure that parent
   * and child sessions are set up with the same shared state. If the underlying catalog
   * implementation is Hive, this will initialize the metastore, which may take some time.
   *
   * @group basic
   * @since 2.0.0
   */
  override def newSession(): SnappySession = new SnappySession(sparkContext)

  override private[sql] def cloneSession(): SnappySession = {
    val result = newSession()
    result.cloneSessionState = Some(snappySessionState)
    result.initStateVars(result.sessionState) // force copy of SessionState
    result.snappySessionState.initSnappyStrategies // force add strategies for StreamExecution
    result.cloneSessionState = None
    result
  }

  private[sql] def overrideConfs: Map[String, String] = Map.empty

  override def sql(sqlText: String): DataFrame = {
    try {
      sqInternal(sqlText)
    } catch {
      // fallback to uncached flow for streaming queries
      case ae: AnalysisException
        if ae.message.contains(
          "Queries with streaming sources must be executed with writeStream.start()"
        ) => sqlUncached(sqlText)
    }
  }

   private[sql] def sqInternal(sqlText: String): CachedDataFrame = {
    SnappySession.sqlPlan(this, sqlText)
  }

  @DeveloperApi
  def sqlUncached(sqlText: String): DataFrame = {
    if (planCaching) {
      val initialValue = Property.PlanCaching.get(sessionState.conf)
      planCaching = false
      Property.PlanCaching.set(sessionState.conf, false)
      try {
        super.sql(sqlText)
      } finally {
        planCaching = initialValue
        Property.PlanCaching.set(sessionState.conf, initialValue)
      }
    } else {
      super.sql(sqlText)
    }
  }

<<<<<<< HEAD
  final def prepareSQL(sqlText: String): LogicalPlan = {
    setPreparedQuery(preparePhase = true, None)
    try {
      val logical = snappySessionState.snappySqlParser.parsePlan(sqlText, clearExecutionData = true)
      snappySessionState.executePlan(logical).analyzed
    } finally {
      setPreparedQuery(preparePhase = false, None)
    }
=======
  final def prepareSQL(sqlText: String, skipPromote: Boolean = false): LogicalPlan = {
    val logical = sessionState.sqlParser.parsePlan(sqlText, clearExecutionData = true)
    SparkSession.setActiveSession(this)
    val ap: Analyzer = sessionState.analyzer
    ap.execute(logical)
>>>>>>> 85e79041
  }

  private[sql] final def executePlan(plan: LogicalPlan, retryCnt: Int = 0): QueryExecution = {
    try {
      val execution = snappySessionState.executePlan(plan)
      execution.assertAnalyzed()
      execution
    } catch {
      case e: AnalysisException =>
        val unresolvedNodes = plan.expressions.filter(
          x => x.isInstanceOf[UnresolvedStar] | x.isInstanceOf[UnresolvedAttribute])
        if (e.getMessage().contains("cannot resolve") && unresolvedNodes.nonEmpty) {
          reAnalyzeForUnresolvedAttribute(plan, e, retryCnt) match {
            case Some(p) => return executePlan(p, retryCnt + 1)
            case None => //
          }
        }
        // in case of connector mode, exception can be thrown if
        // table form is changed (altered) and we have old table
        // object in SnappyExternalCatalog cache
        SnappyContext.getClusterMode(sparkContext) match {
          case ThinClientConnectorMode(_, _) =>
            var hasCommand = false
            val relations = plan.collect {
              case _: Command => hasCommand = true; null
              case u: UnresolvedRelation =>
                val tableIdent = sessionCatalog.resolveTableIdentifier(u.tableIdentifier)
                tableIdent.database.get -> tableIdent.table
            }
            if (hasCommand) externalCatalog.invalidateAll()
            else if (relations.nonEmpty) {
              relations.foreach(externalCatalog.invalidate)
            }
            throw e
          case _ =>
            throw e
        }
    }
  }

  // Hack to fix SNAP-2440 ( TODO: Will return after 1.1.0 for a better fix )
  private def reAnalyzeForUnresolvedAttribute(
    originalPlan: LogicalPlan, e: AnalysisException,
    retryCount: Int): Option[LogicalPlan] = {

    if (!e.getMessage().contains("cannot resolve")) return None
    val unresolvedNodes = originalPlan.expressions.filter(
      x => x.isInstanceOf[UnresolvedStar] | x.isInstanceOf[UnresolvedAttribute])
    if (retryCount > unresolvedNodes.size) return None

    val errMsg = e.getMessage().split('\n').map(_.trim.filter(_ >= ' ')).mkString
    val newPlan = originalPlan transformExpressions {
      case us@UnresolvedStar(option) if option.isDefined =>
        val targetString = option.get.mkString(".")
        var matched = false
        errMsg match {
          case SnappySession.unresolvedStarRegex(_, schema, table, _) =>
            if (sessionCatalog.tableExists(tableIdentifier(s"$schema.$table"))) {
              val qname = s"$schema.$table"
              if (qname.equalsIgnoreCase(targetString)) {
                matched = true
              }
            }
          case _ => matched = false
        }
        if (matched) UnresolvedStar(None) else us

      case ua@UnresolvedAttribute(nameparts) =>
        val targetString = nameparts.mkString(".")
        var uqc = ""
        var matched = false
        errMsg match {
          case SnappySession.unresolvedColRegex(_, schema, table, col, _) =>
            if (sessionCatalog.tableExists(tableIdentifier(s"$schema.$table"))) {
              val qname = s"$schema.$table.$col"
              if (qname.equalsIgnoreCase(targetString)) matched = true
              uqc = col
            }
          case _ => matched = false
        }
        if (matched) UnresolvedAttribute(uqc) else ua
    }
    if (!newPlan.equals(originalPlan)) Some(newPlan) else None
  }

  @transient
  private var queryHints = SortedMap.empty[String, String]

  @transient
  private val contextObjects = new ConcurrentHashMap[Any, Any](16, 0.7f, 1)

  @transient private[sql] var currentKey: CachedKey = _
  @transient private[sql] var planCaching: Boolean = _
  @transient private[sql] var partitionPruning: Boolean = _
  @transient private[sql] var disableHashJoin: Boolean = _
  @transient private[sql] var enableHiveSupport: Boolean = _
  @transient private var sqlWarnings: SQLWarning = _
  @transient private[sql] var hiveInitializing: Boolean = _

  private[sql] def initStateVars(sessionState: SessionState): Unit = {
    val conf = sessionState.conf

    planCaching = Property.PlanCaching.get(conf)
    partitionPruning = Property.PartitionPruning.get(conf)
    disableHashJoin = Property.DisableHashJoin.get(conf)
    enableHiveSupport = isHiveSupportEnabled(conf.getConf(StaticSQLConf.CATALOG_IMPLEMENTATION))
  }

  private[sql] def isHiveSupportEnabled(v: String): Boolean = Utils.toLowerCase(v) match {
    case "hive" => true
    case "in-memory" => false
    case _ => throw new IllegalArgumentException(
      s"Unexpected value '$v' for ${StaticSQLConf.CATALOG_IMPLEMENTATION.key}. " +
          "Allowed values are: in-memory and hive")
  }

  /**
   * Get the query hints from last [[sql]]/[[sqlUncached]] execution as a case-insensitive map.
   */
  def getLastQueryHints: SortedMap[String, String] = synchronized {
    if (queryHints.isEmpty) SortedMap.empty
    else (SortedMap.newBuilder[String, String] ++= queryHints).result()
  }

  /**
   * Get the index hints from last [[sql]]/[[sqlUncached]] execution as a case-insensitive map.
   */
  def getLastQueryIndexHints: SortedMap[String, String] = synchronized {
    if (queryHints.isEmpty) SortedMap.empty
    else queryHints.filterKeys(_.startsWith(QueryHint.Index.lower))
  }

  /**
   * Get the value of query hint from last [[sql]]/[[sqlUncached]] execution.
   */
  def getLastQueryHint(hint: QueryHint.HintValue): Option[String] = synchronized {
    if (queryHints.isEmpty) None else queryHints.get(hint.lower)
  }

  def addQueryHints(hints: Map[String, String], replace: Boolean): Unit = synchronized {
    if (replace) queryHints = SortedMap.empty
    if (hints.nonEmpty) {
      if (replace) queryHints ++= hints
      else queryHints ++= hints.map(p => Utils.toLowerCase(p._1) -> p._2)
    }
  }

  def getWarnings: SQLWarning = sqlWarnings

  private[sql] def addWarning(warning: SQLWarning): Unit = {
    val warnings = sqlWarnings
    if (warnings eq null) sqlWarnings = warning
    else warnings.setNextWarning(warning)
  }

  /**
   * Get a previously registered context object using [[addContextObject]].
   */
  private[sql] def getContextObject[T](key: Any): Option[T] = {
    Option(contextObjects.get(key).asInstanceOf[T])
  }

  /**
   * Get a previously registered CodegenSupport context object
   * by [[addContextObject]].
   */
  private[sql] def getContextObject[T](ctx: CodegenContext, objectType: String,
      key: Any): Option[T] = {
    getContextObject[T](ctx -> (objectType -> key))
  }

  /**
   * Register a new context object for this query.
   */
  private[sql] def addContextObject[T](key: Any, value: T): Unit = {
    contextObjects.put(key, value)
  }

  /**
   * Register a new context object for <code>CodegenSupport</code>.
   */
  private[sql] def addContextObject[T](ctx: CodegenContext, objectType: String,
      key: Any, value: T): Unit = {
    addContextObject(ctx -> (objectType -> key), value)
  }

  /**
   * Remove a context object registered using [[addContextObject]].
   */
  private[sql] def removeContextObject(key: Any): Any = {
    contextObjects.remove(key)
  }

  /**
   * Remove a CodegenSupport context object registered by [[addContextObject]].
   */
  private[sql] def removeContextObject(ctx: CodegenContext, objectType: String,
      key: Any): Unit = {
    removeContextObject(ctx -> (objectType -> key))
  }

  private[sql] def linkPartitionsToBuckets(flag: Boolean): Unit = {
    addContextObject(StoreUtils.PROPERTY_PARTITION_BUCKET_LINKED, flag)
  }

  private[sql] def hasLinkPartitionsToBuckets: Boolean = {
    getContextObject[Boolean](StoreUtils.PROPERTY_PARTITION_BUCKET_LINKED) match {
      case Some(b) => b
      case None => false
    }
  }

  private[sql] def preferPrimaries: Boolean =
    Property.PreferPrimariesInQuery.get(sessionState.conf)

  private[sql] def addFinallyCode(ctx: CodegenContext, code: String): Int = {
    val depth = getContextObject[Int](ctx, "D", "depth").getOrElse(0) + 1
    addContextObject(ctx, "D", "depth", depth)
    addContextObject(ctx, "FIN", "finally" -> depth, code)
    depth
  }

  private[sql] def evaluateFinallyCode(ctx: CodegenContext,
      body: String = "", depth: Int = -1): String = {
    // if no depth given then use the most recent one
    val d = if (depth == -1) {
      getContextObject[Int](ctx, "D", "depth").getOrElse(0)
    } else depth
    if (d <= 1) removeContextObject(ctx, "D", "depth")
    else addContextObject(ctx, "D", "depth", d - 1)

    val key = "finally" -> d
    getContextObject[String](ctx, "FIN", key) match {
      case Some(finallyCode) => removeContextObject(ctx, "F", key)
        if (body.isEmpty) finallyCode
        else {
          s"""
             |try {
             |  $body
             |} finally {
             |   $finallyCode
             |}
          """.stripMargin
        }
      case None => body
    }
  }

  /**
   * Get name of a previously registered class using [[addClass]].
   */
  def getClass(ctx: CodegenContext, baseTypes: Seq[(DataType, Boolean)],
      keyTypes: Seq[(DataType, Boolean)],
      types: Seq[(DataType, Boolean)], multimap: Boolean): Option[(String, String)] = {
    getContextObject[(String, String)](ctx, "C", (baseTypes, keyTypes, types, multimap))
  }

  /**
   * Register code generated for a new class (for <code>CodegenSupport</code>).
   */
  private[sql] def addClass(ctx: CodegenContext,
      baseTypes: Seq[(DataType, Boolean)], keyTypes: Seq[(DataType, Boolean)],
      types: Seq[(DataType, Boolean)], baseClassName: String,
      className: String, multiMap: Boolean): Unit = {
    addContextObject(ctx, "C", (baseTypes, keyTypes, types, multiMap),
      baseClassName -> className)
  }

  /**
   * Register additional [[DictionaryCode]] for a variable in ExprCode.
   */
  private[sql] def addDictionaryCode(ctx: CodegenContext, keyVar: String,
      dictCode: DictionaryCode): Unit =
    addContextObject(ctx, "D", keyVar, dictCode)

  /**
   * Get [[DictionaryCode]] for a previously registered variable in ExprCode
   * using [[addDictionaryCode]].
   */
  def getDictionaryCode(ctx: CodegenContext,
      keyVar: String): Option[DictionaryCode] =
    getContextObject[DictionaryCode](ctx, "D", keyVar)

  /**
   * Register hash variable holding the evaluated hashCode for some variables.
   */
  private[sql] def addHashVar(ctx: CodegenContext, keyVars: Seq[String],
      hashVar: String): Unit = addContextObject(ctx, "H", keyVars, hashVar)

  /**
   * Get hash variable for previously registered variables using [[addHashVar]].
   */
  private[sql] def getHashVar(ctx: CodegenContext,
      keyVars: Seq[String]): Option[String] = getContextObject(ctx, "H", keyVars)

  private[sql] def cachePutInto(doCache: Boolean, updateSubQuery: LogicalPlan,
      table: String): Option[LogicalPlan] = {
    // first acquire the global lock for putInto
    val (schemaName: String, _) =
      JdbcExtendedUtils.getTableWithSchema(table, conn = null, Some(sqlContext.sparkSession))
    val lockOption = if (Property.SerializeWrites.get(sessionState.conf)) {
      grabLock(table, schemaName, defaultConnectionProps)
    } else None

    var newUpdateSubQuery: Option[LogicalPlan] = None
    try {
      val cachedTable = if (doCache) {
        val tableName = s"snappyDataInternalTempPutIntoCache${tempCacheIndex.incrementAndGet()}"
        val tableIdent = new TableIdentifier(tableName)
        val cacheCommandString = if (currentKey ne null) s"CACHE FOR (${currentKey.sqlText})"
        else s"CACHE FOR (PUT INTO $table <plan>)"
        // use cache table command to display full plan
        val count = SnappyCacheTableCommand(tableIdent, cacheCommandString, Some(updateSubQuery),
          isLazy = false).run(this).head.getLong(0)
        if (count > 0) {
          newUpdateSubQuery = Some(this.table(tableIdent).logicalPlan)
          Some(tableIdent)
        } else {
          dropPutIntoCacheTable(tableIdent)
          None
        }
      } else {
        // assume that there are updates
        newUpdateSubQuery = Some(updateSubQuery)
        None
      }
      addContextObject(SnappySession.CACHED_PUTINTO_LOGICAL_PLAN, cachedTable)
      newUpdateSubQuery
    } finally {
      lockOption match {
        case Some(lock) =>
          logDebug(s"Adding the lock object $lock to the context")
          addContextObject(SnappySession.PUTINTO_LOCK, lock)
        case None => // do nothing
      }
    }
  }

  private def dropPutIntoCacheTable(tableIdent: TableIdentifier): Unit = {
    UncacheTableCommand(tableIdent, ifExists = false).run(this)
    dropTable(tableIdent, ifExists = false, isView = false)
  }

  private[sql] def clearPutInto(): Unit = {
    contextObjects.remove(SnappySession.PUTINTO_LOCK) match {
      case null =>
      case lock => releaseLock(lock)
    }
    contextObjects.remove(SnappySession.CACHED_PUTINTO_LOGICAL_PLAN) match {
      case null =>
      case cachedTable: Option[_] =>
        if (cachedTable.isDefined) {
          dropPutIntoCacheTable(cachedTable.get.asInstanceOf[TableIdentifier])
        }
    }
  }

  private[sql] def clearWriteLockOnTable(): Unit = {
    contextObjects.remove(SnappySession.BULKWRITE_LOCK) match {
      case null =>
      case lock => releaseLock(lock)
    }
  }

  private[sql] def grabLock(table: String, schemaName: String,
      connProperties: ConnectionProperties): Option[Any] = {
    SnappyContext.getClusterMode(sparkContext) match {
      case _: ThinClientConnectorMode =>
        if (!sparkContext.isLocal) {
          SnappyContext.resourceLock.synchronized {
            while (!SnappyContext.executorAssigned && sparkContext.getExecutorIds().isEmpty) {
              if (!SnappyContext.executorAssigned) {
                try {
                  SnappyContext.resourceLock.wait(100)
                }
                catch {
                  case _: InterruptedException =>
                    logWarning("Interrupted while waiting for executor.")
                }
              }
              // Don't expect this case usually unless lots of
              // applications are submitted in parallel
              logDebug(s"grabLock waiting for resources to be " +
                s"allocated ${SnappyContext.executorAssigned}")
            }
          }
        }
        val conn = ConnectionPool.getPoolConnection(table, connProperties.dialect,
          connProperties.poolProps, connProperties.connProps, connProperties.hikariCP)
        var locked = false
        var retrycount = 0
        do {
          try {
            logDebug(s" Going to take lock on server for table $table," +
                s" current Thread ${Thread.currentThread().getId} and " +
              s"app ${sqlContext.sparkContext.appName}")

            val ps = conn.prepareCall(s"VALUES sys.ACQUIRE_REGION_LOCK(?,?)")
            ps.setString(1, SnappySession.WRITE_LOCK_PREFIX + table)
            ps.setInt(2, Property.SerializedWriteLockTimeOut.get(sessionState.conf) * 1000)
            val rs = ps.executeQuery()
            rs.next()
            locked = rs.getBoolean(1)
            ps.close()
            logDebug(s"Took lock on server. for string " +
              s"${SnappySession.WRITE_LOCK_PREFIX + table} and " +
              s"app ${sqlContext.sparkContext.appName}")
          }
          catch {
            case sqle: SQLException =>
              logDebug("Got exception while taking lock", sqle)
              if (sqle.getMessage.contains("Couldn't acquire lock")) {
                throw sqle
              } else {
                if (retrycount == 2) {
                  throw sqle
                }
              }
            case e: Throwable =>
              logDebug("Got exception while taking lock", e)
              if (retrycount == 2) {
                throw e
              }
          }
          finally {
            retrycount = retrycount + 1
            // conn.close()
          }
        } while (!locked)
        Some((conn, new TableIdentifier(table, Some(schemaName))))
      case _ =>
        logDebug(s"Taking lock in " +
            s" ${Thread.currentThread().getId} and " +
          s"app ${sqlContext.sparkContext.appName}")
        val regionLock = PartitionedRegion.getRegionLock(SnappySession.WRITE_LOCK_PREFIX + table,
          GemFireCacheImpl.getExisting)
        regionLock.lock(Property.SerializedWriteLockTimeOut.get(sessionState.conf) * 1000)
        Some(regionLock)
    }
  }

  private[sql] def releaseLock(lock: Any): Unit = {
    logInfo(s"Releasing the lock : $lock")
    lock match {
      case lock: PartitionedRegion.RegionLock =>
        if (lock != null) {
          logInfo(s"Going to unlock the lock object bulkOp $lock and " +
            s"app ${sqlContext.sparkContext.appName}")
          lock.unlock()
        }
      case (conn: Connection, id: TableIdentifier) =>
        var unlocked = false
        try {
          logDebug(s"Going to unlock the lock on the server. ${id.table} for " +
            s"app ${sqlContext.sparkContext.appName}")
          val ps = conn.prepareStatement(s"VALUES sys.RELEASE_REGION_LOCK(?)")
          ps.setString(1, SnappySession.WRITE_LOCK_PREFIX + id.table)
          val rs = ps.executeQuery()
          rs.next()
          unlocked = rs.getBoolean(1)
          ps.close()
        } catch {
          case t: Throwable =>
            logWarning(s"Caught exception while unlocking the $lock", t)
            throw t
        }
        finally {
          conn.close()
        }
    }
  }

  private[sql] def clearContext(): Unit = synchronized {
    clearPutInto()
    clearWriteLockOnTable()
    contextObjects.clear()
    sqlWarnings = null
  }

  private[sql] def clearQueryData(): Unit = synchronized {
    queryHints = SortedMap.empty
  }

  def clearPlanCache(): Unit = synchronized {
    SnappySession.clearSessionCache(id)
  }


  def clear(): Unit = synchronized {
    clearContext()
    clearQueryData()
    clearPlanCache()
    contextFunctions.clear()
  }

  /** Close the session which will be unusable after this call. */
  override def close(): Unit = synchronized {
    clear()
<<<<<<< HEAD
    externalCatalog match {
      case c: SmartConnectorExternalCatalog => c.close()
      case _ => // nothing for global embedded catalog
    }

    val finalizer = this.finalizer
    if (finalizer ne null) {
      finalizer.doFinalize()
      finalizer.clearAll()
      this.finalizer = null
=======
    externalCatalog.close()
    if (this.uniqueId != 0) {
      val tcb = ToolsCallbackInit.toolsCallback
      if (tcb != null) {
        tcb.closeAndClearScalaInterpreter(uniqueId)
        uniqueId = 0
      }
>>>>>>> 85e79041
    }
  }

  /**
   * :: DeveloperApi ::
   *
   * @todo do we need this anymore? If useful functionality, make this
   *       private to sql package ... SchemaDStream should use the data source
   *       API?
   *       Tagging as developer API, for now
   * @param stream
   * @param aqpTables
   * @param transformer
   * @param v
   * @tparam T
   * @return
   */
  @DeveloperApi
  def saveStream[T](stream: DStream[T],
      aqpTables: Seq[String],
      transformer: Option[RDD[T] => RDD[Row]])(implicit v: TypeTag[T]): Unit = {
    val transform = transformer match {
      case Some(x) => x
      case None => if (!(v.tpe =:= typeOf[Row])) {
        // check if the stream type is already a Row
        throw new IllegalStateException(" Transformation to Row type needs to be supplied")
      } else {
        null
      }
    }
    stream.foreachRDD((rdd: RDD[T], time: Time) => {

      val rddRows = if (transform != null) {
        transform(rdd)
      } else {
        rdd.asInstanceOf[RDD[Row]]
      }
      contextFunctions.collectSamples(rddRows, aqpTables, time.milliseconds)
    })
  }

  def tableIdentifier(table: String, resolve: Boolean = false): TableIdentifier =
    SnappySession.tableIdentifier(table, sessionCatalog, resolve)

  /**
   * Append dataframe to cache table in Spark.
   *
   * @param df
   * @param table
   * @param storageLevel default storage level is MEMORY_AND_DISK
   * @return @todo -> return type?
   */
  @DeveloperApi
  def appendToTempTableCache(df: DataFrame, table: String,
      storageLevel: StorageLevel = StorageLevel.MEMORY_AND_DISK): Unit = {
    val tableIdent = tableIdentifier(table)
    if (!sessionCatalog.isTemporaryTable(tableIdent)) {
      throw new AnalysisException(s"Schema specified for temporary table '$tableIdent'")
    }
    val plan = sessionCatalog.lookupRelation(tableIdent)
    // cache the new DataFrame
    df.persist(storageLevel)
    // trigger an Action to materialize 'cached' batch
    if (df.count() > 0) {
      // create a union of the two plans and store that in catalog
      val union = Union(plan, df.logicalPlan)
      if (sessionCatalog.isLocalTemporaryView(tableIdent)) {
        sessionCatalog.createTempView(table, union, overrideIfExists = true)
      } else {
        sessionCatalog.createGlobalTempView(table, union, overrideIfExists = true)
      }
    }
  }

  /**
   * Empties the contents of the table without deleting the catalog entry.
   *
   * @param table    full table name to be truncated
   * @param ifExists attempt truncate only if the table exists
   */
  def truncateTable(table: String, ifExists: Boolean = false): Unit = {
    sessionState.executePlan(TruncateManagedTableCommand(ifExists, tableIdentifier(table))).toRdd
  }

  override def createDataset[T: Encoder](data: RDD[T]): Dataset[T] = {
    val encoder = encoderFor[T]
    val output = encoder.schema.toAttributes
    val c = encoder.clsTag.runtimeClass
    val isFlat = !(classOf[Product].isAssignableFrom(c) ||
        classOf[DefinedByConstructorParams].isAssignableFrom(c))
    val plan = EncoderPlan[T](data, encoder, isFlat, output)(self)
    Dataset[T](self, plan)
  }

  /**
   * Creates a [[DataFrame]] from an RDD[Row]. User can specify whether
   * the input rows should be converted to Catalyst rows.
   */
  override private[sql] def createDataFrame(
      rowRDD: RDD[Row],
      schema: StructType,
      needsConversion: Boolean) = {
    // TODO: use MutableProjection when rowRDD is another DataFrame and the applied
    // schema differs from the existing schema on any field data type.
    val catalystRows = if (needsConversion) {
      val encoder = RowEncoder(schema)
      rowRDD.map {
        case r: WrappedInternalRow => r.internalRow
        case r => encoder.toRow(r)
      }
    } else {
      rowRDD.map(r => InternalRow.fromSeq(r.toSeq))
    }
    internalCreateDataFrame(catalystRows.setName(rowRDD.name), schema)
  }

  /**
   * Create a stratified sample table.
   *
   * @todo provide lot more details and examples to explain creating and
   *       using sample tables with time series and otherwise
   * @param tableName       the qualified name of the table
   * @param baseTable       the base table of the sample table, if any
   * @param samplingOptions sampling options like QCS, reservoir size etc.
   * @param allowExisting   When set to true it will ignore if a table with the same
   *                        name is present, else it will throw table exist exception
   */
  def createSampleTable(tableName: String,
    baseTable: Option[String],
    samplingOptions: Map[String, String],
    allowExisting: Boolean): DataFrame = {
    createTableInternal(tableIdentifier(tableName), SnappyContext.SAMPLE_SOURCE,
      userSpecifiedSchema = None, schemaDDL = None,
      if (allowExisting) SaveMode.Ignore else SaveMode.ErrorIfExists,
      addBaseTableOption(baseTable, samplingOptions), isExternal = false)
  }

  /**
   * Create a stratified sample table. Java friendly version.
   *
   * @todo provide lot more details and examples to explain creating and
   *       using sample tables with time series and otherwise
   * @param tableName       the qualified name of the table
   * @param baseTable       the base table of the sample table, if any, or null
   * @param samplingOptions sampling options like QCS, reservoir size etc.
   * @param allowExisting   When set to true it will ignore if a table with the same
   *                        name is present, else it will throw table exist exception
   */
  def createSampleTable(tableName: String,
    baseTable: String, samplingOptions: java.util.Map[String, String],
    allowExisting: Boolean): DataFrame = {
    createSampleTable(tableName, Option(baseTable),
      samplingOptions.asScala.toMap, allowExisting)
  }


  /**
   * Create a stratified sample table.
   *
   * @todo provide lot more details and examples to explain creating and
   *       using sample tables with time series and otherwise
   * @param tableName       the qualified name of the table
   * @param baseTable       the base table of the sample table, if any
   * @param schema          schema of the table
   * @param samplingOptions sampling options like QCS, reservoir size etc.
   * @param allowExisting   When set to true it will ignore if a table with the same
   *                        name is present, else it will throw table exist exception
   */
  def createSampleTable(tableName: String,
    baseTable: Option[String],
    schema: StructType,
    samplingOptions: Map[String, String],
    allowExisting: Boolean = false): DataFrame = {
    createTableInternal(tableIdentifier(tableName), SnappyContext.SAMPLE_SOURCE,
      Some(JdbcExtendedUtils.normalizeSchema(schema)), schemaDDL = None,
      if (allowExisting) SaveMode.Ignore else SaveMode.ErrorIfExists,
      addBaseTableOption(baseTable, samplingOptions), isExternal = false)
  }

  /**
   * Create a stratified sample table. Java friendly version.
   *
   * @todo provide lot more details and examples to explain creating and
   *       using sample tables with time series and otherwise
   * @param tableName       the qualified name of the table
   * @param baseTable       the base table of the sample table, if any, or null
   * @param schema          schema of the table
   * @param samplingOptions sampling options like QCS, reservoir size etc.
   * @param allowExisting   When set to true it will ignore if a table with the same
   *                        name is present, else it will throw table exist exception
   */
  def createSampleTable(tableName: String,
    baseTable: String, schema: StructType,
    samplingOptions: java.util.Map[String, String],
    allowExisting: Boolean): DataFrame = {
    createSampleTable(tableName, Option(baseTable), schema,
      samplingOptions.asScala.toMap, allowExisting)
  }


  /**
   * Create approximate structure to query top-K with time series support.
   *
   * @todo provide lot more details and examples to explain creating and
   *       using TopK with time series
   * @param topKName      the qualified name of the top-K structure
   * @param baseTable     the base table of the top-K structure, if any
   * @param keyColumnName
   * @param inputDataSchema
   * @param topkOptions
   * @param allowExisting When set to true it will ignore if a table with the same
   *                      name is present, else it will throw table exist exception
   */
  def createApproxTSTopK(topKName: String, baseTable: Option[String],
      keyColumnName: String, inputDataSchema: StructType,
      topkOptions: Map[String, String],
      allowExisting: Boolean = false): DataFrame = {
    createTableInternal(tableIdentifier(topKName), SnappyContext.TOPK_SOURCE,
      Some(JdbcExtendedUtils.normalizeSchema(inputDataSchema)), schemaDDL = None,
      if (allowExisting) SaveMode.Ignore else SaveMode.ErrorIfExists,
      addBaseTableOption(baseTable, topkOptions) +
          ("key" -> keyColumnName), isExternal = false)
  }

  /**
   * Create approximate structure to query top-K with time series support.
   * Java friendly api.
   *
   * @todo provide lot more details and examples to explain creating and
   *       using TopK with time series
   * @param topKName      the qualified name of the top-K structure
   * @param baseTable     the base table of the top-K structure, if any, or null
   * @param keyColumnName
   * @param inputDataSchema
   * @param topkOptions
   * @param allowExisting When set to true it will ignore if a table with the same
   *                      name is present, else it will throw table exist exception
   */
  def createApproxTSTopK(topKName: String, baseTable: String,
      keyColumnName: String, inputDataSchema: StructType,
      topkOptions: java.util.Map[String, String],
      allowExisting: Boolean): DataFrame = {
    createApproxTSTopK(topKName, Option(baseTable), keyColumnName,
      inputDataSchema, topkOptions.asScala.toMap, allowExisting)
  }

  /**
   * Create approximate structure to query top-K with time series support.
   *
   * @todo provide lot more details and examples to explain creating and
   *       using TopK with time series
   * @param topKName      the qualified name of the top-K structure
   * @param baseTable     the base table of the top-K structure, if any
   * @param keyColumnName
   * @param topkOptions
   * @param allowExisting When set to true it will ignore if a table with the same
   *                      name is present, else it will throw table exist exception
   */
  def createApproxTSTopK(topKName: String, baseTable: Option[String],
      keyColumnName: String, topkOptions: Map[String, String],
      allowExisting: Boolean): DataFrame = {
    createTableInternal(tableIdentifier(topKName), SnappyContext.TOPK_SOURCE,
      userSpecifiedSchema = None, schemaDDL = None,
      if (allowExisting) SaveMode.Ignore else SaveMode.ErrorIfExists,
      addBaseTableOption(baseTable, topkOptions) +
          ("key" -> keyColumnName), isExternal = false)
  }

  /**
   * Create approximate structure to query top-K with time series support. Java
   * friendly api.
   *
   * @todo provide lot more details and examples to explain creating and
   *       using TopK with time series
   * @param topKName      the qualified name of the top-K structure
   * @param baseTable     the base table of the top-K structure, if any, or null
   * @param keyColumnName
   * @param topkOptions
   * @param allowExisting When set to true it will ignore if a table with the same
   *                      name is present, else it will throw table exist exception
   */
  def createApproxTSTopK(topKName: String, baseTable: String,
      keyColumnName: String, topkOptions: java.util.Map[String, String],
      allowExisting: Boolean): DataFrame = {
    createApproxTSTopK(topKName, Option(baseTable), keyColumnName,
      topkOptions.asScala.toMap, allowExisting)
  }

  /**
   * Creates a SnappyData managed table. Any of the table types
   * (e.g. row, column etc) supported by SnappyData can be created here.
   *
   * {{{
   *
   * val airlineDF = snappyContext.createTable(stagingAirline,
   *   "column", Map("buckets" -> "29"))
   *
   * }}}
   *
   * <p>
   * For other external relation providers, use createExternalTable.
   * <p>
   *
   * @param tableName     Name of the table
   * @param provider      Provider name such as 'COLUMN', 'ROW' etc.
   * @param options       Properties for table creation
   * @param allowExisting When set to true it will ignore if a table with the same
   *                      name is present, else it will throw table exist exception
   * @return DataFrame for the table
   */
  def createTable(
      tableName: String,
      provider: String,
      options: Map[String, String],
      allowExisting: Boolean): DataFrame = {
    createTableInternal(tableIdentifier(tableName), provider, userSpecifiedSchema = None,
      schemaDDL = None, if (allowExisting) SaveMode.Ignore else SaveMode.ErrorIfExists,
      options, isExternal = false)
  }

  /**
   * Create an external table from the given path based on a data source, a schema and
   * a set of options. For inbuilt relation providers like row or column tables, use createTable.
   *
   * @param tableName     Name of the table
   * @param provider      Provider name such as 'CSV', 'PARQUET' etc.
   * @param options       Properties for table creation
   * @param allowExisting When set to true it will ignore if a table with the same
   *                      name is present, else it will throw table exist exception
   * @return DataFrame for the table
   */
  def createExternalTable(
      tableName: String,
      provider: String,
      options: Map[String, String],
      allowExisting: Boolean): DataFrame = {
    createTableInternal(tableIdentifier(tableName), provider, userSpecifiedSchema = None,
      schemaDDL = None, if (allowExisting) SaveMode.Ignore else SaveMode.ErrorIfExists,
      options, isExternal = false)
  }

  /**
   * Creates a SnappyData managed table. Any relation providers
   * (e.g. row, column etc) supported by SnappyData can be created here.
   *
   * {{{
   *
   * val airlineDF = snappyContext.createTable(stagingAirline,
   *   "column", Map("buckets" -> "29"))
   *
   * }}}
   *
   * <p>
   * For other external relation providers, use createExternalTable.
   * <p>
   *
   * @param tableName     Name of the table
   * @param provider      Provider name such as 'COLUMN', 'ROW' etc.
   * @param options       Properties for table creation
   * @param allowExisting When set to true it will ignore if a table with the same
   *                      name is present, else it will throw table exist exception
   * @return DataFrame for the table
   */
  def createTable(
      tableName: String,
      provider: String,
      options: java.util.Map[String, String],
      allowExisting: Boolean): DataFrame = {
    createTable(tableName, provider, options.asScala.toMap, allowExisting)
  }

  /**
   * Create an external table from the given path based on a data source, a schema and
   * a set of options. For inbuilt relation providers like row or column tables, use createTable.
   *
   * @param tableName     Name of the table
   * @param provider      Provider name such as 'CSV', 'PARQUET' etc.
   * @param options       Properties for table creation
   * @param allowExisting When set to true it will ignore if a table with the same
   *                      name is present, else it will throw table exist exception
   * @return DataFrame for the table
   */
  def createExternalTable(
      tableName: String,
      provider: String,
      options: java.util.Map[String, String],
      allowExisting: Boolean): DataFrame = {
    createExternalTable(tableName, provider, options.asScala.toMap, allowExisting)
  }

  /**
   * Creates a SnappyData managed table. Any relation providers
   * (e.g. row, column etc) supported by SnappyData can be created here.
   *
   * {{{
   *
   * case class Data(col1: Int, col2: Int, col3: Int)
   * val props = Map.empty[String, String]
   * val data = Seq(Seq(1, 2, 3), Seq(7, 8, 9), Seq(9, 2, 3), Seq(4, 2, 3), Seq(5, 6, 7))
   * val rdd = sc.parallelize(data, data.length).map(s => new Data(s(0), s(1), s(2)))
   * val dataDF = snc.createDataFrame(rdd)
   * snappyContext.createTable(tableName, "column", dataDF.schema, props)
   *
   * }}}
   *
   * <p>
   * For other external relation providers, use createExternalTable.
   * <p>
   *
   * @param tableName     Name of the table
   * @param provider      Provider name such as 'COLUMN', 'ROW' etc.
   * @param schema        Table schema
   * @param options       Properties for table creation. See options list for different tables.
   *                      https://github
   *                      .com/SnappyDataInc/snappydata/blob/master/docs/rowAndColumnTables.md
   * @param allowExisting When set to true it will ignore if a table with the same
   *                      name is present, else it will throw table exist exception
   * @return DataFrame for the table
   */
  def createTable(
      tableName: String,
      provider: String,
      schema: StructType,
      options: Map[String, String],
      allowExisting: Boolean = false): DataFrame = {
    createTableInternal(tableIdentifier(tableName), provider,
      Some(JdbcExtendedUtils.normalizeSchema(schema)), schemaDDL = None,
      if (allowExisting) SaveMode.Ignore else SaveMode.ErrorIfExists, options, isExternal = false)
  }

  /**
   * Create an external table from the given path based on a data source, a schema and
   * a set of options. For inbuilt relation providers like row or column tables, use createTable.
   *
   * @param tableName     Name of the table
   * @param provider      Provider name such as 'CSV', 'PARQUET' etc.
   * @param schema        Table schema
   * @param options       Properties for table creation. See options list for different tables.
   *                      https://github
   *                      .com/SnappyDataInc/snappydata/blob/master/docs/rowAndColumnTables.md
   * @param allowExisting When set to true it will ignore if a table with the same
   *                      name is present, else it will throw table exist exception
   * @return DataFrame for the table
   */
  def createExternalTable(
      tableName: String,
      provider: String,
      schema: StructType,
      options: Map[String, String],
      allowExisting: Boolean = false): DataFrame = {
    createTableInternal(tableIdentifier(tableName), provider, Some(schema), schemaDDL = None,
      if (allowExisting) SaveMode.Ignore else SaveMode.ErrorIfExists, options, isExternal = true)
  }

  /**
   * Creates a SnappyData managed table. Any relation providers
   * (e.g. row, column etc) supported by SnappyData can be created here.
   *
   * {{{
   *
   *    case class Data(col1: Int, col2: Int, col3: Int)
   *    val props = Map.empty[String, String]
   *    val data = Seq(Seq(1, 2, 3), Seq(7, 8, 9), Seq(9, 2, 3), Seq(4, 2, 3), Seq(5, 6, 7))
   *    val rdd = sc.parallelize(data, data.length).map(s => new Data(s(0), s(1), s(2)))
   *    val dataDF = snc.createDataFrame(rdd)
   *    snappyContext.createTable(tableName, "column", dataDF.schema, props)
   *
   * }}}
   *
   * <p>
   * For other external relation providers, use createExternalTable.
   * <p>
   *
   * @param tableName     Name of the table
   * @param provider      Provider name such as 'COLUMN', 'ROW' etc.
   * @param schema        Table schema
   * @param options       Properties for table creation. See options list for different tables.
   *                      https://github
   *                      .com/SnappyDataInc/snappydata/blob/master/docs/rowAndColumnTables.md
   * @param allowExisting When set to true it will ignore if a table with the same
   *                      name is present, else it will throw table exist exception
   * @return DataFrame for the table
   */
  def createTable(
      tableName: String,
      provider: String,
      schema: StructType,
      options: java.util.Map[String, String],
      allowExisting: Boolean): DataFrame = {
    createTable(tableName, provider, schema, options.asScala.toMap, allowExisting)
  }

  /**
   * Create an external table from the given path based on a data source, a schema and
   * a set of options. For inbuilt relation providers like row or column tables, use createTable.
   *
   * @param tableName     Name of the table
   * @param provider      Provider name such as 'CSV', 'PARQUET' etc.
   * @param schema        Table schema
   * @param options       Properties for table creation. See options list for different tables.
   *                      https://github
   *                      .com/SnappyDataInc/snappydata/blob/master/docs/rowAndColumnTables.md
   * @param allowExisting When set to true it will ignore if a table with the same
   *                      name is present, else it will throw table exist exception
   * @return DataFrame for the table
   */
  def createExternalTable(
      tableName: String,
      provider: String,
      schema: StructType,
      options: java.util.Map[String, String],
      allowExisting: Boolean): DataFrame = {
    createExternalTable(tableName, provider, schema, options.asScala.toMap, allowExisting)
  }

  /**
   * Creates a SnappyData managed JDBC table which takes a free format ddl
   * string. The ddl string should adhere to syntax of underlying JDBC store.
   * SnappyData ships with inbuilt JDBC store, which can be accessed by
   * Row format data store. The option parameter can take connection details.
   *
   * {{{
   *    val props = Map(
   *      "url" -> s"jdbc:derby:$path",
   *      "driver" -> "org.apache.derby.jdbc.EmbeddedDriver",
   *      "poolImpl" -> "tomcat",
   *      "user" -> "app",
   *      "password" -> "app"
   *    )
   *
   * val schemaDDL = "(OrderId INT NOT NULL PRIMARY KEY,ItemId INT, ITEMREF INT)"
   * snappyContext.createTable("jdbcTable", "jdbc", schemaDDL, props)
   *
   * }}}
   *
   * Any DataFrame of the same schema can be inserted into the JDBC table using
   * DataFrameWriter API.
   *
   * e.g.
   *
   * {{{
   *
   * case class Data(col1: Int, col2: Int, col3: Int)
   *
   * val data = Seq(Seq(1, 2, 3), Seq(7, 8, 9), Seq(9, 2, 3), Seq(4, 2, 3), Seq(5, 6, 7))
   * val rdd = sc.parallelize(data, data.length).map(s => new Data(s(0), s(1), s(2)))
   * val dataDF = snc.createDataFrame(rdd)
   * dataDF.write.insertInto("jdbcTable")
   *
   * }}}
   *
   * @param tableName     Name of the table
   * @param provider      Provider name such as 'COLUMN', 'ROW' etc.
   * @param schemaDDL     Table schema as a string interpreted by provider
   * @param options       Properties for table creation. See options list for different tables.
   *                      https://github
   *                      .com/SnappyDataInc/snappydata/blob/master/docs/rowAndColumnTables.md
   * @param allowExisting When set to true it will ignore if a table with the same
   *                      name is present, else it will throw table exist exception
   * @return DataFrame for the table
   */
  def createTable(
      tableName: String,
      provider: String,
      schemaDDL: String,
      options: Map[String, String],
      allowExisting: Boolean): DataFrame = {
    var schemaStr = schemaDDL.trim
    if (schemaStr.charAt(0) != '(') {
      schemaStr = "(" + schemaStr + ")"
    }
    createTableInternal(tableIdentifier(tableName), provider, userSpecifiedSchema = None,
      Some(schemaStr), if (allowExisting) SaveMode.Ignore else SaveMode.ErrorIfExists,
      options, isExternal = false)
  }

  /**
   * Creates a SnappyData managed JDBC table which takes a free format ddl
   * string. The ddl string should adhere to syntax of underlying JDBC store.
   * SnappyData ships with inbuilt JDBC store, which can be accessed by
   * Row format data store. The option parameter can take connection details.
   *
   * {{{
   *    val props = Map(
   *      "url" -> s"jdbc:derby:$path",
   *      "driver" -> "org.apache.derby.jdbc.EmbeddedDriver",
   *      "poolImpl" -> "tomcat",
   *      "user" -> "app",
   *      "password" -> "app"
   *    )
   *
   * val schemaDDL = "(OrderId INT NOT NULL PRIMARY KEY,ItemId INT, ITEMREF INT)"
   * snappyContext.createTable("jdbcTable", "jdbc", schemaDDL, props)
   *
   * }}}
   *
   * Any DataFrame of the same schema can be inserted into the JDBC table using
   * DataFrameWriter API.
   *
   * e.g.
   *
   * {{{
   *
   * case class Data(col1: Int, col2: Int, col3: Int)
   *
   * val data = Seq(Seq(1, 2, 3), Seq(7, 8, 9), Seq(9, 2, 3), Seq(4, 2, 3), Seq(5, 6, 7))
   * val rdd = sc.parallelize(data, data.length).map(s => new Data(s(0), s(1), s(2)))
   * val dataDF = snc.createDataFrame(rdd)
   * dataDF.write.insertInto("jdbcTable")
   *
   * }}}
   *
   * @param tableName     Name of the table
   * @param provider      Provider name such as 'COLUMN', 'ROW' etc.
   * @param schemaDDL     Table schema as a string interpreted by provider
   * @param options       Properties for table creation. See options list for different tables.
   *                      https://github
   *                      .com/SnappyDataInc/snappydata/blob/master/docs/rowAndColumnTables.md
   * @param allowExisting When set to true it will ignore if a table with the same
   *                      name is present, else it will throw table exist exception
   * @return DataFrame for the table
   */
  def createTable(
      tableName: String,
      provider: String,
      schemaDDL: String,
      options: java.util.Map[String, String],
      allowExisting: Boolean): DataFrame = {
    createTable(tableName, provider, schemaDDL, options.asScala.toMap,
      allowExisting)
  }

  // scalastyle:off
  /**
   * Create a table with given name, provider, optional schema DDL string, optional schema.
   * and other options.
   */
  private[sql] def createTableInternal(
      tableIdent: TableIdentifier,
      provider: String,
      userSpecifiedSchema: Option[StructType],
      schemaDDL: Option[String],
      mode: SaveMode,
      options: Map[String, String],
      isExternal: Boolean,
      properties: Map[String, String] = Map.empty[String, String],
      partitionColumns: Seq[String] = Nil,
      bucketSpec: Option[BucketSpec] = None,
      query: Option[LogicalPlan] = None,
      comment: Option[String] = None,
      location: Option[String] = None): DataFrame = {
    // scalastyle:on

    val providerIsBuiltIn = SnappyContext.isBuiltInProvider(provider)
    if (providerIsBuiltIn) {
      if (isExternal) {
        throw new AnalysisException(s"CREATE EXTERNAL TABLE or createExternalTable API " +
            s"used for inbuilt provider '$provider'")
      }
      // for builtin tables, never use partitionSpec or bucketSpec since that has different
      // semantics and implies support for add/drop/recover partitions which is not possible
      if (partitionColumns.nonEmpty) {
        throw new AnalysisException(s"CREATE TABLE ... USING '$provider' does not support " +
            "PARTITIONED BY clause.")
      }
      if (bucketSpec.isDefined) {
        throw new AnalysisException(s"CREATE TABLE ... USING '$provider' does not support " +
            s"CLUSTERED BY clause. Use '${ExternalStoreUtils.PARTITION_BY}' as an option.")
      }
    }
    // check for permissions in the schema which should be done before the session catalog
    // createTable call since store table will be created by that time
    val resolvedIdentifier = sessionCatalog.resolveTableIdentifier(tableIdent)
    sessionCatalog.checkSchemaPermission(resolvedIdentifier.database.get, resolvedIdentifier.table,
      defaultUser = null, ignoreIfNotExists = true)

    val schema = userSpecifiedSchema match {
      case Some(s) =>
        if (query.isDefined) {
          throw new AnalysisException(
            "Schema may not be specified in a Create Table As Select (CTAS) statement")
        }
        s
      // CreateTable plan execution will resolve schema before adding to externalCatalog
      case None => new StructType()
    }
    var fullOptions = schemaDDL match {
      case None => options
      case Some(ddl) =>
        // check that the DataSource should implement ExternalSchemaRelationProvider
        if (!ExternalStoreUtils.isExternalSchemaRelationProvider(provider, this)) {
          throw new AnalysisException(s"Provider '$provider' should implement " +
              s"ExternalSchemaRelationProvider to use a custom schema string in CREATE TABLE")
        }
        JdbcExtendedUtils.addSplitProperty(ddl,
          SnappyExternalCatalog.SCHEMADDL_PROPERTY, options,
          sparkContext.conf.get(SCHEMA_STRING_LENGTH_THRESHOLD)).toMap
    }
    // add baseTable for colocated table
    val parameters = new CaseInsensitiveMutableHashMap[String](fullOptions)
    if (!parameters.contains(SnappyExternalCatalog.BASETABLE_PROPERTY)) {
      parameters.get(StoreUtils.COLOCATE_WITH) match {
        case None =>
        case Some(b) => fullOptions += SnappyExternalCatalog.BASETABLE_PROPERTY ->
            sessionCatalog.resolveExistingTable(b).unquotedString
      }
    }
    val orgSqlText = getContextObject[String]("orgSqlText") match {
      case Some(s) => s
      case None => {
        // case when create api was used - sql text cannot be captured in this case.
        userSpecifiedSchema match {
          case Some(schema) => s"create table ${resolvedIdentifier.table} (${getDDLSchema(schema)})"
          case None => ""
        }
      }
    }
    val maskedSql = ServiceUtils.maskPasswordsInString(orgSqlText)
    // if there is no path option for external DataSources, then mark as MANAGED except for JDBC
    if (location.isDefined) {
      if (parameters.contains("path")) {
        throw new ParseException(
          "LOCATION and 'path' in OPTIONS are both used to indicate the custom table path, " +
              "you can only specify one of them.")
      } else {
        fullOptions += "path" -> location.get
      }
    }
    val storage = DataSource.buildStorageFormatFromOptions(fullOptions)
    val tableType = if (!providerIsBuiltIn && storage.locationUri.isEmpty &&
        !Utils.toLowerCase(provider).contains("jdbc")) {
      CatalogTableType.MANAGED
    } else CatalogTableType.EXTERNAL
    // It errors out in case of large statements, hence breaking into parts while storing
    val orgSqlTextParts = maskedSql.grouped(3500).toSeq
    val sqlTextMap = mutable.Map(s"numPartsOrgSqlText_${System.currentTimeMillis()}"
        -> orgSqlTextParts.size.toString)
    orgSqlTextParts.zipWithIndex.foreach{
      case(part, index) => sqlTextMap += (s"sqlTextpart.$index" -> s"$part")
    }

    val tableDesc = CatalogTable(
      identifier = resolvedIdentifier,
      tableType = tableType,
      storage = storage,
      schema = schema,
      provider = Some(provider),
      properties = sqlTextMap.toMap,
      partitionColumnNames = partitionColumns,
      bucketSpec = bucketSpec,
      properties = properties,
      comment = comment)
    val plan = CreateTable(tableDesc, mode, query.map(MarkerForCreateTableAsSelect))

    // Checking whether table already exist before executing create table plan. This flag is later
    // used to decide whether to populate primary keys or not. i.e. if the table was already
    // existing then we skip the step to alter table in catalog to populate primary key
    // information to avoid unnecessary catalog version increment.
    val tableAlreadyExisted = sessionState.catalog.tableExists(resolvedIdentifier)
    sessionState.executePlan(plan).toRdd
    val df = table(resolvedIdentifier)
    val relation = df.queryExecution.analyzed.collectFirst {
      case l: LogicalRelation => l.relation
    }
<<<<<<< HEAD
    contextFunctions.postRelationCreation(relation)
=======
    snappyContextFunctions.postRelationCreation(relation, this)
    if (!tableAlreadyExisted) {
      updatePrimaryKeyDetails(resolvedIdentifier)
    }
>>>>>>> 85e79041
    df
  }

  private def updatePrimaryKeyDetails(resolvedIdentifier: TableIdentifier): Unit = {
    val catalogTable = externalCatalog.getTable(resolvedIdentifier.database.get,
      resolvedIdentifier.table)
    val primaryKeys = getPrimaryKeys(resolvedIdentifier.database.get, resolvedIdentifier.table)
    if (primaryKeys.nonEmpty) {
      sessionCatalog.alterTable(catalogTable.copy(properties =
          catalogTable.properties + (s"primary_keys" -> primaryKeys.mkString(","))))
    }
  }

  /**
   * Queries sys.indexes table and returns csv string of primary column names of given table
   *
   * @param schema schema  that the table belongs to
   * @param table  table for which primary keys are to be found
   * @return primary keys of given table as csv string
   */
  def getPrimaryKeys(schema: String, table: String): Array[String] = {
    var primaryKeys = Array.empty[String]
    val conn = getConnection
    try {
      val sql = s"""SELECT COLUMNS_AND_ORDER FROM sys.indexes WHERE
                   |INDEXTYPE = 'PRIMARY KEY' AND schemaname = '${schema.toUpperCase}' AND
                   |tablename = '${table.toUpperCase}'""".stripMargin
      val ps = conn.prepareStatement(sql)
      val rs = ps.executeQuery()
      if (rs.next()) {
        val keys = rs.getString(1)
        if (keys != null && !keys.eq("")) {
          // keys for table with c1, c2 as primary key looks like '+c1+c2'
          primaryKeys = keys.split("\\+").filter(!_.equals(""))
        }
      }
    } catch {
      case sqle: SQLException =>
        if (sqle.getMessage.contains("No suitable driver found")) {
          throw new AnalysisException(s"${sqle.getMessage}\n" +
              "Ensure that the 'driver' option is set appropriately and " +
              "the driver jars available (--jars option in spark-submit).")
        } else {
          throw sqle
        }
    } finally {
      conn.commit()
      conn.close()
    }
    primaryKeys
  }

  def getDDLSchema(schema: StructType): String = {
    schema.fields.map(f => s"${f.name} ${getSQLType(f.dataType)}").mkString(", ")
  }

  def getSQLType(dataType: DataType): String = {
    dataType match {
      case IntegerType => "integer"
      case LongType => "long"
      case StringType => "string"
      case FloatType => "float"
      case DoubleType => "double"
      case t: DecimalType => s"decimal(${t.precision},${t.scale})"
      case DateType => "date"
      case TimestampType => "timestamp"
      case BooleanType => "boolean"
      case ByteType => "byte"
      case ShortType => "short"
      case BinaryType => "binary"
      case v: VarcharType => s"varchar(${v.length})"
      case a: ArrayType => s"array<${a.elementType}>"
      case m: MapType => s"map<${m.keyType}, ${m.valueType}>"
      case s: StructType => {
        val structFields = s.fields.map(f => s" ${f.name}:${f.dataType} ").mkString(",")
        s"struct<${structFields}>"
      }
    }
  }

  private[sql] def addBaseTableOption(baseTable: Option[String],
      options: Map[String, String]): Map[String, String] = baseTable match {
    case Some(t) => options + (SnappyExternalCatalog.BASETABLE_PROPERTY ->
        sessionCatalog.resolveExistingTable(t).unquotedString)
    case _ => options
  }

  /**
   * Drop a table created by a call to createTable or createExternalTable.
   *
   * @param tableName table to be dropped
   * @param ifExists  attempt drop only if the table exists
   */
  def dropTable(tableName: String, ifExists: Boolean = false): Unit =
    dropTable(tableIdentifier(tableName), ifExists, isView = false)

  /**
   * Drop a view.
   *
   * @param viewName name of the view to be dropped
   * @param ifExists attempt drop only if the view exists
   */
  def dropView(viewName: String, ifExists: Boolean = false): Unit =
    dropTable(tableIdentifier(viewName), ifExists, isView = true)

  /**
   * Drop a table created by a call to createTable or createExternalTable.
   *
   * @param tableIdent table to be dropped
   * @param ifExists   attempt drop only if the table exists
   */
  private[sql] def dropTable(tableIdent: TableIdentifier, ifExists: Boolean,
      isView: Boolean): Unit = {
    val plan = DropTableOrViewCommand(tableIdent, ifExists, isView, purge = false)
    sessionState.executePlan(plan).toRdd
  }

  /**
   * Drop a SnappyData Policy created by a call to [[createPolicy]].
   *
   * @param policyName Policy to be dropped
   * @param ifExists   attempt drop only if the Policy exists
   */
  def dropPolicy(policyName: String, ifExists: Boolean = false): Unit =
    dropPolicy(tableIdentifier(policyName), ifExists)

  /**
   * Drop a SnappyData Policy created by a call to [[createPolicy]].
   *
   * @param policyIdent Policy to be dropped
   * @param ifExists    attempt drop only if the Policy exists
   */
  private[sql] def dropPolicy(policyIdent: TableIdentifier, ifExists: Boolean): Unit = {
    try {
      dropTable(policyIdent, ifExists, isView = false)
    } catch {
      case _: NoSuchTableException if !ifExists =>
        throw new PolicyNotFoundException(policyIdent.database.getOrElse(getCurrentSchema),
          policyIdent.table)
    }
  }

  def alterTable(tableName: String, isAddColumn: Boolean, column: StructField,
      extensions: String): Unit = {
    val tableIdent = tableIdentifier(tableName)
    alterTable(tableIdent, isAddColumn, column, extensions)
  }

  private[sql] def alterTable(tableIdent: TableIdentifier, isAddColumn: Boolean,
      column: StructField, extensions: String): Unit = {
    if (sessionCatalog.isTemporaryTable(tableIdent)) {
      throw new AnalysisException("ALTER TABLE not supported for temporary tables")
    }
    val orgSqlText = getContextObject[String]("orgSqlText") match {
      case Some(str) => str
      case None => {
        if (isAddColumn) {
          s"alter table ${tableIdent.table} add column ${column.name}" +
              s" ${getSQLType(column.dataType)}"
        } else {
          s"alter table ${tableIdent.table} drop column ${column.name}"
        }
      }
    }
    sessionCatalog.resolveRelation(tableIdent) match {
      case lr: LogicalRelation if lr.relation.isInstanceOf[AlterableRelation] =>
        val ar = lr.relation.asInstanceOf[AlterableRelation]
        ar.alterTable(tableIdent, isAddColumn, column, extensions)
        val metadata = sessionCatalog.getTableMetadata(tableIdent)
<<<<<<< HEAD
        sessionCatalog.alterTable(metadata.copy(schema = lr.relation.schema))
=======
        sessionCatalog.alterTable(metadata.copy(schema = ar.schema,
          properties = metadata.properties +
              (s"altTxt_${System.currentTimeMillis()}" -> orgSqlText)))
>>>>>>> 85e79041
      case _ => throw new AnalysisException(
        s"ALTER TABLE ${tableIdent.unquotedString} supported only for row tables")
    }
  }

  private[sql] def alterTableToggleRLS(table: TableIdentifier, enableRls: Boolean): Unit = {
    val tableIdent = sessionCatalog.resolveTableIdentifier(table)
    val plan = sessionCatalog.resolveRelation(tableIdent)
    if (sessionCatalog.isTemporaryTable(tableIdent)) {
      throw new AnalysisException("ALTER TABLE enable/disable Row Level Security " +
          "not supported for temporary tables")
    }

    SnappyContext.getClusterMode(sparkContext) match {
      case ThinClientConnectorMode(_, _) =>
        throw new AnalysisException("ALTER TABLE enable/disable Row Level Security " +
            "not supported for smart connector mode")
      case _ =>
    }

    plan match {
      case lr: LogicalRelation if lr.relation.isInstanceOf[RowLevelSecurityRelation] =>
        lr.relation.asInstanceOf[RowLevelSecurityRelation].enableOrDisableRowLevelSecurity(
            tableIdent, enableRls)
        externalCatalog.invalidateCaches(tableIdent.database.get -> tableIdent.table :: Nil)
      case _ =>
        throw new AnalysisException("ALTER TABLE enable/disable Row Level Security " +
            s"not supported for ${tableIdent.unquotedString}")
    }
  }

  private[sql] def alterTableMisc(tableIdent: TableIdentifier, sql: String): Unit = {
    if (sessionCatalog.isTemporaryTable(tableIdent)) {
      throw new AnalysisException("ALTER TABLE not supported for temporary tables")
    }
    sessionCatalog.resolveRelation(tableIdent) match {
<<<<<<< HEAD
      case lr: LogicalRelation if lr.relation.isInstanceOf[JDBCMutableRelation] =>
        lr.relation.asInstanceOf[JDBCMutableRelation].executeUpdate(sql,
          JdbcExtendedUtils.toUpperCase(getCurrentSchema))
=======
      case LogicalRelation(r: JDBCMutableRelation, _, _) =>
        r.executeUpdate(sql, JdbcExtendedUtils.toUpperCase(getCurrentSchema))

        // when "alter table add constraint" is fired, it directly fires the sql
        // as in on gemfire layer... to capture the sql string in catalog properties for ddls
        // export, we can we just add sql string to properties in CatalogTable
        // and update it into the metastore.

        val metadata = sessionCatalog.getTableMetadata(tableIdent)
        val primaryKeys = getPrimaryKeys(metadata.identifier.database.get,
          metadata.identifier.table)
        sessionCatalog.alterTable(metadata.copy(
          properties = metadata.properties +
              (s"altTxt_${System.currentTimeMillis()}" -> sql) +
              (s"primary_keys" -> primaryKeys.mkString(","))
        ))
>>>>>>> 85e79041
      case _ => throw new AnalysisException(
        s"ALTER TABLE ${tableIdent.unquotedString} variant only supported for row tables")
    }
  }

  /**
   * Set current schema for the session.
   *
   * @param schema schema name which goes in the catalog
   */
  def setCurrentSchema(schema: String): Unit = setCurrentSchema(schema, createIfNotExists = false)

  /**
   * Set current schema for the session.
   *
   * @param schema            schema name which goes in the catalog
   * @param createIfNotExists create the schema if it does not exist
   */
  private[sql] def setCurrentSchema(schema: String, createIfNotExists: Boolean): Unit = {
    val schemaName = sessionCatalog.formatDatabaseName(schema)
    if (schemaName != getCurrentSchema) {
      if (createIfNotExists) {
        sessionCatalog.createSchema(schemaName, ignoreIfExists = true, createInStore = false)
      }
      sessionCatalog.setCurrentSchema(schemaName, force = true)
    }
  }

  def getCurrentSchema: String = sessionCatalog.getCurrentSchema

  /**
   * Create an index on a table.
   *
   * @param indexName    Index name which goes in the catalog
   * @param baseTable    Fully qualified name of table on which the index is created.
   * @param indexColumns Columns on which the index has to be created along with the
   *                     sorting direction.
   * @param sortOrders   Sorting direction for indexColumns. The direction of index will be
   *                     ascending if value is true and descending when value is false.
   *                     The values in this list must exactly match indexColumns list.
   *                     Direction can be specified as null in which case ascending is used.
   * @param options      Options for indexes. For e.g.
   *                     column table index - ("COLOCATE_WITH"->"CUSTOMER").
   *                     row table index - ("INDEX_TYPE"->"GLOBAL HASH") or ("INDEX_TYPE"->"UNIQUE")
   */
  def createIndex(indexName: String,
      baseTable: String,
      indexColumns: java.util.List[String],
      sortOrders: java.util.List[java.lang.Boolean],
      options: java.util.Map[String, String]): Unit = {

    val numIndexes = indexColumns.size()
    if (numIndexes != sortOrders.size()) {
      throw new IllegalArgumentException("Number of index columns should match the sorting orders")
    }
    val indexCols = for (i <- 0 until numIndexes) yield {
      val sortDirection = sortOrders.get(i) match {
        case null => None
        case java.lang.Boolean.TRUE => Some(Ascending)
        case java.lang.Boolean.FALSE => Some(Descending)
      }
      indexColumns.get(i) -> sortDirection
    }

    createIndex(indexName, baseTable, indexCols, options.asScala.toMap)
  }

  /**
   * Create an index on a table.
   *
   * @param indexName    Index name which goes in the catalog
   * @param baseTable    Fully qualified name of table on which the index is created.
   * @param indexColumns Columns on which the index has to be created with the
   *                     direction of sorting. Direction can be specified as None.
   * @param options      Options for indexes. For e.g.
   *                     column table index - ("COLOCATE_WITH"->"CUSTOMER").
   *                     row table index - ("INDEX_TYPE"->"GLOBAL HASH") or ("INDEX_TYPE"->"UNIQUE")
   */
  def createIndex(indexName: String,
      baseTable: String,
      indexColumns: Seq[(String, Option[SortDirection])],
      options: Map[String, String]): Unit = {
    createIndex(tableIdentifier(indexName), tableIdentifier(baseTable), indexColumns, options)
  }

  private[sql] def createPolicy(policyName: TableIdentifier, tableName: TableIdentifier,
      policyFor: String, applyTo: Seq[String], expandedPolicyApplyTo: Seq[String],
      currentUser: String, filterStr: String, filter: BypassRowLevelSecurity): Unit = {

    /*
    if (!SecurityUtils.allowPolicyOp(currentUser, tableName, this)) {
      throw new SQLException("Only Table Owner can create the policy", "01548", null)
    }
    */

    if (!policyFor.equalsIgnoreCase(SnappyParserConsts.SELECT.lower)) {
      throw new AnalysisException("Currently Policy only For Select is supported")
    }

    /*
    if (isTargetExternalRelation) {
      val targetAttributes = this.sessionState.catalog.lookupRelation(tableName).output
      def checkForValidFilter(filter: BypassRowLevelSecurity): Unit = {
        def checkExpression(expression: Expression): Unit = {
          expression match {
            case _: Attribute =>  // ok
            case _: Literal =>  // ok
            case _: TokenizedLiteral => // ok
            case br: BinaryComparison => {
              checkExpression(br.left)
              checkExpression(br.right)
            }
            case logicalOr(left, right) => {
              checkExpression(left)
              checkExpression(right)
            }
            case logicalAnd(left, right) => {
              checkExpression(left)
              checkExpression(right)
            }
            case logicalIn(value, list) => {
              checkExpression(value)
              list.foreach(checkExpression(_))
            }
            case _ => // for any other type of expression
              // it should not contain any attribute of target external relation
              expression.foreach(x => x match {
                case ne: NamedExpression => targetAttributes.find(_.exprId == ne.exprId).
                    foreach( _ => throw new AnalysisException("Filter for external " +
                        "relation cannot have functions " +
                        "or dependent subquery involving external table's attribute") )
              })

          }
        }
        checkExpression(filter.child.condition)

      }
      checkForValidFilter(filter)

    }
    */

    sessionCatalog.createPolicy(policyName, tableName, policyFor, applyTo, expandedPolicyApplyTo,
      currentUser, filterStr)
  }

  /**
   * Create an index on a table.
   */
  private[sql] def createIndex(indexIdent: TableIdentifier,
      tableIdent: TableIdentifier,
      indexColumns: Seq[(String, Option[SortDirection])],
      options: Map[String, String]): Unit = {

    if (indexIdent.database != tableIdent.database) {
      throw new AnalysisException(
        s"Index and table have different schemas " +
            s"specified ${indexIdent.database} and ${tableIdent.database}")
    }
    if (!sessionCatalog.tableExists(tableIdent)) {
      throw new AnalysisException(
        s"Could not find $tableIdent in catalog")
    }
    sessionCatalog.resolveRelation(tableIdent) match {
      case lr: LogicalRelation if lr.relation.isInstanceOf[IndexableRelation] =>
        lr.relation.asInstanceOf[IndexableRelation].createIndex(indexIdent,
          tableIdent,
          indexColumns,
          options)

      case _ => throw new AnalysisException(
        s"$tableIdent is not an indexable table")
    }
  }

  private[sql] def getIndexTable(indexIdent: TableIdentifier): TableIdentifier = {
    val schema = indexIdent.database match {
      case None => Some(getCurrentSchema)
      case s => s
    }
    TableIdentifier(Constant.COLUMN_TABLE_INDEX_PREFIX + indexIdent.table, schema)
  }

  private def constructDropSQL(indexName: String,
      ifExists: Boolean): String = {
    val ifExistsClause = if (ifExists) " IF EXISTS" else ""
    s"DROP INDEX$ifExistsClause ${JdbcExtendedUtils.quotedName(indexName)}"
  }

  /**
   * Drops an index on a table
   *
   * @param indexName Index name which goes in catalog
   * @param ifExists  Drop if exists, else exit gracefully
   */
  def dropIndex(indexName: String, ifExists: Boolean): Unit = {
    dropIndex(tableIdentifier(indexName), ifExists)
  }

  /**
   * Drops an index on a table
   */
  private[sql] def dropIndex(indexName: TableIdentifier, ifExists: Boolean): Unit = {
    val indexIdent = getIndexTable(indexName)
    // Since the index does not exist in catalog, it may be a row table index.
    if (!sessionCatalog.tableExists(indexIdent)) {
      dropRowStoreIndex(sessionCatalog.resolveTableIdentifier(indexName).unquotedString, ifExists)
    } else {
      sessionCatalog.resolveRelation(indexIdent) match {
        case lr: LogicalRelation if lr.relation.isInstanceOf[IndexColumnFormatRelation] =>
          // Remove the index from the bse table props
          val baseTableIdent = tableIdentifier(
            lr.relation.asInstanceOf[IndexColumnFormatRelation].baseTable.get)
          sessionCatalog.resolveRelation(baseTableIdent) match {
            case lr: LogicalRelation if lr.relation.isInstanceOf[ColumnFormatRelation] =>
              val cr = lr.relation.asInstanceOf[ColumnFormatRelation]
              cr.dropIndex(indexIdent, baseTableIdent, ifExists)
            case _ => throw new AnalysisException(
              s"No index ${indexName.unquotedString} on ${baseTableIdent.unquotedString}")
          }

        case _ => if (!ifExists) {
          throw new AnalysisException(s"No index found for ${indexName.unquotedString}")
        }
      }
    }
  }

  /**
   * creates a internal connection to snappydata and returns it
   * @return connection to snappydata
   */
  private def getConnection: Connection = {
    val connProperties = ExternalStoreUtils.validateAndGetAllProps(
      Some(this), ExternalStoreUtils.emptyCIMutableMap)
    val jdbcOptions = new JDBCOptions(connProperties.url, indexName,
      connProperties.connProps.asScala.toMap)
    JdbcUtils.createConnectionFactory(jdbcOptions)()
  }

  private def dropRowStoreIndex(indexName: String, ifExists: Boolean): Unit = {
    val conn = getConnection
    try {
      val sql = constructDropSQL(indexName, ifExists)
      JdbcExtendedUtils.executeUpdate(sql, conn)
    } catch {
      case sqle: SQLException =>
        if (sqle.getMessage.contains("No suitable driver found")) {
          throw new AnalysisException(s"${sqle.getMessage}\n" +
              "Ensure that the 'driver' option is set appropriately and " +
              "the driver jars available (--jars option in spark-submit).")
        } else {
          throw sqle
        }
    } finally {
      conn.commit()
      conn.close()
    }
  }

  /**
   * Insert one or more [[org.apache.spark.sql.Row]] into an existing table
   * {{{
   *        snSession.insert(tableName, dataDF.collect(): _*)
   * }}}
   * If insert is on a column table then a row insert can trigger an overflow
   * to column store form row buffer. If the overflow fails due to some condition like
   * low memory , then the overflow fails and exception is thrown,
   * but row buffer values are kept as it is. Any user level counter of number of rows inserted
   * might be invalid in such a case.
   *
   * @param tableName table name for the insert operation
   * @param rows      list of rows to be inserted into the table
   * @return number of rows inserted
   */
  @DeveloperApi
  def insert(tableName: String, rows: Row*): Int = {
    sessionCatalog.resolveRelation(tableIdentifier(tableName)) match {
      case lr: LogicalRelation if lr.relation.isInstanceOf[RowInsertableRelation] =>
        lr.relation.asInstanceOf[RowInsertableRelation].insert(rows)
      case _ => throw new AnalysisException(
        s"$tableName is not a row insertable table")
    }
  }

  /**
   * Insert one or more [[org.apache.spark.sql.Row]] into an existing table
   * {{{
   *        java.util.ArrayList[java.util.ArrayList[_] rows = ...    *
   *         snSession.insert(tableName, rows)
   * }}}
   *
   * @param tableName table name for the insert operation
   * @param rows      list of rows to be inserted into the table
   * @return number of rows successfully put
   * @return number of rows inserted
   */
  @Experimental
  def insert(tableName: String, rows: java.util.ArrayList[java.util.ArrayList[_]]): Int = {
    val convertedRowSeq: Seq[Row] = rows.asScala.map(row => convertListToRow(row))
    sessionCatalog.resolveRelation(tableIdentifier(tableName)) match {
      case lr: LogicalRelation if lr.relation.isInstanceOf[RowInsertableRelation] =>
        lr.relation.asInstanceOf[RowInsertableRelation].insert(convertedRowSeq)
      case _ => throw new AnalysisException(
        s"$tableName is not a row insertable table")
    }
  }

  /**
   * Upsert one or more [[org.apache.spark.sql.Row]] into an existing table
   * {{{
   *        snSession.put(tableName, dataDF.collect(): _*)
   * }}}
   *
   * @param tableName table name for the put operation
   * @param rows      list of rows to be put on the table
   * @return number of rows successfully put
   */
  @DeveloperApi
  def put(tableName: String, rows: Row*): Int = {
    sessionCatalog.resolveRelation(tableIdentifier(tableName)) match {
      case lr: LogicalRelation if lr.relation.isInstanceOf[RowPutRelation] =>
        lr.relation.asInstanceOf[RowPutRelation].put(rows)
        case _ => throw new AnalysisException(
        s"$tableName is not a row upsertable table")
    }
  }

  /**
   * Update all rows in table that match passed filter expression
   * {{{
   *   snappyContext.update("jdbcTable", "ITEMREF = 3" , Row(99) , "ITEMREF" )
   * }}}
   *
   * @param tableName        table name which needs to be updated
   * @param filterExpr       SQL WHERE criteria to select rows that will be updated
   * @param newColumnValues  A single Row containing all updated column
   *                         values. They MUST match the updateColumn list
   *                         passed
   * @param updateColumns    List of all column names being updated
   * @return
   */
  @DeveloperApi
  def update(tableName: String, filterExpr: String, newColumnValues: Row,
      updateColumns: String*): Int = {
    sessionCatalog.resolveRelation(tableIdentifier(tableName)) match {
      case lr: LogicalRelation if lr.relation.isInstanceOf[UpdatableRelation] =>
        lr.relation.asInstanceOf[UpdatableRelation].update(filterExpr,
          newColumnValues, updateColumns)
      case _ => throw new AnalysisException(
        s"$tableName is not an updatable table")
    }
  }

  /**
   * Update all rows in table that match passed filter expression
   * {{{
   *   snappyContext.update("jdbcTable", "ITEMREF = 3" , Row(99) , "ITEMREF" )
   * }}}
   *
   * @param tableName       table name which needs to be updated
   * @param filterExpr      SQL WHERE criteria to select rows that will be updated
   * @param newColumnValues A list containing all the updated column
   *                        values. They MUST match the updateColumn list
   *                        passed
   * @param updateColumns   List of all column names being updated
   * @return
   */
  @Experimental
  def update(tableName: String, filterExpr: String, newColumnValues: java.util.ArrayList[_],
      updateColumns: java.util.ArrayList[String]): Int = {
    sessionCatalog.resolveRelation(tableIdentifier(tableName)) match {
      case lr: LogicalRelation if lr.relation.isInstanceOf[UpdatableRelation] =>
        lr.relation.asInstanceOf[UpdatableRelation].update(filterExpr,
          convertListToRow(newColumnValues), updateColumns.asScala)
      case _ => throw new AnalysisException(
        s"$tableName is not an updatable table")
    }
  }

  /**
   * Upsert one or more [[org.apache.spark.sql.Row]] into an existing table
   * {{{
   *        java.util.ArrayList[java.util.ArrayList[_] rows = ...    *
   *         snSession.put(tableName, rows)
   * }}}
   *
   * @param tableName table name for the put operation
   * @param rows      list of rows to be put on the table
   * @return number of rows successfully put
   */
  @Experimental
  def put(tableName: String, rows: java.util.ArrayList[java.util.ArrayList[_]]): Int = {
    sessionCatalog.resolveRelation(tableIdentifier(tableName)) match {
      case lr: LogicalRelation if lr.relation.isInstanceOf[RowPutRelation] =>
        lr.relation.asInstanceOf[RowPutRelation].put(
          rows.asScala.map(row => convertListToRow(row)))
      case _ => throw new AnalysisException(
        s"$tableName is not a row upsertable table")
    }
  }


  /**
   * Delete all rows in table that match passed filter expression
   *
   * @param tableName  table name
   * @param filterExpr SQL WHERE criteria to select rows that will be updated
   * @return number of rows deleted
   */
  @DeveloperApi
  def delete(tableName: String, filterExpr: String): Int = {
    sessionCatalog.resolveRelation(tableIdentifier(tableName)) match {
      case lr: LogicalRelation if lr.relation.isInstanceOf[DeletableRelation] =>
        lr.relation.asInstanceOf[DeletableRelation].delete(filterExpr)
      case _ => throw new AnalysisException(
        s"$tableName is not a deletable table")
    }
  }

  private def convertListToRow(row: java.util.ArrayList[_]): Row = {
    val rowAsArray: Array[Any] = row.asScala.toArray
    new GenericRow(rowAsArray)
  }

  private[sql] def defaultConnectionProps: ConnectionProperties =
    ExternalStoreUtils.validateAndGetAllProps(Some(this), ExternalStoreUtils.emptyCIMutableMap)

  private[sql] def defaultPooledConnection(name: String): java.sql.Connection =
    ConnectionUtil.getPooledConnection(name, new ConnectionConf(defaultConnectionProps))

  /**
   * Fetch the topK entries in the Approx TopK synopsis for the specified
   * time interval. See _createTopK_ for how to create this data structure
   * and associate this to a base table (i.e. the full data set). The time
   * interval specified here should not be less than the minimum time interval
   * used when creating the TopK synopsis.
   *
   * @todo provide an example and explain the returned DataFrame. Key is the
   *       attribute stored but the value is a struct containing
   *       count_estimate, and lower, upper bounds? How many elements are
   *       returned if K is not specified?
   * @param topKName  - The topK structure that is to be queried.
   * @param startTime start time as string of the format "yyyy-mm-dd hh:mm:ss".
   *                  If passed as null, oldest interval is considered as the start interval.
   * @param endTime   end time as string of the format "yyyy-mm-dd hh:mm:ss".
   *                  If passed as null, newest interval is considered as the last interval.
   * @param k         Optional. Number of elements to be queried.
   *                  This is to be passed only for stream summary
   * @return returns the top K elements with their respective frequencies between two time
   */
  def queryApproxTSTopK(topKName: String,
      startTime: String = null, endTime: String = null,
      k: Int = -1): DataFrame =
    contextFunctions.queryTopK(topKName, startTime, endTime, k)

  def queryApproxTSTopK(topK: String,
      startTime: Long, endTime: Long, k: Int): DataFrame =
    contextFunctions.queryTopK(topK, startTime, endTime, k)

  def isPreparePhase: Boolean = snappyParser.isPreparePhase

  def setPreparedQuery(preparePhase: Boolean, paramSet: Option[ParameterValueSet]): Unit =
    snappyParser.setPreparedQuery(preparePhase, paramSet)

  def setPreparedParamsTypeInfo(info: Array[Int]): Unit =
    snappyParser.setPrepareParamsTypesInfo(info)

  private[sql] def getParameterValue(questionMarkCounter: Int,
      pvs: Any, preparedParamsTypesInfo: Option[Array[Int]]): (Any, DataType) = {
    val parameterValueSet = pvs.asInstanceOf[ParameterValueSet]
    if (questionMarkCounter > parameterValueSet.getParameterCount) {
      assert(assertion = false, s"For Prepared Statement, Got more number of" +
          s" placeholders = $questionMarkCounter" +
          s" than given number of parameter" +
          s" constants = ${parameterValueSet.getParameterCount}")
    }
    val dvd = parameterValueSet.getParameter(questionMarkCounter - 1)
    val scalaTypeVal = SnappySession.getValue(dvd)
    val storeType = dvd.getTypeFormatId
    val (storePrecision, storeScale) = dvd match {
      case _: stypes.SQLDecimal =>
        val index = (questionMarkCounter - 1) * 4 + 1
        // actual precision and scale of the target column
        preparedParamsTypesInfo match {
          case None => (-1, -1)
          case Some(a) => (a(index + 1), a(index + 2))
        }

      case _ => (-1, -1)
    }
    (scalaTypeVal, SnappySession.getDataType(storeType, storePrecision, storeScale))
  }

  /*
     Method to add/update Structured Streaming UI Tab if cluster is running in embedded mode or
     smart connector mode using SnappyData's Spark distribution
  */
  def updateStructuredStreamingUITab(): Unit = {
    try {
      val updateUIMethod: Method = super.getClass.getMethod("updateUIWithStructuredStreamingTab")
      updateUIMethod.invoke(this)
    } catch {
      case e: NoSuchMethodException =>
        logWarning("Unable to add Structured Streaming UI Tab because " +
            "updateUIWithStructuredStreamingTab method is not present in SparkSession class. " +
            "It seems spark distribution used is not snappy-spark distribution.")
    }
  }
  // Call to update Structured Streaming UI Tab
  updateStructuredStreamingUITab()

  @volatile private var uniqueId = 0L

  def getUniqueIdForExecScala(): Long = {
    if (uniqueId != 0L) {
      uniqueId = SnappySession.nextDummyId
    }
    uniqueId
  }
}

/**
 * Trait that adds cloneSession() added in new Spark releases but absent in older
 * ones. SnappySession can override this cleanly and be source compatible with both.
 */
trait SnappySessionLike {

  /** used by [[cloneSession()]] to copy the SessionState */
  private[sql] var cloneSessionState: Option[SnappySessionState] = None

  private[sql] def cloneSession(): SparkSession
}

private class FinalizeSession(session: SnappySession)
    extends FinalizeObject(session, true) {

  private var sessionId = session.id

  private var listenerBus: Option[StreamingQueryListenerBus] = None
  private var listeners: Seq[StreamingQueryListener] = Nil

  // Doing this clean up in finalizer as lifecycle of the listener is aligned with session's
  // lifecycle. After this the listener object will be eligible for GC in the next cycle.
  // Also the memory footprint of the listener object is not much hence it should be ok if the
  // listener object is remain alive for one extra GC cycle as compared to the session.
  def registerStreamingListeners(streamingManager: StreamingQueryManager): Unit = {
    this.listenerBus = None
    this.listeners = Nil
    val m = SnappySession.listenerBusMethod
    if (m ne null) {
      val l = m.invoke(streamingManager).asInstanceOf[StreamingQueryListenerBus]
      if (l ne null) {
        implicit val tag: ClassTag[Any] = SnappySession.listenerTag
        this.listenerBus = Some(l)
        this.listeners = l.findListenersByClass()
      }
    }
  }

  override def getHolder: FinalizeHolder = FinalizeObject.getServerHolder

  override def doFinalize(): Boolean = {
    if (sessionId != SnappySession.INVALID_ID) {
      SnappySession.clearSessionCache(sessionId)
      sessionId = SnappySession.INVALID_ID
    }
    listenerBus match {
      case Some(l) if listeners.nonEmpty => listeners.foreach(l.removeListener)
      case _ =>
    }
    listenerBus = None
    listeners = Nil
    true
  }

  override protected def clearThis(): Unit = {
    sessionId = SnappySession.INVALID_ID
  }

}

object SnappySession extends Logging {

  private[spark] val INVALID_ID = -1
  private[this] val ID = new AtomicInteger(0)
  private[sql] val ExecutionKey = "EXECUTION"
  private[sql] val PUTINTO_LOCK = "putinto_lock"
  private[sql] val CACHED_PUTINTO_LOGICAL_PLAN = "cached_putinto_logical_plan"
  private[sql] val BULKWRITE_LOCK = "bulkwrite_lock"
  private[sql] val WRITE_LOCK_PREFIX = "BULKWRITE_"
  private[sql] val EMPTY_PARAMS = Array.empty[ParamLiteral]
  private[sql] val EMPTY_SHUFFLE_CLEANUPS = Array.empty[Future[Unit]]

  private val unresolvedStarRegex =
    """(cannot resolve ')(\w+).(\w+).*(' given input columns.*)""".r
  private val unresolvedColRegex =
    """(cannot resolve '`)(\w+).(\w+).(\w+)(.*given input columns.*)""".r

  private[sql] lazy val (listenerBusMethod, listenerTag) = {
    try {
      val m = classOf[StreamingQueryManager].getDeclaredMethod("listenerBus")
      m.setAccessible(true)
      (m, ClassTag[Any](org.apache.spark.util.Utils.classForName(
        "org.apache.spark.sql.streaming.SnappyStreamingQueryListener")))
    } catch {
      case _: Exception => (null, null)
    }
  }

  def tableIdentifier(table: String, catalog: SnappySessionCatalog,
      resolve: Boolean): TableIdentifier = {
    // hive meta-store is case-insensitive so use lower case names for object names consistently
    val fullName =
      if (catalog ne null) catalog.formatTableName(table) else JdbcExtendedUtils.toLowerCase(table)
    val dotIndex = fullName.indexOf('.')
    if (dotIndex > 0) {
      new TableIdentifier(fullName.substring(dotIndex + 1),
        Some(fullName.substring(0, dotIndex)))
    } else if (resolve && (catalog ne null)) {
      new TableIdentifier(fullName, Some(catalog.getCurrentSchema))
    } else new TableIdentifier(fullName, None)
  }

  private[sql] def findShuffleDependencies(rdd: RDD[_]): List[Int] = {
    rdd.dependencies.toList.flatMap {
      case s: ShuffleDependency[_, _, _] => if (s.rdd ne rdd) {
        s.shuffleId :: findShuffleDependencies(s.rdd)
      } else s.shuffleId :: Nil

      case d => if (d.rdd ne rdd) findShuffleDependencies(d.rdd) else Nil
    }
  }

  private[sql] def cleanupBroadcasts(plan: SparkPlan, blocking: Boolean): Unit = {
    plan.sqlContext.sparkContext.cleaner match {
      case Some(cleaner) => plan.foreach {
        case broadcast: BroadcastExchangeExec =>
          cleaner.doCleanupBroadcast(broadcast.executeBroadcast().id, blocking)
        case _ =>
      }
      case None =>
    }
  }

  def getExecutedPlan(plan: SparkPlan): (SparkPlan, CodegenSparkFallback) = plan match {
    case cg@CodegenSparkFallback(WholeStageCodegenExec(p), _) => (p, cg)
    case cg@CodegenSparkFallback(p, _) => (p, cg)
    case WholeStageCodegenExec(p) => (p, null)
    case _ => (plan, null)
  }

  private[sql] def setExecutionProperties(localProperties: Properties, executionId: String,
      jobGroupId: String, queryLongForm: String): Unit = {
    localProperties.setProperty(SQLExecution.EXECUTION_ID_KEY, executionId)
    // trim query string to 10K to keep its UTF8 form always < 32K which is the limit
    // for DataOutput.writeUTF used during task serialization
    localProperties.setProperty(SparkContext.SPARK_JOB_DESCRIPTION,
      CachedDataFrame.queryStringShortForm(queryLongForm, 10240))
    localProperties.setProperty(SparkContext.SPARK_JOB_GROUP_ID, jobGroupId)
  }

  private[sql] def clearExecutionProperties(localProperties: Properties): Unit = {
    localProperties.remove(SparkContext.SPARK_JOB_GROUP_ID)
    localProperties.remove(SparkContext.SPARK_JOB_DESCRIPTION)
    localProperties.remove(SQLExecution.EXECUTION_ID_KEY)
  }

  private[sql] def isCommandExec(plan: SparkPlan): Boolean = plan match {
    case _: ExecutedCommandExec | _: ExecutePlan | UnionCommands(_) => true
    case _ => false
  }

  /**
   * Snappy's execution happens in two phases. First phase the plan is executed
   * to create a rdd which is then used to create a CachedDataFrame.
   * In second phase, the CachedDataFrame is then used for further actions.
   * For accumulating the metrics for first phase, SparkListenerSQLPlanExecutionStart
   * is fired. This adds the query to the active executions like normal executions but
   * notes it for future full execution if required. This ensures that query is shown
   * in the UI and  new jobs that are run while the plan is being executed are tracked
   * against this executionID. In the second phase, when the query is
   * actually executed, SparkListenerSQLExecutionStart updates the execution
   * data in the active executions from existing one. SparkListenerSQLExecutionEnd is
   * then sent with the accumulated time of both the phases.
   */
  private def planExecution(qe: QueryExecution, session: SnappySession, sql: String,
      paramLiterals: Array[ParamLiteral], paramsId: Int, cachedPlan: Boolean)
      (f: => RDD[InternalRow]): (RDD[InternalRow], String, SparkPlanInfo,
      String, SparkPlanInfo, Long, Long) = {
    var sqlText: String = null
    val executionId = Utils.nextExecutionIdMethod.invoke(SQLExecution).asInstanceOf[Long]
    val context = session.sparkContext
<<<<<<< HEAD
    var localProperties: Properties = null
    var startTime = -1L
    var endTime = -1L
    if (cachedPlan) {
      sqlText = "PLAN [" + sql + ']'
      localProperties = context.getLocalProperties
      startTime = System.currentTimeMillis()
      setExecutionProperties(localProperties, java.lang.Long.toString(executionId), sqlText)
    }
=======
    val localProperties = context.getLocalProperties
    val jobGroupId = session.sessionState.jdbcQueryJobGroupId.getOrElse(executionIdStr)
    setExecutionProperties(localProperties, executionIdStr, jobGroupId, sqlText)
>>>>>>> 85e79041
    var success = false
    try {
      // get below two with original "ParamLiteral(" tokens that will be replaced
      // by actual values before every execution
      var queryExecutionStr = qe.toString
      // post with proper values in event which will show up in GUI
      val postQueryExecutionStr = replaceParamLiterals(queryExecutionStr, paramLiterals, paramsId)
      var queryPlanInfo: SparkPlanInfo = null
      var postQueryPlanInfo: SparkPlanInfo = null
      var rdd: RDD[InternalRow] = null
      if (cachedPlan) {
        queryPlanInfo = PartitionedPhysicalScan.getSparkPlanInfo(qe.executedPlan)
        postQueryPlanInfo = PartitionedPhysicalScan.updatePlanInfo(queryPlanInfo,
          paramLiterals, paramsId)
        context.listenerBus.post(SparkListenerSQLPlanExecutionStart(
          executionId, CachedDataFrame.queryStringShortForm(sqlText),
          sqlText, postQueryExecutionStr, postQueryPlanInfo, startTime))
        rdd = f
        success = true
        endTime = System.currentTimeMillis()
      } else {
        queryExecutionStr = postQueryExecutionStr
        queryPlanInfo = PartitionedPhysicalScan.getSparkPlanInfo(qe.executedPlan,
          paramLiterals, paramsId)
        postQueryPlanInfo = queryPlanInfo
      }
      (rdd, queryExecutionStr, queryPlanInfo, postQueryExecutionStr, postQueryPlanInfo,
          executionId, endTime - startTime)
    } finally {
      if (cachedPlan) {
        clearExecutionProperties(localProperties)
        if (endTime == -1L) endTime = System.currentTimeMillis()
        // post the end of SQL at the end of planning phase; this will be re-posted during
        // execution with the submission time adjusted (by the planning time) in CachedDataFrame
        if (success) {
          context.listenerBus.post(SparkListenerSQLPlanExecutionEnd(executionId, endTime))
        } else {
          // cleanups in case of failure
          SnappySession.cleanupBroadcasts(qe.executedPlan, blocking = true)
          session.snappySessionState.clearExecutionData()
          context.listenerBus.post(SparkListenerSQLExecutionEnd(executionId, endTime))
        }
      }
    }
  }

  private def handleCTAS(tableType: CatalogObjectType.Type): (Boolean, Boolean) = {
    if (CatalogObjectType.isTableBackedByRegion(tableType)) {
      if (tableType == CatalogObjectType.Sample) false -> true else true -> false
    }
    // most CTAS writers (FileFormatWriter, KafkaWriter) post their own plans for insert
    // but it does not include SQL string or the top-level plan for ExecuteCommand
    // so post the GUI plans but evaluate the toRdd outside else it will be nested
    // withNewExecutionId() that will fail
    else true -> true
  }

  private def executeCollect(session: SnappySession, qe: QueryExecution,
      plan: SparkPlan): Array[InternalRow] = {
    CachedDataFrame.withCallback(session, df = null, qe, "executeCollect")(
      CachedDataFrame.timedCallback(_ => plan.executeCollect()))
  }

  private def evaluatePlan(qe: QueryExecution, session: SnappySession, sqlShortText: String,
      sqlText: String, paramLiterals: Array[ParamLiteral], paramsId: Int,
      queryHints: Map[String, String]): CachedDataFrame = {
    val (executedPlan, withFallback) = getExecutedPlan(qe.executedPlan)

    // If this has in-memory caching then don't cache since plan can change
    // dynamically after caching due to unpersist etc. Disable for broadcasts
    // too since the RDDs cache broadcast result which can change in subsequent
    // execution with different ParamLiteral values. Also do not cache
    // if snappy tables are not there since the plans may be dependent on constant
    // literals in push down filters etc
    val cachedPlan = session.planCaching && executedPlan.find {
      case _: BroadcastHashJoinExec | _: BroadcastNestedLoopJoinExec |
           _: BroadcastExchangeExec | _: InMemoryTableScanExec |
           // range partitioning may change on token change hence SortExec is excluded
           _: RangeExec | _: LocalTableScanExec | _: RDDScanExec | _: SortExec => true
      case p if HiveClientUtil.isHiveExecPlan(p) => true
      case _: DataSourceScanExec => true
      case _ => false
    }.isEmpty

    val (cachedRDD, execution, origExecutionString, executionString, origPlanInfo, planInfo,
    cachedRDDId, noSideEffects, executionId, planningTime: Long) = executedPlan match {
      case _ if isCommandExec(executedPlan) =>
        // TODO add caching for point updates/deletes; a bit of complication
        // because getPlan will have to do execution with all waits/cleanups
        // normally done in CachedDataFrame.collectWithHandler/withCallback
        /*
        val cachedRDD = plan match {
          case p: ExecutePlan => p.child.execute()
          case _ => null
        }
        */
        // post with proper values in event which will show up in GUI
        val planInfo = PartitionedPhysicalScan.getSparkPlanInfo(qe.executedPlan,
          paramLiterals, paramsId)
        val executionStr = replaceParamLiterals(qe.toString, paramLiterals, paramsId)
        // don't post separate plan for CTAS since it already has posted one for the insert
        val (eagerCollect, postGUIPlans) = executedPlan.collectFirst {
          case ExecutedCommandExec(c: CreateTableUsingCommand) if c.query.isDefined =>
            handleCTAS(SnappyContext.getProviderType(c.provider))
          case ExecutedCommandExec(c: CreateDataSourceTableAsSelectCommand) =>
            handleCTAS(CatalogObjectType.getTableType(c.table))
          case ExecutedCommandExec(c: SnappyCacheTableCommand) if !c.isLazy => true -> false
          // other commands may have their own withNewExecutionId but still post GUI
          // plans to see the command with proper SQL string in the GUI
          case _: ExecutedCommandExec => true -> true
        } match {
          case None => false -> true
          case Some(p) => p
        }

        val execPlan = qe.executedPlan // include CodegenSparkFallback
        var result = if (eagerCollect) executeCollect(session, qe, execPlan) else null

        // post final execution immediately (collect for these plans will post nothing)
        CachedDataFrame.withNewExecutionId(session, execPlan, sqlShortText, sqlText,
          executionStr, planInfo, postGUIPlans = postGUIPlans) {
          // create new LocalRelation so that plan does not get re-executed
          // (e.g. just toRdd is not enough since further operators like show will pass
          //   around the LogicalPlan and not the executedPlan; it works for plans using
          //   ExecutedCommandExec though because Spark layer has special check for it in
          //   Dataset.logicalPlan)
          if (result eq null) result = executeCollect(session, qe, execPlan)
          val newPlan = LocalRelation(execPlan.output, result)
          val execution = session.sessionState.executePlan(newPlan)
          (null, execution, executionStr, executionStr, planInfo, planInfo,
              -1, false, -1L, 0L)
        }._1

      case plan: CollectAggregateExec =>
        val (rdd, origExecutionStr, origPlanInfo, executionStr, planInfo, executionId, planTime) =
          planExecution(qe, session, sqlText, paramLiterals, paramsId, cachedPlan)(
            if (withFallback ne null) withFallback.execute(plan.child) else plan.childRDD)
        (rdd, qe, origExecutionStr, executionStr, origPlanInfo, planInfo,
            -1, true, executionId, planTime)

      case p =>
        val (rdd, origExecutionStr, origPlanInfo, executionStr, planInfo, executionId, planTime) =
          planExecution(qe, session, sqlText, paramLiterals, paramsId, cachedPlan)(p match {
            case p: CollectLimitExec =>
              if (withFallback ne null) withFallback.execute(p.child) else p.child.execute()
            case _ => qe.executedPlan.execute()
          })
        (rdd, qe, origExecutionStr, executionStr, origPlanInfo, planInfo,
            -1, true, executionId, planTime)
    }

    logDebug(s"qe.executedPlan = ${qe.executedPlan}")

<<<<<<< HEAD
    val (rdd, rddId, shuffleDependencies, shuffleCleanups) = if (cachedPlan && cachedRDD != null) {
=======
    // If this has in-memory caching then don't cache since plan can change
    // dynamically after caching due to unpersist etc. Disable for broadcasts
    // too since the RDDs cache broadcast result which can change in subsequent
    // execution with different ParamLiteral values. Also do not cache
    // if snappy tables are not there since the plans may be dependent on constant
    // literals in push down filters etc
    planCaching &&= (cachedRDD ne null) && executedPlan.find {
      case _: BroadcastHashJoinExec | _: BroadcastNestedLoopJoinExec |
           _: BroadcastExchangeExec | _: InMemoryTableScanExec |
           _: RangeExec | _: LocalTableScanExec | _: RDDScanExec => true
      case p if HiveClientUtil.isHiveExecPlan(p) => true
      case dsc: DataSourceScanExec => !dsc.relation.isInstanceOf[PartitionedDataSourceScan]
      case _ => false
    }.isEmpty

    // collect the query hints
    val queryHints = session.synchronized {
      val numHints = session.queryHints.size()
      val hints = if (numHints == 0) java.util.Collections.emptyMap[String, String]()
      else {
        val m = new UnifiedMap[String, String](numHints)
        m.putAll(session.queryHints)
        m
      }
      hints
    }

    val checkAuthOfExternalTables = java.lang.Boolean.parseBoolean(
      System.getProperty("CHECK_EXTERNAL_TABLE_AUTHZ"))
    // second condition means smart connector mode
    if (checkAuthOfExternalTables || (ToolsCallbackInit.toolsCallback == null)) {
      // check for external tables in the plan.
      val scanNodes = executedPlan.collect {
        case dsc: DataSourceScanExec if !dsc.relation.isInstanceOf[PartitionedDataSourceScan] => dsc
      }
      if (scanNodes != null && scanNodes.nonEmpty) {
        checkCurrentUserAllowed(session, scanNodes)
      }
    }
    val (rdd, shuffleDependencies, shuffleCleanups) = if (planCaching) {
>>>>>>> 85e79041
      val shuffleDeps = findShuffleDependencies(cachedRDD).toArray
      val cleanups = new Array[Future[Unit]](shuffleDeps.length)
      (cachedRDD, cachedRDD.id, shuffleDeps, cleanups)
    } else {
      (null, if (cachedRDDId != -1) cachedRDDId else session.sparkContext.newRddId(),
          Array.emptyIntArray, EMPTY_SHUFFLE_CLEANUPS)
    }
    new CachedDataFrame(session, execution, origExecutionString, executionString, origPlanInfo,
      planInfo, rdd, shuffleDependencies, RowEncoder(qe.analyzed.schema), CachedDataFrame.wrap(
        paramLiterals), paramsId, sqlShortText, sqlText, shuffleCleanups, rddId, noSideEffects,
      queryHints, executionId, planningTime, session.hasLinkPartitionsToBuckets)
  }

  private def checkCurrentUserAllowed(session: SnappySession, scanNodes: Seq[SparkPlan]): Unit = {
    var currentUser = SnappyContext.getClusterMode(session.sparkContext) match {
      case ThinClientConnectorMode(_, _) =>
        session.conf.get(Constant.SPARK_STORE_PREFIX + Attribute.USERNAME_ATTR, null)
      case _ => session.conf.get(Attribute.USERNAME_ATTR, default = null)
    }
    if (currentUser eq null) currentUser = ""
    if (ToolsCallbackInit.toolsCallback != null) {
      scanNodes.foreach(n => {
        val dse = n.asInstanceOf[DataSourceScanExec]
        val authzException = ToolsCallbackInit.toolsCallback.isUserAuthorizedForExtTable(
          currentUser, dse.metastoreTableIdentifier)
        if (authzException != null) throw authzException
      })
    } else if (SnappyContext.getClusterMode(session.sparkContext)
        .isInstanceOf[ThinClientConnectorMode]) {
      // Smart Connector Mode
      val tables = scanNodes.map(n => {
        val dse = n.asInstanceOf[DataSourceScanExec]
        dse.metastoreTableIdentifier
      }).filter(_.isDefined).map(_.get).map(_.unquotedString)
      if (tables != null && tables.nonEmpty) {
        val connection = session.getConnection
        val cstmt = connection.prepareCall("call sys.CHECK_AUTHZ_ON_EXT_TABLES(?, ?, ?)")
        try {
          cstmt.setString(1, currentUser)
          val allTablesStr = tables.mkString(",")
          cstmt.setString(2, allTablesStr)
          cstmt.registerOutParameter(3, java.sql.Types.VARCHAR)
          cstmt.execute()
          val ret = cstmt.getString(3)
          if (ret != null && ret.nonEmpty) {
            // throw exception
            throw new AnalysisException(s"$currentUser  not authorized to access $ret")
          }
        } finally {
          if (cstmt != null) cstmt.close()
          if (connection != null) connection.close()
        }
      }
    }
  }

  private[this] lazy val planCache = {
    val env = SparkEnv.get
    val cacheSize = if (env ne null) {
      Property.PlanCacheSize.get(env.conf)
    } else Property.PlanCacheSize.defaultValue.get
    CacheBuilder.newBuilder().maximumSize(cacheSize).build[CachedKey, CachedDataFrame]()
  }

  // noinspection UnstableApiUsage
  def getPlanCache: Cache[CachedKey, CachedDataFrame] = planCache

  def sqlPlan(session: SnappySession, sqlText: String): CachedDataFrame = {
    val parser = session.snappySessionState.snappySqlParser
    val sqlShortText = CachedDataFrame.queryStringShortForm(sqlText)
    val plan = parser.parsePlan(sqlText, clearExecutionData = true)
    val planCaching = session.planCaching
    val paramLiterals = parser.sqlParser.getAllLiterals
    val paramsId = parser.sqlParser.getCurrentParamsId
    val queryHints = session.getLastQueryHints
    val key = CachedKey(session, session.getCurrentSchema,
      plan, sqlText, paramLiterals, paramsId, planCaching, queryHints.hashCode())
    var cachedDF: CachedDataFrame = if (planCaching) planCache.getIfPresent(key) else null
    if (cachedDF eq null) {
      // evaluate the plan and cache it if required
      session.currentKey = key
      try {
        val execution = session.executePlan(plan)
<<<<<<< HEAD
        cachedDF = evaluatePlan(execution, session, sqlShortText, sqlText,
          paramLiterals, paramsId, queryHints)
=======
        session.addContextObject[String]("orgSqlText", sqlText)
        cachedDF = evaluatePlan(execution, session, sqlShortText, sqlText, paramLiterals, paramsId)
>>>>>>> 85e79041
        // put in cache if the DF has to be cached
        if (planCaching && cachedDF.isCached) {
          if (isTraceEnabled) {
            logTrace(s"Caching the plan for: $sqlText :: ${cachedDF.queryExecutionString}")
          } else if (isDebugEnabled) {
            logDebug(s"Caching the plan for: $sqlText")
          }
          planCache.put(key, cachedDF)
        }
      } finally {
        session.currentKey = null
        session.removeContextObject("orgSqlText")
      }
    } else {
      logDebug(s"Using cached plan for: $sqlText (existing: ${cachedDF.queryString})")
      cachedDF = cachedDF.withCurrentLiterals(paramLiterals, sqlShortText, sqlText)
    }
    cachedDF
  }

  /**
   * Replace any ParamLiterals in a string with current values.
   */
  private[sql] def replaceParamLiterals(text: String,
      currentParamConstants: Array[ParamLiteral], paramsId: Int): String = {

    if ((currentParamConstants eq null) || currentParamConstants.length == 0) return text
    val paramStart = TokenLiteral.PARAMLITERAL_START
    var nextIndex = text.indexOf(paramStart)
    if (nextIndex != -1) {
      var lastIndex = 0
      val sb = new java.lang.StringBuilder(text.length)
      while (nextIndex != -1) {
        sb.append(text, lastIndex, nextIndex)
        nextIndex += paramStart.length
        val posEnd = text.indexOf(',', nextIndex)
        val pos = Integer.parseInt(text.substring(nextIndex, posEnd))
        // get the ID which created this ParamLiteral (e.g. a query on temporary table
        // for a previously cached table will have its own literals and cannot replace former)
        val idEnd = text.indexOf('#', posEnd + 1)
        val id = Integer.parseInt(text.substring(posEnd + 1, idEnd))
        val lenEnd = text.indexOf(',', idEnd + 1)
        val len = Integer.parseInt(text.substring(idEnd + 1, lenEnd))
        lastIndex = lenEnd + 1 + len
        // append the new value if matching ID else use the value embedded in `text`
        if (paramsId == id) {
          sb.append(currentParamConstants(pos).valueString)
          // skip to end of value and continue searching
        } else {
          sb.append(text.substring(lenEnd + 1, lastIndex))
        }
        nextIndex = text.indexOf(paramStart, lastIndex)
      }
      // append any remaining
      if (lastIndex < text.length) {
        sb.append(text, lastIndex, text.length)
      }
      sb.toString
    } else text
  }

  private def newId(): Int = {
    val id = ID.incrementAndGet()
    if (id != INVALID_ID) id
    else ID.incrementAndGet()
  }

  private[spark] def clearSessionCache(sessionId: Long): Unit = {
    val iter = planCache.asMap().keySet().iterator()
    while (iter.hasNext) {
      val session = iter.next().session
      if (session.id == sessionId) {
        iter.remove()
      }
    }
  }

  def clearAllCache(onlyQueryPlanCache: Boolean = false): Unit = {
    val sc = SnappyContext.globalSparkContext
    if (!SnappyTableStatsProviderService.TEST_SUSPEND_CACHE_INVALIDATION &&
        (sc ne null) && !sc.isStopped) {
      planCache.invalidateAll()
      if (!onlyQueryPlanCache) {
        RefreshMetadata.executeOnAll(sc, RefreshMetadata.CLEAR_CODEGEN_CACHE, args = null)
      }
    }
  }

  // One-to-One Mapping with SparkSQLPrepareImpl.getSQLType
  def getDataType(storeType: Int, precision: Int, scale: Int): DataType = storeType match {
    case StoredFormatIds.SQL_INTEGER_ID => IntegerType
    case StoredFormatIds.SQL_CLOB_ID => StringType
    case StoredFormatIds.SQL_LONGINT_ID => LongType
    case StoredFormatIds.SQL_TIMESTAMP_ID => TimestampType
    case StoredFormatIds.SQL_DATE_ID => DateType
    case StoredFormatIds.SQL_DOUBLE_ID => DoubleType
    case StoredFormatIds.SQL_DECIMAL_ID =>
      if (precision == -1) DecimalType.SYSTEM_DEFAULT
      else if (precision == DecimalType.SYSTEM_DEFAULT.precision &&
          scale == DecimalType.SYSTEM_DEFAULT.scale) {
        DecimalType.SYSTEM_DEFAULT
      }
      else if (precision == DecimalType.USER_DEFAULT.precision &&
          scale == DecimalType.USER_DEFAULT.scale) {
        DecimalType.USER_DEFAULT
      }
      else {
        assert(precision >= 0)
        assert(scale >= 0)
        DecimalType(precision, scale)
      }
    case StoredFormatIds.SQL_REAL_ID => FloatType
    case StoredFormatIds.SQL_BOOLEAN_ID => BooleanType
    case StoredFormatIds.SQL_SMALLINT_ID => ShortType
    case StoredFormatIds.SQL_TINYINT_ID => ByteType
    case StoredFormatIds.SQL_BLOB_ID => BinaryType
    case _ => StringType
  }

  def getValue(dvd: stypes.DataValueDescriptor, returnUTF8String: Boolean = true): Any =
    dvd match {
    case i: stypes.SQLInteger => i.getInt
    case si: stypes.SQLSmallint => si.getShort
    case ti: stypes.SQLTinyint => ti.getByte
    case d: stypes.SQLDouble => d.getDouble
    case li: stypes.SQLLongint => li.getLong
    case bid: stypes.BigIntegerDecimal => bid.getDouble
    case de: stypes.SQLDecimal => de.getBigDecimal
    case r: stypes.SQLReal => r.getFloat
    case b: stypes.SQLBoolean => b.getBoolean
    case cl: stypes.SQLClob =>
      val charArray = cl.getCharArray()
      if (charArray != null) {
        val str = String.valueOf(charArray)
        if (returnUTF8String) {
          UTF8String.fromString(str)
        } else str
      } else null
    case lvc: stypes.SQLLongvarchar => if (returnUTF8String) {
      UTF8String.fromString(lvc.getString)
    } else lvc.getString
    case vc: stypes.SQLVarchar => if (returnUTF8String) {
      UTF8String.fromString(vc.getString)
    } else vc.getString
    case c: stypes.SQLChar => if (returnUTF8String) {
      UTF8String.fromString(c.getString)
    } else c.getString
    case ts: stypes.SQLTimestamp => ts.getTimestamp(null)
    case t: stypes.SQLTime => t.getTime(null)
    case d: stypes.SQLDate =>
      val c: Calendar = null
      d.getDate(c)
    case _ => dvd.getObject
  }

  var jarServerFiles: Array[String] = Array.empty

  def getJarURIs: Array[String] = {
    SnappySession.synchronized({
      jarServerFiles
    })
  }

  def addJarURIs(uris: Array[String]): Unit = {
    SnappySession.synchronized({
      jarServerFiles = jarServerFiles ++ uris
    })
  }

  private val dummyId: AtomicLong = new AtomicLong(0)
  private def nextDummyId = dummyId.decrementAndGet()
}

final class CachedKey(val session: SnappySession,
    val currSchema: String, private val lp: LogicalPlan,
    val sqlText: String, val hintHashCode: Int,
    val paramLiterals: Array[ParamLiteral], val paramsId: Int) {

  override val hashCode: Int = {
    var h = ClientResolverUtils.addIntToHashOpt(session.hashCode(), 42)
    h = ClientResolverUtils.addIntToHashOpt(currSchema.hashCode, h)
    h = ClientResolverUtils.addIntToHashOpt(lp.hashCode(), h)
    ClientResolverUtils.addIntToHashOpt(hintHashCode, h)
  }

  override def equals(obj: Any): Boolean = {
    obj match {
      case x: CachedKey =>
        (x eq this) || (x.hintHashCode == hintHashCode && x.hashCode == hashCode &&
            (x.session eq session) && x.currSchema == currSchema && x.lp.fastEquals(lp))
      case _ => false
    }
  }
}

object CachedKey extends SparkSupport {

  def apply(session: SnappySession, currschema: String, plan: LogicalPlan, sqlText: String,
      paramLiterals: Array[ParamLiteral], paramsId: Int, forCaching: Boolean,
      hintHashCode: Int): CachedKey = {

    def normalizeExprIds: PartialFunction[Expression, Expression] = {
      case a: AttributeReference =>
        AttributeReference(a.name, a.dataType, a.nullable)(exprId = ExprId(-1))
      case a: Alias =>
        Alias(a.child, a.name)(exprId = ExprId(-1))
      case ae: AggregateExpression => ae.copy(resultId = ExprId(-1))
      case _: ScalarSubquery =>
        throw new IllegalStateException("scalar subquery should not have been present")
      case e: Exists =>
        e.copy(plan = e.plan.transformAllExpressions(normalizeExprIds), exprId = ExprId(-1))
      case p if internals.isPredicateSubquery(p) =>
        internals.copyPredicateSubquery(p, p.asInstanceOf[PlanExpression[LogicalPlan]].plan
            .transformAllExpressions(normalizeExprIds), ExprId(-1))
      case l: ListQuery =>
        l.copy(plan = l.plan.transformAllExpressions(normalizeExprIds), exprId = ExprId(-1))
        // create a tokenized ParamLiteral to compare by position for caching
      case pl: ParamLiteral if !pl.isTokenized => pl.copy(tokenized = true)
    }

    def transformExprIDs: PartialFunction[LogicalPlan, LogicalPlan] = {
      case f@Filter(condition, child) => f.copy(
        condition = condition.transform(normalizeExprIds),
        child = child.transformAllExpressions(normalizeExprIds))
      case q: LogicalPlan => q.transformAllExpressions(normalizeExprIds)
    }

    // normalize lp so that two queries can be determined to be equal
    val normalizedPlan = if (forCaching) plan.transform(transformExprIDs) else plan
    new CachedKey(session, currschema, normalizedPlan, sqlText, hintHashCode,
      paramLiterals, paramsId)
  }
}

/**
 * A new event that is fired when a plan is executed to get an RDD.
 */
case class SparkListenerSQLPlanExecutionStart(
    executionId: Long,
    description: String,
    details: String,
    physicalPlanDescription: String,
    sparkPlanInfo: SparkPlanInfo,
    time: Long)
    extends SparkListenerEvent

case class SparkListenerSQLPlanExecutionEnd(executionId: Long, time: Long)
    extends SparkListenerEvent

private object UnionCommands {
  def unapply(plan: SparkPlan): Option[Boolean] = plan match {
    case union: UnionExec if union.children.nonEmpty && union.children.forall {
      case _: ExecutedCommandExec | _: ExecutePlan => true
      case _ => false
    } => Some(true)
    case _ => None
  }
}<|MERGE_RESOLUTION|>--- conflicted
+++ resolved
@@ -16,18 +16,14 @@
  */
 package org.apache.spark.sql
 
-import java.lang.reflect.Method
+import java.lang.reflect.InvocationTargetException
 import java.sql.{Connection, SQLException, SQLWarning}
 import java.util.concurrent.ConcurrentHashMap
 import java.util.concurrent.atomic.{AtomicInteger, AtomicLong}
 import java.util.{Calendar, Properties}
 
 import scala.collection.JavaConverters._
-<<<<<<< HEAD
 import scala.collection.immutable.SortedMap
-=======
-import scala.collection.mutable
->>>>>>> 85e79041
 import scala.concurrent.Future
 import scala.language.implicitConversions
 import scala.reflect.ClassTag
@@ -36,23 +32,13 @@
 import com.gemstone.gemfire.internal.cache.{GemFireCacheImpl, PartitionedRegion}
 import com.gemstone.gemfire.internal.shared.{ClientResolverUtils, FinalizeHolder, FinalizeObject}
 import com.google.common.cache.{Cache, CacheBuilder}
-<<<<<<< HEAD
-=======
 import com.pivotal.gemfirexd.Attribute
-import com.pivotal.gemfirexd.internal.GemFireXDVersion
->>>>>>> 85e79041
 import com.pivotal.gemfirexd.internal.iapi.sql.ParameterValueSet
 import com.pivotal.gemfirexd.internal.iapi.{types => stypes}
 import com.pivotal.gemfirexd.internal.shared.common.StoredFormatIds
 import io.snappydata.sql.catalog.impl.SmartConnectorExternalCatalog
 import io.snappydata.sql.catalog.{CatalogObjectType, SnappyExternalCatalog}
-<<<<<<< HEAD
 import io.snappydata.{Constant, Property, QueryHint, SnappyTableStatsProviderService}
-=======
-import io.snappydata.util.ServiceUtils
-import io.snappydata.{Constant, Property, SnappyTableStatsProviderService}
-import org.eclipse.collections.impl.map.mutable.UnifiedMap
->>>>>>> 85e79041
 
 import org.apache.spark.annotation.{DeveloperApi, Experimental}
 import org.apache.spark.jdbc.{ConnectionConf, ConnectionUtil}
@@ -63,17 +49,10 @@
 import org.apache.spark.sql.catalyst.encoders._
 import org.apache.spark.sql.catalyst.expressions.aggregate.AggregateExpression
 import org.apache.spark.sql.catalyst.expressions.codegen.CodegenContext
-<<<<<<< HEAD
 import org.apache.spark.sql.catalyst.expressions.{Alias, Ascending, AttributeReference, Descending, Exists, ExprId, Expression, GenericRow, ListQuery, ParamLiteral, PlanExpression, ScalarSubquery, SortDirection, TokenLiteral}
 import org.apache.spark.sql.catalyst.plans.logical.{Command, Filter, LocalRelation, LogicalPlan, Union}
 import org.apache.spark.sql.catalyst.{DefinedByConstructorParams, InternalRow, TableIdentifier}
-import org.apache.spark.sql.collection.{Utils, WrappedInternalRow}
-=======
-import org.apache.spark.sql.catalyst.expressions.{Alias, Ascending, AttributeReference, Descending, Exists, ExprId, Expression, GenericRow, ListQuery, ParamLiteral, PredicateSubquery, ScalarSubquery, SortDirection, TokenLiteral}
-import org.apache.spark.sql.catalyst.plans.logical.{Command, Filter, LogicalPlan, Union}
-import org.apache.spark.sql.catalyst.{DefinedByConstructorParams, InternalRow, ScalaReflection, TableIdentifier}
 import org.apache.spark.sql.collection.{ToolsCallbackInit, Utils, WrappedInternalRow}
->>>>>>> 85e79041
 import org.apache.spark.sql.execution._
 import org.apache.spark.sql.execution.aggregate.CollectAggregateExec
 import org.apache.spark.sql.execution.columnar.ExternalStoreUtils.CaseInsensitiveMutableHashMap
@@ -88,11 +67,7 @@
 import org.apache.spark.sql.execution.ui.SparkListenerSQLExecutionEnd
 import org.apache.spark.sql.hive.{HiveClientUtil, SnappySessionState}
 import org.apache.spark.sql.internal.StaticSQLConf.SCHEMA_STRING_LENGTH_THRESHOLD
-<<<<<<< HEAD
-import org.apache.spark.sql.internal.{BypassRowLevelSecurity, MarkerForCreateTableAsSelect, SessionState, SnappySessionCatalog, SnappySharedState, StaticSQLConf}
-=======
 import org.apache.spark.sql.internal._
->>>>>>> 85e79041
 import org.apache.spark.sql.row.{JDBCMutableRelation, SnappyStoreDialect}
 import org.apache.spark.sql.sources._
 import org.apache.spark.sql.store.StoreUtils
@@ -117,7 +92,7 @@
    |  Session-related state  |
    * ----------------------- */
 
-  private[spark] val id = SnappySession.newId()
+  val id: Long = SnappySession.newId()
 
   @transient private lazy val tempCacheIndex = new AtomicInteger(0)
 
@@ -231,7 +206,6 @@
     }
   }
 
-<<<<<<< HEAD
   final def prepareSQL(sqlText: String): LogicalPlan = {
     setPreparedQuery(preparePhase = true, None)
     try {
@@ -240,13 +214,6 @@
     } finally {
       setPreparedQuery(preparePhase = false, None)
     }
-=======
-  final def prepareSQL(sqlText: String, skipPromote: Boolean = false): LogicalPlan = {
-    val logical = sessionState.sqlParser.parsePlan(sqlText, clearExecutionData = true)
-    SparkSession.setActiveSession(this)
-    val ap: Analyzer = sessionState.analyzer
-    ap.execute(logical)
->>>>>>> 85e79041
   }
 
   private[sql] final def executePlan(plan: LogicalPlan, retryCnt: Int = 0): QueryExecution = {
@@ -349,18 +316,19 @@
   private[sql] def initStateVars(sessionState: SessionState): Unit = {
     val conf = sessionState.conf
 
+    // disable LogicalPlan cache since the ExternalCatalog implementations already have
+    // a large enough cache and this cache causes lot of trouble with stale data especially
+    // in smart connector mode which is already handled by SmartConnectorExternalCatalog
+    conf.setConfString("spark.sql.filesourceTableRelationCacheSize", "0")
+
     planCaching = Property.PlanCaching.get(conf)
     partitionPruning = Property.PartitionPruning.get(conf)
     disableHashJoin = Property.DisableHashJoin.get(conf)
-    enableHiveSupport = isHiveSupportEnabled(conf.getConf(StaticSQLConf.CATALOG_IMPLEMENTATION))
-  }
-
-  private[sql] def isHiveSupportEnabled(v: String): Boolean = Utils.toLowerCase(v) match {
-    case "hive" => true
-    case "in-memory" => false
-    case _ => throw new IllegalArgumentException(
-      s"Unexpected value '$v' for ${StaticSQLConf.CATALOG_IMPLEMENTATION.key}. " +
-          "Allowed values are: in-memory and hive")
+    enableHiveSupport = SnappySession.isHiveSupportEnabled(
+      conf.getConf(StaticSQLConf.CATALOG_IMPLEMENTATION))
+
+    // Call to update Structured Streaming UI Tab
+    updateStructuredStreamingUITab(sessionState.streamingQueryManager)
   }
 
   /**
@@ -401,6 +369,8 @@
     if (warnings eq null) sqlWarnings = warning
     else warnings.setNextWarning(warning)
   }
+
+  def newRddId(): Int = sparkContext.newRddId()
 
   /**
    * Get a previously registered context object using [[addContextObject]].
@@ -546,7 +516,7 @@
       table: String): Option[LogicalPlan] = {
     // first acquire the global lock for putInto
     val (schemaName: String, _) =
-      JdbcExtendedUtils.getTableWithSchema(table, conn = null, Some(sqlContext.sparkSession))
+      JdbcExtendedUtils.getTableWithDatabase(table, session = Some(sqlContext.sparkSession))
     val lockOption = if (Property.SerializeWrites.get(sessionState.conf)) {
       grabLock(table, schemaName, defaultConnectionProps)
     } else None
@@ -745,10 +715,13 @@
   /** Close the session which will be unusable after this call. */
   override def close(): Unit = synchronized {
     clear()
-<<<<<<< HEAD
     externalCatalog match {
       case c: SmartConnectorExternalCatalog => c.close()
       case _ => // nothing for global embedded catalog
+    }
+    val tcb = ToolsCallbackInit.toolsCallback
+    if (tcb ne null) {
+      tcb.closeAndClearScalaInterpreter(id)
     }
 
     val finalizer = this.finalizer
@@ -756,15 +729,6 @@
       finalizer.doFinalize()
       finalizer.clearAll()
       this.finalizer = null
-=======
-    externalCatalog.close()
-    if (this.uniqueId != 0) {
-      val tcb = ToolsCallbackInit.toolsCallback
-      if (tcb != null) {
-        tcb.closeAndClearScalaInterpreter(uniqueId)
-        uniqueId = 0
-      }
->>>>>>> 85e79041
     }
   }
 
@@ -893,9 +857,9 @@
    *                        name is present, else it will throw table exist exception
    */
   def createSampleTable(tableName: String,
-    baseTable: Option[String],
-    samplingOptions: Map[String, String],
-    allowExisting: Boolean): DataFrame = {
+      baseTable: Option[String],
+      samplingOptions: Map[String, String],
+      allowExisting: Boolean): DataFrame = {
     createTableInternal(tableIdentifier(tableName), SnappyContext.SAMPLE_SOURCE,
       userSpecifiedSchema = None, schemaDDL = None,
       if (allowExisting) SaveMode.Ignore else SaveMode.ErrorIfExists,
@@ -914,12 +878,11 @@
    *                        name is present, else it will throw table exist exception
    */
   def createSampleTable(tableName: String,
-    baseTable: String, samplingOptions: java.util.Map[String, String],
-    allowExisting: Boolean): DataFrame = {
+      baseTable: String, samplingOptions: java.util.Map[String, String],
+      allowExisting: Boolean): DataFrame = {
     createSampleTable(tableName, Option(baseTable),
       samplingOptions.asScala.toMap, allowExisting)
   }
-
 
   /**
    * Create a stratified sample table.
@@ -934,10 +897,10 @@
    *                        name is present, else it will throw table exist exception
    */
   def createSampleTable(tableName: String,
-    baseTable: Option[String],
-    schema: StructType,
-    samplingOptions: Map[String, String],
-    allowExisting: Boolean = false): DataFrame = {
+      baseTable: Option[String],
+      schema: StructType,
+      samplingOptions: Map[String, String],
+      allowExisting: Boolean = false): DataFrame = {
     createTableInternal(tableIdentifier(tableName), SnappyContext.SAMPLE_SOURCE,
       Some(JdbcExtendedUtils.normalizeSchema(schema)), schemaDDL = None,
       if (allowExisting) SaveMode.Ignore else SaveMode.ErrorIfExists,
@@ -957,13 +920,12 @@
    *                        name is present, else it will throw table exist exception
    */
   def createSampleTable(tableName: String,
-    baseTable: String, schema: StructType,
-    samplingOptions: java.util.Map[String, String],
-    allowExisting: Boolean): DataFrame = {
+      baseTable: String, schema: StructType,
+      samplingOptions: java.util.Map[String, String],
+      allowExisting: Boolean): DataFrame = {
     createSampleTable(tableName, Option(baseTable), schema,
       samplingOptions.asScala.toMap, allowExisting)
   }
-
 
   /**
    * Create approximate structure to query top-K with time series support.
@@ -1438,7 +1400,7 @@
     // check for permissions in the schema which should be done before the session catalog
     // createTable call since store table will be created by that time
     val resolvedIdentifier = sessionCatalog.resolveTableIdentifier(tableIdent)
-    sessionCatalog.checkSchemaPermission(resolvedIdentifier.database.get, resolvedIdentifier.table,
+    sessionCatalog.checkDbPermission(resolvedIdentifier.database.get, resolvedIdentifier.table,
       defaultUser = null, ignoreIfNotExists = true)
 
     val schema = userSpecifiedSchema match {
@@ -1455,7 +1417,7 @@
       case None => options
       case Some(ddl) =>
         // check that the DataSource should implement ExternalSchemaRelationProvider
-        if (!ExternalStoreUtils.isExternalSchemaRelationProvider(provider, this)) {
+        if (!ExternalStoreUtils.isExternalSchemaRelationProvider(provider, sessionState.conf)) {
           throw new AnalysisException(s"Provider '$provider' should implement " +
               s"ExternalSchemaRelationProvider to use a custom schema string in CREATE TABLE")
         }
@@ -1472,17 +1434,6 @@
             sessionCatalog.resolveExistingTable(b).unquotedString
       }
     }
-    val orgSqlText = getContextObject[String]("orgSqlText") match {
-      case Some(s) => s
-      case None => {
-        // case when create api was used - sql text cannot be captured in this case.
-        userSpecifiedSchema match {
-          case Some(schema) => s"create table ${resolvedIdentifier.table} (${getDDLSchema(schema)})"
-          case None => ""
-        }
-      }
-    }
-    val maskedSql = ServiceUtils.maskPasswordsInString(orgSqlText)
     // if there is no path option for external DataSources, then mark as MANAGED except for JDBC
     if (location.isDefined) {
       if (parameters.contains("path")) {
@@ -1498,123 +1449,24 @@
         !Utils.toLowerCase(provider).contains("jdbc")) {
       CatalogTableType.MANAGED
     } else CatalogTableType.EXTERNAL
-    // It errors out in case of large statements, hence breaking into parts while storing
-    val orgSqlTextParts = maskedSql.grouped(3500).toSeq
-    val sqlTextMap = mutable.Map(s"numPartsOrgSqlText_${System.currentTimeMillis()}"
-        -> orgSqlTextParts.size.toString)
-    orgSqlTextParts.zipWithIndex.foreach{
-      case(part, index) => sqlTextMap += (s"sqlTextpart.$index" -> s"$part")
-    }
-
     val tableDesc = CatalogTable(
       identifier = resolvedIdentifier,
       tableType = tableType,
       storage = storage,
       schema = schema,
       provider = Some(provider),
-      properties = sqlTextMap.toMap,
       partitionColumnNames = partitionColumns,
       bucketSpec = bucketSpec,
       properties = properties,
       comment = comment)
     val plan = CreateTable(tableDesc, mode, query.map(MarkerForCreateTableAsSelect))
-
-    // Checking whether table already exist before executing create table plan. This flag is later
-    // used to decide whether to populate primary keys or not. i.e. if the table was already
-    // existing then we skip the step to alter table in catalog to populate primary key
-    // information to avoid unnecessary catalog version increment.
-    val tableAlreadyExisted = sessionState.catalog.tableExists(resolvedIdentifier)
     sessionState.executePlan(plan).toRdd
     val df = table(resolvedIdentifier)
     val relation = df.queryExecution.analyzed.collectFirst {
       case l: LogicalRelation => l.relation
     }
-<<<<<<< HEAD
     contextFunctions.postRelationCreation(relation)
-=======
-    snappyContextFunctions.postRelationCreation(relation, this)
-    if (!tableAlreadyExisted) {
-      updatePrimaryKeyDetails(resolvedIdentifier)
-    }
->>>>>>> 85e79041
     df
-  }
-
-  private def updatePrimaryKeyDetails(resolvedIdentifier: TableIdentifier): Unit = {
-    val catalogTable = externalCatalog.getTable(resolvedIdentifier.database.get,
-      resolvedIdentifier.table)
-    val primaryKeys = getPrimaryKeys(resolvedIdentifier.database.get, resolvedIdentifier.table)
-    if (primaryKeys.nonEmpty) {
-      sessionCatalog.alterTable(catalogTable.copy(properties =
-          catalogTable.properties + (s"primary_keys" -> primaryKeys.mkString(","))))
-    }
-  }
-
-  /**
-   * Queries sys.indexes table and returns csv string of primary column names of given table
-   *
-   * @param schema schema  that the table belongs to
-   * @param table  table for which primary keys are to be found
-   * @return primary keys of given table as csv string
-   */
-  def getPrimaryKeys(schema: String, table: String): Array[String] = {
-    var primaryKeys = Array.empty[String]
-    val conn = getConnection
-    try {
-      val sql = s"""SELECT COLUMNS_AND_ORDER FROM sys.indexes WHERE
-                   |INDEXTYPE = 'PRIMARY KEY' AND schemaname = '${schema.toUpperCase}' AND
-                   |tablename = '${table.toUpperCase}'""".stripMargin
-      val ps = conn.prepareStatement(sql)
-      val rs = ps.executeQuery()
-      if (rs.next()) {
-        val keys = rs.getString(1)
-        if (keys != null && !keys.eq("")) {
-          // keys for table with c1, c2 as primary key looks like '+c1+c2'
-          primaryKeys = keys.split("\\+").filter(!_.equals(""))
-        }
-      }
-    } catch {
-      case sqle: SQLException =>
-        if (sqle.getMessage.contains("No suitable driver found")) {
-          throw new AnalysisException(s"${sqle.getMessage}\n" +
-              "Ensure that the 'driver' option is set appropriately and " +
-              "the driver jars available (--jars option in spark-submit).")
-        } else {
-          throw sqle
-        }
-    } finally {
-      conn.commit()
-      conn.close()
-    }
-    primaryKeys
-  }
-
-  def getDDLSchema(schema: StructType): String = {
-    schema.fields.map(f => s"${f.name} ${getSQLType(f.dataType)}").mkString(", ")
-  }
-
-  def getSQLType(dataType: DataType): String = {
-    dataType match {
-      case IntegerType => "integer"
-      case LongType => "long"
-      case StringType => "string"
-      case FloatType => "float"
-      case DoubleType => "double"
-      case t: DecimalType => s"decimal(${t.precision},${t.scale})"
-      case DateType => "date"
-      case TimestampType => "timestamp"
-      case BooleanType => "boolean"
-      case ByteType => "byte"
-      case ShortType => "short"
-      case BinaryType => "binary"
-      case v: VarcharType => s"varchar(${v.length})"
-      case a: ArrayType => s"array<${a.elementType}>"
-      case m: MapType => s"map<${m.keyType}, ${m.valueType}>"
-      case s: StructType => {
-        val structFields = s.fields.map(f => s" ${f.name}:${f.dataType} ").mkString(",")
-        s"struct<${structFields}>"
-      }
-    }
   }
 
   private[sql] def addBaseTableOption(baseTable: Option[String],
@@ -1690,29 +1542,12 @@
     if (sessionCatalog.isTemporaryTable(tableIdent)) {
       throw new AnalysisException("ALTER TABLE not supported for temporary tables")
     }
-    val orgSqlText = getContextObject[String]("orgSqlText") match {
-      case Some(str) => str
-      case None => {
-        if (isAddColumn) {
-          s"alter table ${tableIdent.table} add column ${column.name}" +
-              s" ${getSQLType(column.dataType)}"
-        } else {
-          s"alter table ${tableIdent.table} drop column ${column.name}"
-        }
-      }
-    }
     sessionCatalog.resolveRelation(tableIdent) match {
       case lr: LogicalRelation if lr.relation.isInstanceOf[AlterableRelation] =>
         val ar = lr.relation.asInstanceOf[AlterableRelation]
         ar.alterTable(tableIdent, isAddColumn, column, extensions)
         val metadata = sessionCatalog.getTableMetadata(tableIdent)
-<<<<<<< HEAD
         sessionCatalog.alterTable(metadata.copy(schema = lr.relation.schema))
-=======
-        sessionCatalog.alterTable(metadata.copy(schema = ar.schema,
-          properties = metadata.properties +
-              (s"altTxt_${System.currentTimeMillis()}" -> orgSqlText)))
->>>>>>> 85e79041
       case _ => throw new AnalysisException(
         s"ALTER TABLE ${tableIdent.unquotedString} supported only for row tables")
     }
@@ -1749,28 +1584,9 @@
       throw new AnalysisException("ALTER TABLE not supported for temporary tables")
     }
     sessionCatalog.resolveRelation(tableIdent) match {
-<<<<<<< HEAD
       case lr: LogicalRelation if lr.relation.isInstanceOf[JDBCMutableRelation] =>
         lr.relation.asInstanceOf[JDBCMutableRelation].executeUpdate(sql,
           JdbcExtendedUtils.toUpperCase(getCurrentSchema))
-=======
-      case LogicalRelation(r: JDBCMutableRelation, _, _) =>
-        r.executeUpdate(sql, JdbcExtendedUtils.toUpperCase(getCurrentSchema))
-
-        // when "alter table add constraint" is fired, it directly fires the sql
-        // as in on gemfire layer... to capture the sql string in catalog properties for ddls
-        // export, we can we just add sql string to properties in CatalogTable
-        // and update it into the metastore.
-
-        val metadata = sessionCatalog.getTableMetadata(tableIdent)
-        val primaryKeys = getPrimaryKeys(metadata.identifier.database.get,
-          metadata.identifier.table)
-        sessionCatalog.alterTable(metadata.copy(
-          properties = metadata.properties +
-              (s"altTxt_${System.currentTimeMillis()}" -> sql) +
-              (s"primary_keys" -> primaryKeys.mkString(","))
-        ))
->>>>>>> 85e79041
       case _ => throw new AnalysisException(
         s"ALTER TABLE ${tableIdent.unquotedString} variant only supported for row tables")
     }
@@ -1793,13 +1609,13 @@
     val schemaName = sessionCatalog.formatDatabaseName(schema)
     if (schemaName != getCurrentSchema) {
       if (createIfNotExists) {
-        sessionCatalog.createSchema(schemaName, ignoreIfExists = true, createInStore = false)
-      }
-      sessionCatalog.setCurrentSchema(schemaName, force = true)
-    }
-  }
-
-  def getCurrentSchema: String = sessionCatalog.getCurrentSchema
+        sessionCatalog.createDatabase(schemaName, ignoreIfExists = true, createInStore = false)
+      }
+      sessionCatalog.setCurrentDatabase(schemaName, force = true)
+    }
+  }
+
+  def getCurrentSchema: String = sessionCatalog.getCurrentDatabase
 
   /**
    * Create an index on a table.
@@ -2001,19 +1817,19 @@
   }
 
   /**
-   * creates a internal connection to snappydata and returns it
+   * creates a thin connection to snappydata and returns it
    * @return connection to snappydata
    */
-  private def getConnection: Connection = {
+  private def getConnection(table: String): Connection = {
     val connProperties = ExternalStoreUtils.validateAndGetAllProps(
       Some(this), ExternalStoreUtils.emptyCIMutableMap)
-    val jdbcOptions = new JDBCOptions(connProperties.url, indexName,
+    val jdbcOptions = new JDBCOptions(connProperties.url, table,
       connProperties.connProps.asScala.toMap)
     JdbcUtils.createConnectionFactory(jdbcOptions)()
   }
 
   private def dropRowStoreIndex(indexName: String, ifExists: Boolean): Unit = {
-    val conn = getConnection
+    val conn = getConnection(indexName)
     try {
       val sql = constructDropSQL(indexName, ifExists)
       JdbcExtendedUtils.executeUpdate(sql, conn)
@@ -2266,31 +2082,25 @@
     (scalaTypeVal, SnappySession.getDataType(storeType, storePrecision, storeScale))
   }
 
-  /*
-     Method to add/update Structured Streaming UI Tab if cluster is running in embedded mode or
-     smart connector mode using SnappyData's Spark distribution
-  */
-  def updateStructuredStreamingUITab(): Unit = {
+  /**
+   * Method to add/update Structured Streaming UI Tab if cluster is running in embedded mode or
+   * smart connector mode using SnappyData's Spark distribution
+   */
+  private def updateStructuredStreamingUITab(streams: StreamingQueryManager): Unit = synchronized {
     try {
-      val updateUIMethod: Method = super.getClass.getMethod("updateUIWithStructuredStreamingTab")
-      updateUIMethod.invoke(this)
+      val updateUIMethod = classOf[SparkSession].getMethod("updateUIWithStructuredStreamingTab")
+      val listener = updateUIMethod.invoke(this, streams).asInstanceOf[StreamingQueryListener]
+      val finalizer = this.finalizer
+      if (finalizer ne null) {
+        finalizer.registerStreamingListener(streams, listener)
+      }
     } catch {
-      case e: NoSuchMethodException =>
-        logWarning("Unable to add Structured Streaming UI Tab because " +
+      case _: NoSuchMethodException =>
+        logInfo("Unable to add Structured Streaming UI Tab because " +
             "updateUIWithStructuredStreamingTab method is not present in SparkSession class. " +
             "It seems spark distribution used is not snappy-spark distribution.")
-    }
-  }
-  // Call to update Structured Streaming UI Tab
-  updateStructuredStreamingUITab()
-
-  @volatile private var uniqueId = 0L
-
-  def getUniqueIdForExecScala(): Long = {
-    if (uniqueId != 0L) {
-      uniqueId = SnappySession.nextDummyId
-    }
-    uniqueId
+      case e: InvocationTargetException => throw e.getTargetException
+    }
   }
 }
 
@@ -2312,22 +2122,22 @@
   private var sessionId = session.id
 
   private var listenerBus: Option[StreamingQueryListenerBus] = None
-  private var listeners: Seq[StreamingQueryListener] = Nil
+  private var listener: Option[StreamingQueryListener] = None
 
   // Doing this clean up in finalizer as lifecycle of the listener is aligned with session's
   // lifecycle. After this the listener object will be eligible for GC in the next cycle.
   // Also the memory footprint of the listener object is not much hence it should be ok if the
   // listener object is remain alive for one extra GC cycle as compared to the session.
-  def registerStreamingListeners(streamingManager: StreamingQueryManager): Unit = {
+  def registerStreamingListener(streamingManager: StreamingQueryManager,
+      listener: StreamingQueryListener): Unit = {
     this.listenerBus = None
-    this.listeners = Nil
+    this.listener = None
     val m = SnappySession.listenerBusMethod
     if (m ne null) {
       val l = m.invoke(streamingManager).asInstanceOf[StreamingQueryListenerBus]
       if (l ne null) {
-        implicit val tag: ClassTag[Any] = SnappySession.listenerTag
         this.listenerBus = Some(l)
-        this.listeners = l.findListenersByClass()
+        this.listener = Some(listener)
       }
     }
   }
@@ -2340,24 +2150,28 @@
       sessionId = SnappySession.INVALID_ID
     }
     listenerBus match {
-      case Some(l) if listeners.nonEmpty => listeners.foreach(l.removeListener)
+      case Some(bus) => listener match {
+        case Some(l) => bus.removeListener(l)
+        case _ =>
+      }
       case _ =>
     }
     listenerBus = None
-    listeners = Nil
+    listener = None
     true
   }
 
   override protected def clearThis(): Unit = {
     sessionId = SnappySession.INVALID_ID
-  }
-
+    listenerBus = None
+    listener = None
+  }
 }
 
-object SnappySession extends Logging {
-
-  private[spark] val INVALID_ID = -1
-  private[this] val ID = new AtomicInteger(0)
+object SnappySession extends SparkSupport with Logging {
+
+  private[spark] val INVALID_ID = -1L
+  private[this] val ID = new AtomicLong(0L)
   private[sql] val ExecutionKey = "EXECUTION"
   private[sql] val PUTINTO_LOCK = "putinto_lock"
   private[sql] val CACHED_PUTINTO_LOGICAL_PLAN = "cached_putinto_logical_plan"
@@ -2380,6 +2194,14 @@
     } catch {
       case _: Exception => (null, null)
     }
+  }
+
+  private[sql] def isHiveSupportEnabled(v: String): Boolean = Utils.toLowerCase(v) match {
+    case "hive" => true
+    case "in-memory" => false
+    case _ => throw new IllegalArgumentException(
+      s"Unexpected value '$v' for ${StaticSQLConf.CATALOG_IMPLEMENTATION.key}. " +
+          "Allowed values are: in-memory and hive")
   }
 
   def tableIdentifier(table: String, catalog: SnappySessionCatalog,
@@ -2392,7 +2214,7 @@
       new TableIdentifier(fullName.substring(dotIndex + 1),
         Some(fullName.substring(0, dotIndex)))
     } else if (resolve && (catalog ne null)) {
-      new TableIdentifier(fullName, Some(catalog.getCurrentSchema))
+      new TableIdentifier(fullName, Some(catalog.getCurrentDatabase))
     } else new TableIdentifier(fullName, None)
   }
 
@@ -2434,10 +2256,12 @@
     localProperties.setProperty(SparkContext.SPARK_JOB_GROUP_ID, jobGroupId)
   }
 
-  private[sql] def clearExecutionProperties(localProperties: Properties): Unit = {
+  private[sql] def clearExecutionProperties(localProperties: Properties,
+      oldExecutionId: String): Unit = {
     localProperties.remove(SparkContext.SPARK_JOB_GROUP_ID)
     localProperties.remove(SparkContext.SPARK_JOB_DESCRIPTION)
-    localProperties.remove(SQLExecution.EXECUTION_ID_KEY)
+    if (oldExecutionId eq null) localProperties.remove(SQLExecution.EXECUTION_ID_KEY)
+    else localProperties.setProperty(SQLExecution.EXECUTION_ID_KEY, oldExecutionId)
   }
 
   private[sql] def isCommandExec(plan: SparkPlan): Boolean = plan match {
@@ -2465,21 +2289,19 @@
     var sqlText: String = null
     val executionId = Utils.nextExecutionIdMethod.invoke(SQLExecution).asInstanceOf[Long]
     val context = session.sparkContext
-<<<<<<< HEAD
     var localProperties: Properties = null
+    var oldExecutionId: String = null
     var startTime = -1L
     var endTime = -1L
     if (cachedPlan) {
       sqlText = "PLAN [" + sql + ']'
       localProperties = context.getLocalProperties
       startTime = System.currentTimeMillis()
-      setExecutionProperties(localProperties, java.lang.Long.toString(executionId), sqlText)
-    }
-=======
-    val localProperties = context.getLocalProperties
-    val jobGroupId = session.sessionState.jdbcQueryJobGroupId.getOrElse(executionIdStr)
-    setExecutionProperties(localProperties, executionIdStr, jobGroupId, sqlText)
->>>>>>> 85e79041
+      oldExecutionId = localProperties.getProperty(SQLExecution.EXECUTION_ID_KEY)
+      val executionIdStr = java.lang.Long.toString(executionId)
+      val jobGroupId = session.snappySessionState.jdbcQueryJobGroupId(executionIdStr)
+      setExecutionProperties(localProperties, executionIdStr, jobGroupId, sqlText)
+    }
     var success = false
     try {
       // get below two with original "ParamLiteral(" tokens that will be replaced
@@ -2510,7 +2332,7 @@
           executionId, endTime - startTime)
     } finally {
       if (cachedPlan) {
-        clearExecutionProperties(localProperties)
+        clearExecutionProperties(localProperties, oldExecutionId)
         if (endTime == -1L) endTime = System.currentTimeMillis()
         // post the end of SQL at the end of planning phase; this will be re-posted during
         // execution with the submission time adjusted (by the planning time) in CachedDataFrame
@@ -2633,36 +2455,6 @@
 
     logDebug(s"qe.executedPlan = ${qe.executedPlan}")
 
-<<<<<<< HEAD
-    val (rdd, rddId, shuffleDependencies, shuffleCleanups) = if (cachedPlan && cachedRDD != null) {
-=======
-    // If this has in-memory caching then don't cache since plan can change
-    // dynamically after caching due to unpersist etc. Disable for broadcasts
-    // too since the RDDs cache broadcast result which can change in subsequent
-    // execution with different ParamLiteral values. Also do not cache
-    // if snappy tables are not there since the plans may be dependent on constant
-    // literals in push down filters etc
-    planCaching &&= (cachedRDD ne null) && executedPlan.find {
-      case _: BroadcastHashJoinExec | _: BroadcastNestedLoopJoinExec |
-           _: BroadcastExchangeExec | _: InMemoryTableScanExec |
-           _: RangeExec | _: LocalTableScanExec | _: RDDScanExec => true
-      case p if HiveClientUtil.isHiveExecPlan(p) => true
-      case dsc: DataSourceScanExec => !dsc.relation.isInstanceOf[PartitionedDataSourceScan]
-      case _ => false
-    }.isEmpty
-
-    // collect the query hints
-    val queryHints = session.synchronized {
-      val numHints = session.queryHints.size()
-      val hints = if (numHints == 0) java.util.Collections.emptyMap[String, String]()
-      else {
-        val m = new UnifiedMap[String, String](numHints)
-        m.putAll(session.queryHints)
-        m
-      }
-      hints
-    }
-
     val checkAuthOfExternalTables = java.lang.Boolean.parseBoolean(
       System.getProperty("CHECK_EXTERNAL_TABLE_AUTHZ"))
     // second condition means smart connector mode
@@ -2671,17 +2463,17 @@
       val scanNodes = executedPlan.collect {
         case dsc: DataSourceScanExec if !dsc.relation.isInstanceOf[PartitionedDataSourceScan] => dsc
       }
-      if (scanNodes != null && scanNodes.nonEmpty) {
+      if (scanNodes.nonEmpty) {
         checkCurrentUserAllowed(session, scanNodes)
       }
     }
-    val (rdd, shuffleDependencies, shuffleCleanups) = if (planCaching) {
->>>>>>> 85e79041
+
+    val (rdd, rddId, shuffleDependencies, shuffleCleanups) = if (cachedPlan && cachedRDD != null) {
       val shuffleDeps = findShuffleDependencies(cachedRDD).toArray
       val cleanups = new Array[Future[Unit]](shuffleDeps.length)
       (cachedRDD, cachedRDD.id, shuffleDeps, cleanups)
     } else {
-      (null, if (cachedRDDId != -1) cachedRDDId else session.sparkContext.newRddId(),
+      (null, if (cachedRDDId != -1) cachedRDDId else session.newRddId(),
           Array.emptyIntArray, EMPTY_SHUFFLE_CLEANUPS)
     }
     new CachedDataFrame(session, execution, origExecutionString, executionString, origPlanInfo,
@@ -2690,7 +2482,8 @@
       queryHints, executionId, planningTime, session.hasLinkPartitionsToBuckets)
   }
 
-  private def checkCurrentUserAllowed(session: SnappySession, scanNodes: Seq[SparkPlan]): Unit = {
+  private def checkCurrentUserAllowed(session: SnappySession,
+      scanNodes: Seq[DataSourceScanExec]): Unit = {
     var currentUser = SnappyContext.getClusterMode(session.sparkContext) match {
       case ThinClientConnectorMode(_, _) =>
         session.conf.get(Constant.SPARK_STORE_PREFIX + Attribute.USERNAME_ATTR, null)
@@ -2698,21 +2491,20 @@
     }
     if (currentUser eq null) currentUser = ""
     if (ToolsCallbackInit.toolsCallback != null) {
-      scanNodes.foreach(n => {
-        val dse = n.asInstanceOf[DataSourceScanExec]
+      scanNodes.foreach { scan =>
         val authzException = ToolsCallbackInit.toolsCallback.isUserAuthorizedForExtTable(
-          currentUser, dse.metastoreTableIdentifier)
-        if (authzException != null) throw authzException
-      })
+          currentUser, internals.tableIdentifier(scan))
+        if (authzException ne null) throw authzException
+      }
     } else if (SnappyContext.getClusterMode(session.sparkContext)
         .isInstanceOf[ThinClientConnectorMode]) {
       // Smart Connector Mode
-      val tables = scanNodes.map(n => {
-        val dse = n.asInstanceOf[DataSourceScanExec]
-        dse.metastoreTableIdentifier
-      }).filter(_.isDefined).map(_.get).map(_.unquotedString)
-      if (tables != null && tables.nonEmpty) {
-        val connection = session.getConnection
+      val tables = scanNodes.collect {
+        case scan if internals.tableIdentifier(scan).isDefined =>
+          internals.tableIdentifier(scan).get.unquotedString
+      }
+      if (tables.nonEmpty) {
+        val connection = session.getConnection(tables.head)
         val cstmt = connection.prepareCall("call sys.CHECK_AUTHZ_ON_EXT_TABLES(?, ?, ?)")
         try {
           cstmt.setString(1, currentUser)
@@ -2749,8 +2541,9 @@
     val sqlShortText = CachedDataFrame.queryStringShortForm(sqlText)
     val plan = parser.parsePlan(sqlText, clearExecutionData = true)
     val planCaching = session.planCaching
-    val paramLiterals = parser.sqlParser.getAllLiterals
-    val paramsId = parser.sqlParser.getCurrentParamsId
+    val sqlParser = parser.sqlParser
+    val paramLiterals = sqlParser.getAllLiterals
+    val paramsId = sqlParser.getCurrentParamsId
     val queryHints = session.getLastQueryHints
     val key = CachedKey(session, session.getCurrentSchema,
       plan, sqlText, paramLiterals, paramsId, planCaching, queryHints.hashCode())
@@ -2760,13 +2553,8 @@
       session.currentKey = key
       try {
         val execution = session.executePlan(plan)
-<<<<<<< HEAD
         cachedDF = evaluatePlan(execution, session, sqlShortText, sqlText,
           paramLiterals, paramsId, queryHints)
-=======
-        session.addContextObject[String]("orgSqlText", sqlText)
-        cachedDF = evaluatePlan(execution, session, sqlShortText, sqlText, paramLiterals, paramsId)
->>>>>>> 85e79041
         // put in cache if the DF has to be cached
         if (planCaching && cachedDF.isCached) {
           if (isTraceEnabled) {
@@ -2778,7 +2566,6 @@
         }
       } finally {
         session.currentKey = null
-        session.removeContextObject("orgSqlText")
       }
     } else {
       logDebug(s"Using cached plan for: $sqlText (existing: ${cachedDF.queryString})")
@@ -2828,10 +2615,9 @@
     } else text
   }
 
-  private def newId(): Int = {
+  private def newId(): Long = {
     val id = ID.incrementAndGet()
-    if (id != INVALID_ID) id
-    else ID.incrementAndGet()
+    if (id != INVALID_ID) id else ID.incrementAndGet()
   }
 
   private[spark] def clearSessionCache(sessionId: Long): Unit = {
@@ -2886,8 +2672,8 @@
     case _ => StringType
   }
 
-  def getValue(dvd: stypes.DataValueDescriptor, returnUTF8String: Boolean = true): Any =
-    dvd match {
+  def getValue(dvd: stypes.DataValueDescriptor,
+      returnUTF8String: Boolean = true): Any = dvd match {
     case i: stypes.SQLInteger => i.getInt
     case si: stypes.SQLSmallint => si.getShort
     case ti: stypes.SQLTinyint => ti.getByte
@@ -2901,19 +2687,14 @@
       val charArray = cl.getCharArray()
       if (charArray != null) {
         val str = String.valueOf(charArray)
-        if (returnUTF8String) {
-          UTF8String.fromString(str)
-        } else str
+        if (returnUTF8String) UTF8String.fromString(str) else str
       } else null
-    case lvc: stypes.SQLLongvarchar => if (returnUTF8String) {
-      UTF8String.fromString(lvc.getString)
-    } else lvc.getString
-    case vc: stypes.SQLVarchar => if (returnUTF8String) {
-      UTF8String.fromString(vc.getString)
-    } else vc.getString
-    case c: stypes.SQLChar => if (returnUTF8String) {
-      UTF8String.fromString(c.getString)
-    } else c.getString
+    case lvc: stypes.SQLLongvarchar =>
+      if (returnUTF8String) UTF8String.fromString(lvc.getString) else lvc.getString
+    case vc: stypes.SQLVarchar =>
+      if (returnUTF8String) UTF8String.fromString(vc.getString) else vc.getString
+    case c: stypes.SQLChar =>
+      if (returnUTF8String) UTF8String.fromString(c.getString) else c.getString
     case ts: stypes.SQLTimestamp => ts.getTimestamp(null)
     case t: stypes.SQLTime => t.getTime(null)
     case d: stypes.SQLDate =>
@@ -2935,9 +2716,6 @@
       jarServerFiles = jarServerFiles ++ uris
     })
   }
-
-  private val dummyId: AtomicLong = new AtomicLong(0)
-  private def nextDummyId = dummyId.decrementAndGet()
 }
 
 final class CachedKey(val session: SnappySession,
