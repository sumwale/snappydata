/*
 * Copyright (c) 2018 SnappyData, Inc. All rights reserved.
 *
 * Licensed under the Apache License, Version 2.0 (the "License"); you
 * may not use this file except in compliance with the License. You
 * may obtain a copy of the License at
 *
 * http://www.apache.org/licenses/LICENSE-2.0
 *
 * Unless required by applicable law or agreed to in writing, software
 * distributed under the License is distributed on an "AS IS" BASIS,
 * WITHOUT WARRANTIES OR CONDITIONS OF ANY KIND, either express or
 * implied. See the License for the specific language governing
 * permissions and limitations under the License. See accompanying
 * LICENSE file.
 */
package org.apache.spark.sql

<<<<<<< HEAD
import java.sql.{SQLException, SQLWarning}
import java.util.Calendar
=======
import java.sql.{Connection, SQLException, SQLWarning}
>>>>>>> 0d4508b3
import java.util.concurrent.ConcurrentHashMap
import java.util.concurrent.atomic.AtomicInteger
import java.util.{Calendar, Properties}

import scala.collection.JavaConverters._
import scala.collection.mutable
import scala.concurrent.Future
import scala.language.implicitConversions
import scala.reflect.runtime.universe.{TypeTag, typeOf}
import scala.util.control.NonFatal

import com.gemstone.gemfire.internal.GemFireVersion
import com.gemstone.gemfire.internal.cache.PartitionedRegion.RegionLock
import com.gemstone.gemfire.internal.cache.{GemFireCacheImpl, PartitionedRegion}
import com.gemstone.gemfire.internal.shared.{ClientResolverUtils, FinalizeHolder, FinalizeObject}
import com.google.common.cache.{Cache, CacheBuilder}
import com.pivotal.gemfirexd.internal.GemFireXDVersion
import com.pivotal.gemfirexd.internal.iapi.sql.ParameterValueSet
import com.pivotal.gemfirexd.internal.iapi.types.TypeId
import com.pivotal.gemfirexd.internal.iapi.{types => stypes}
import com.pivotal.gemfirexd.internal.shared.common.{SharedUtils, StoredFormatIds}
import io.snappydata.sql.catalog.{CatalogObjectType, SnappyExternalCatalog}
import io.snappydata.{Constant, Property, SnappyDataFunctions, SnappyTableStatsProviderService}
import org.eclipse.collections.impl.map.mutable.UnifiedMap

import org.apache.spark.annotation.{DeveloperApi, Experimental}
import org.apache.spark.jdbc.{ConnectionConf, ConnectionUtil}
import org.apache.spark.rdd.RDD
import org.apache.spark.sql.catalyst.analysis.{Analyzer, NoSuchTableException, UnresolvedAttribute, UnresolvedRelation, UnresolvedStar}
import org.apache.spark.sql.catalyst.catalog.{BucketSpec, CatalogTable, CatalogTableType}
import org.apache.spark.sql.catalyst.encoders._
import org.apache.spark.sql.catalyst.expressions.aggregate.AggregateExpression
import org.apache.spark.sql.catalyst.expressions.codegen.CodegenContext
import org.apache.spark.sql.catalyst.expressions.{Alias, Ascending, AttributeReference, Descending, Exists, ExprId, Expression, GenericRow, ListQuery, ParamLiteral, PredicateSubquery, ScalarSubquery, SortDirection, TokenLiteral}
import org.apache.spark.sql.catalyst.plans.logical.{Command, Filter, LogicalPlan, Union}
import org.apache.spark.sql.catalyst.{DefinedByConstructorParams, InternalRow, ScalaReflection, TableIdentifier}
import org.apache.spark.sql.collection.{Utils, WrappedInternalRow}
import org.apache.spark.sql.execution._
import org.apache.spark.sql.execution.aggregate.CollectAggregateExec
import org.apache.spark.sql.execution.columnar.ExternalStoreUtils.CaseInsensitiveMutableHashMap
import org.apache.spark.sql.execution.columnar.impl.{ColumnFormatRelation, IndexColumnFormatRelation}
import org.apache.spark.sql.execution.columnar.{ExternalStoreUtils, InMemoryTableScanExec}
import org.apache.spark.sql.execution.command.{CreateDataSourceTableAsSelectCommand, ExecutedCommandExec, ShowCreateTableCommand, UncacheTableCommand}
import org.apache.spark.sql.execution.datasources.jdbc.{JDBCOptions, JdbcUtils}
import org.apache.spark.sql.execution.datasources.{CreateTable, DataSource, LogicalRelation}
import org.apache.spark.sql.execution.exchange.BroadcastExchangeExec
import org.apache.spark.sql.execution.joins.{BroadcastHashJoinExec, BroadcastNestedLoopJoinExec}
import org.apache.spark.sql.execution.ui.SparkListenerSQLPlanExecutionStart
import org.apache.spark.sql.hive.{HiveClientUtil, SnappySessionState}
import org.apache.spark.sql.internal.StaticSQLConf.SCHEMA_STRING_LENGTH_THRESHOLD
import org.apache.spark.sql.internal.{BypassRowLevelSecurity, MarkerForCreateTableAsSelect, SnappySessionCatalog, SnappySharedState, StaticSQLConf}
import org.apache.spark.sql.row.{JDBCMutableRelation, SnappyStoreDialect}
import org.apache.spark.sql.sources._
import org.apache.spark.sql.store.StoreUtils
import org.apache.spark.sql.types._
import org.apache.spark.storage.StorageLevel
import org.apache.spark.streaming.Time
import org.apache.spark.streaming.dstream.DStream
import org.apache.spark.unsafe.types.UTF8String
import org.apache.spark.{Logging, ShuffleDependency, SparkContext, SparkEnv}


class SnappySession(_sc: SparkContext) extends SparkSession(_sc) {

  self =>

  // initialize SnappyStoreDialect so that it gets registered

  SnappyStoreDialect.init()

  /* ----------------------- *
   |  Session-related state  |
   * ----------------------- */

  private[spark] val id = SnappySession.newId()

  private[this] val tempCacheIndex = new AtomicInteger(0)

  new FinalizeSession(this)

  /**
   * State shared across sessions, including the [[SparkContext]], cached data, listener,
   * and a catalog that interacts with external systems.
   */
  @transient
  override lazy val sharedState: SnappySharedState = SnappyContext.sharedState(sparkContext)

  /**
   * State isolated across sessions, including SQL configurations, temporary tables, registered
   * functions, and everything else that accepts a [[org.apache.spark.sql.internal.SQLConf]].
   */
  @transient
  override lazy val sessionState: SnappySessionState = {
    SnappySession.aqpSessionStateClass match {
      case Some(aqpClass) => aqpClass.getConstructor(classOf[SnappySession]).
          newInstance(self).asInstanceOf[SnappySessionState]
      case None => new SnappySessionState(self)
    }
  }

  def sessionCatalog: SnappySessionCatalog = sessionState.catalog

  def externalCatalog: SnappyExternalCatalog = sessionState.catalog.externalCatalog

  def snappyParser: SnappyParser = sessionState.sqlParser.sqlParser

  private[spark] def snappyContextFunctions = sessionState.contextFunctions

  SnappyContext.initGlobalSnappyContext(sparkContext, this)
  SnappyDataFunctions.registerSnappyFunctions(sessionState.functionRegistry)
  snappyContextFunctions.registerSnappyFunctions(this)

  /**
   * A wrapped version of this session in the form of a [[SQLContext]],
   * for backward compatibility.
   */
  @transient
  private[spark] val snappyContext: SnappyContext = new SnappyContext(this)

  /**
   * A wrapped version of this session in the form of a [[SQLContext]],
   * for backward compatibility.
   *
   * @since 2.0.0
   */
  @transient
  override val sqlContext: SnappyContext = snappyContext

  /**
   * Start a new session with isolated SQL configurations, temporary tables, registered
   * functions are isolated, but sharing the underlying [[SparkContext]] and cached data.
   *
   * Note: Other than the [[SparkContext]], all shared state is initialized lazily.
   * This method will force the initialization of the shared state to ensure that parent
   * and child sessions are set up with the same shared state. If the underlying catalog
   * implementation is Hive, this will initialize the metastore, which may take some time.
   *
   * @group basic
   * @since 2.0.0
   */
  override def newSession(): SnappySession = new SnappySession(sparkContext)

  /**
   * :: Experimental ::
   * Creates a [[DataFrame]] from an RDD of Product (e.g. case classes, tuples).
   * This method handles generic array datatype like Array[Decimal]
   */
  def createDataFrameUsingRDD[A <: Product : TypeTag](rdd: RDD[A]): DataFrame = {
    SparkSession.setActiveSession(this)
    val schema = ScalaReflection.schemaFor[A].dataType.asInstanceOf[StructType]
    val attributeSeq = schema.toAttributes
    val rowRDD = RDDConversions.productToRowRdd(rdd, schema.map(_.dataType))
    Dataset.ofRows(self, LogicalRDD(attributeSeq, rowRDD)(self))
  }

  private[sql] def overrideConfs: Map[String, String] = Map.empty

  override def sql(sqlText: String): DataFrame = {
    try {
      sqInternal(sqlText)
    } catch {
      // fallback to uncached flow for streaming queries
      case ae: AnalysisException
        if ae.message.contains(
          "Queries with streaming sources must be executed with writeStream.start()"
        ) => sqlUncached(sqlText)
    }
  }

   private[sql] def sqInternal(sqlText: String): CachedDataFrame = {
    snappyContextFunctions.sql(SnappySession.sqlPlan(this, sqlText))
  }

  @DeveloperApi
  def sqlUncached(sqlText: String): DataFrame = {
    if (planCaching) {
      planCaching = false
      try {
        snappyContextFunctions.sql(super.sql(sqlText))
      } finally {
        planCaching = Property.PlanCaching.get(sessionState.conf)
      }
    } else {
      snappyContextFunctions.sql(super.sql(sqlText))
    }
  }

  final def prepareSQL(sqlText: String, skipPromote: Boolean = false): LogicalPlan = {
    val logical = sessionState.sqlParser.parsePlan(sqlText, clearExecutionData = true)
    SparkSession.setActiveSession(this)
    val ap: Analyzer = sessionState.analyzer
    // logInfo(s"KN: Batches ${ap.batches.filter(
    //  _.name.equalsIgnoreCase("Resolution")).mkString("_")}")
    ap.execute(logical)
  }

  private[sql] final def executePlan(plan: LogicalPlan, retryCnt: Int = 0): QueryExecution = {
    try {
      val execution = sessionState.executePlan(plan)
      execution.assertAnalyzed()
      execution
    } catch {
      case e: AnalysisException =>
        val unresolvedNodes = plan.expressions.filter(
          x => x.isInstanceOf[UnresolvedStar] | x.isInstanceOf[UnresolvedAttribute])
        if (e.getMessage().contains("cannot resolve") && unresolvedNodes.nonEmpty) {
          reAnalyzeForUnresolvedAttribute(plan, e, retryCnt) match {
            case Some(p) => return executePlan(p, retryCnt + 1)
            case None => //
          }
        }
        // in case of connector mode, exception can be thrown if
        // table form is changed (altered) and we have old table
        // object in SnappyExternalCatalog cache
        SnappyContext.getClusterMode(sparkContext) match {
          case ThinClientConnectorMode(_, _) =>
            var hasCommand = false
            val relations = plan.collect {
              case _: Command => hasCommand = true; null
              case u: UnresolvedRelation =>
                val tableIdent = sessionCatalog.resolveTableIdentifier(u.tableIdentifier)
                tableIdent.database.get -> tableIdent.table
            }
            if (hasCommand) externalCatalog.invalidateAll()
            else if (relations.nonEmpty) {
              relations.foreach(externalCatalog.invalidate)
            }
            throw e
          case _ =>
            throw e
        }
    }
  }

  // Hack to fix SNAP-2440 ( TODO: Will return after 1.1.0 for a better fix )
  private def reAnalyzeForUnresolvedAttribute(
    originalPlan: LogicalPlan, e: AnalysisException,
    retryCount: Int): Option[LogicalPlan] = {

    if (!e.getMessage().contains("cannot resolve")) return None
    val unresolvedNodes = originalPlan.expressions.filter(
      x => x.isInstanceOf[UnresolvedStar] | x.isInstanceOf[UnresolvedAttribute])
    if (retryCount > unresolvedNodes.size) return None

    val errMsg = e.getMessage().split('\n').map(_.trim.filter(_ >= ' ')).mkString
    val newPlan = originalPlan transformExpressions {
      case us@UnresolvedStar(option) if option.isDefined =>
        val targetString = option.get.mkString(".")
        var matched = false
        errMsg match {
          case SnappySession.unresolvedStarRegex(_, schema, table, _) =>
            if (sessionCatalog.tableExists(tableIdentifier(s"$schema.$table"))) {
              val qname = s"$schema.$table"
              if (qname.equalsIgnoreCase(targetString)) {
                matched = true
              }
            }
          case _ => matched = false
        }
        if (matched) UnresolvedStar(None) else us

      case ua@UnresolvedAttribute(nameparts) =>
        val targetString = nameparts.mkString(".")
        var uqc = ""
        var matched = false
        errMsg match {
          case SnappySession.unresolvedColRegex(_, schema, table, col, _) =>
            if (sessionCatalog.tableExists(tableIdentifier(s"$schema.$table"))) {
              val qname = s"$schema.$table.$col"
              if (qname.equalsIgnoreCase(targetString)) matched = true
              uqc = col
            }
          case _ => matched = false
        }
        if (matched) UnresolvedAttribute(uqc) else ua
    }
    if (!newPlan.equals(originalPlan)) Some(newPlan) else None
  }

  @transient
  private[sql] val queryHints = new ConcurrentHashMap[String, String](4, 0.7f, 1)

  @transient
  private val contextObjects = new ConcurrentHashMap[Any, Any](16, 0.7f, 1)

  @transient
  private[sql] var currentKey: CachedKey = _

  @transient
  private[sql] var planCaching: Boolean = Property.PlanCaching.get(sessionState.conf)

  @transient
  private[sql] var tokenize: Boolean = Property.Tokenize.get(sessionState.conf)

  @transient
  private[sql] var partitionPruning: Boolean = Property.PartitionPruning.get(sessionState.conf)

  @transient
  private[sql] var disableHashJoin: Boolean = Property.DisableHashJoin.get(sessionState.conf)

  @transient
  private[sql] var enableHiveSupport: Boolean =
    isHiveSupportEnabled(sessionState.conf.getConf(StaticSQLConf.CATALOG_IMPLEMENTATION))

  @transient
  private var sqlWarnings: SQLWarning = _

  private[sql] var initialized = true

  private[sql] def isHiveSupportEnabled(v: String): Boolean = Utils.toLowerCase(v) match {
    case "hive" => true
    case "in-memory" => false
    case _ => throw new IllegalArgumentException(
      s"Unexpected value '$v' for ${StaticSQLConf.CATALOG_IMPLEMENTATION.key}. " +
          "Allowed values are: in-memory and hive")
  }

  def getPreviousQueryHints: java.util.Map[String, String] =
    java.util.Collections.unmodifiableMap(queryHints)

  def getWarnings: SQLWarning = sqlWarnings

  private[sql] def addWarning(warning: SQLWarning): Unit = {
    val warnings = sqlWarnings
    if (warnings eq null) sqlWarnings = warning
    else warnings.setNextWarning(warning)
  }

  /**
   * Get a previously registered context object using [[addContextObject]].
   */
  private[sql] def getContextObject[T](key: Any): Option[T] = {
    Option(contextObjects.get(key).asInstanceOf[T])
  }

  /**
   * Get a previously registered CodegenSupport context object
   * by [[addContextObject]].
   */
  private[sql] def getContextObject[T](ctx: CodegenContext, objectType: String,
      key: Any): Option[T] = {
    getContextObject[T](ctx -> (objectType -> key))
  }

  /**
   * Register a new context object for this query.
   */
  private[sql] def addContextObject[T](key: Any, value: T): Unit = {
    contextObjects.put(key, value)
  }

  /**
   * Register a new context object for <code>CodegenSupport</code>.
   */
  private[sql] def addContextObject[T](ctx: CodegenContext, objectType: String,
      key: Any, value: T): Unit = {
    addContextObject(ctx -> (objectType -> key), value)
  }

  /**
   * Remove a context object registered using [[addContextObject]].
   */
  private[sql] def removeContextObject(key: Any): Any = {
    contextObjects.remove(key)
  }

  /**
   * Remove a CodegenSupport context object registered by [[addContextObject]].
   */
  private[sql] def removeContextObject(ctx: CodegenContext, objectType: String,
      key: Any): Unit = {
    removeContextObject(ctx -> (objectType -> key))
  }

  private[sql] def linkPartitionsToBuckets(flag: Boolean): Unit = {
    addContextObject(StoreUtils.PROPERTY_PARTITION_BUCKET_LINKED, flag)
  }

  private[sql] def hasLinkPartitionsToBuckets: Boolean = {
    getContextObject[Boolean](StoreUtils.PROPERTY_PARTITION_BUCKET_LINKED) match {
      case Some(b) => b
      case None => false
    }
  }

  def preferPrimaries: Boolean =
    Property.PreferPrimariesInQuery.get(sessionState.conf)

  private[sql] def addFinallyCode(ctx: CodegenContext, code: String): Int = {
    val depth = getContextObject[Int](ctx, "D", "depth").getOrElse(0) + 1
    addContextObject(ctx, "D", "depth", depth)
    addContextObject(ctx, "F", "finally" -> depth, code)
    depth
  }

  private[sql] def evaluateFinallyCode(ctx: CodegenContext,
      body: String = "", depth: Int = -1): String = {
    // if no depth given then use the most recent one
    val d = if (depth == -1) {
      getContextObject[Int](ctx, "D", "depth").getOrElse(0)
    } else depth
    if (d <= 1) removeContextObject(ctx, "D", "depth")
    else addContextObject(ctx, "D", "depth", d - 1)

    val key = "finally" -> d
    getContextObject[String](ctx, "F", key) match {
      case Some(finallyCode) => removeContextObject(ctx, "F", key)
        if (body.isEmpty) finallyCode
        else {
          s"""
             |try {
             |  $body
             |} finally {
             |   $finallyCode
             |}
          """.stripMargin
        }
      case None => body
    }
  }

  /**
   * Get name of a previously registered class using [[addClass]].
   */
  def getClass(ctx: CodegenContext, baseTypes: Seq[(DataType, Boolean)],
      keyTypes: Seq[(DataType, Boolean)],
      types: Seq[(DataType, Boolean)], multimap: Boolean): Option[(String, String)] = {
    getContextObject[(String, String)](ctx, "C", (baseTypes, keyTypes, types, multimap))
  }

  /**
   * Register code generated for a new class (for <code>CodegenSupport</code>).
   */
  private[sql] def addClass(ctx: CodegenContext,
      baseTypes: Seq[(DataType, Boolean)], keyTypes: Seq[(DataType, Boolean)],
      types: Seq[(DataType, Boolean)], baseClassName: String,
      className: String, multiMap: Boolean): Unit = {
    addContextObject(ctx, "C", (baseTypes, keyTypes, types, multiMap),
      baseClassName -> className)
  }

  /**
   * Register additional [[DictionaryCode]] for a variable in ExprCode.
   */
  private[sql] def addDictionaryCode(ctx: CodegenContext, keyVar: String,
      dictCode: DictionaryCode): Unit =
    addContextObject(ctx, "D", keyVar, dictCode)

  /**
   * Get [[DictionaryCode]] for a previously registered variable in ExprCode
   * using [[addDictionaryCode]].
   */
  def getDictionaryCode(ctx: CodegenContext,
      keyVar: String): Option[DictionaryCode] =
    getContextObject[DictionaryCode](ctx, "D", keyVar)

  /**
   * Register hash variable holding the evaluated hashCode for some variables.
   */
  private[sql] def addHashVar(ctx: CodegenContext, keyVars: Seq[String],
      hashVar: String): Unit = addContextObject(ctx, "H", keyVars, hashVar)

  /**
   * Get hash variable for previously registered variables using [[addHashVar]].
   */
  private[sql] def getHashVar(ctx: CodegenContext,
      keyVars: Seq[String]): Option[String] = getContextObject(ctx, "H", keyVars)

  private[sql] def cachePutInto(doCache: Boolean, updateSubQuery: LogicalPlan,
      table: String): Option[LogicalPlan] = {
    // first acquire the global lock for putInto
    val (schemaName: String, _) =
      JdbcExtendedUtils.getTableWithSchema(table, conn = null, Some(sqlContext.sparkSession))
    val lock = grabLock(table, schemaName, defaultConnectionProps)
    var newUpdateSubQuery: Option[LogicalPlan] = None
    try {
      val cachedTable = if (doCache) {
        val tableName = s"snappyDataInternalTempPutIntoCache${tempCacheIndex.incrementAndGet()}"
        val tableIdent = new TableIdentifier(tableName)
        val cacheCommandString = if (currentKey ne null) s"CACHE FOR (${currentKey.sqlText})"
        else s"CACHE FOR (PUT INTO $table <plan>)"
        // use cache table command to display full plan
        val count = SnappyCacheTableCommand(tableIdent, cacheCommandString, Some(updateSubQuery),
          isLazy = false).run(this).head.getLong(0)
        if (count > 0) {
          newUpdateSubQuery = Some(this.table(tableIdent).logicalPlan)
          Some(tableIdent)
        } else {
          dropPutIntoCacheTable(tableIdent)
          None
        }
      } else {
        // assume that there are updates
        newUpdateSubQuery = Some(updateSubQuery)
        None
      }
      addContextObject(SnappySession.CACHED_PUTINTO_LOGICAL_PLAN, cachedTable)
      newUpdateSubQuery
    } finally {
      logDebug(s"Adding the lock object $lock to the context")
      addContextObject(SnappySession.PUTINTO_LOCK, lock)
    }
  }

  private def dropPutIntoCacheTable(tableIdent: TableIdentifier): Unit = {
    UncacheTableCommand(tableIdent, ifExists = false).run(this)
    dropTable(tableIdent, ifExists = false, isView = false)
  }

  private[sql] def clearPutInto(): Unit = {
    contextObjects.remove(SnappySession.PUTINTO_LOCK) match {
      case null =>
      case lock => releaseLock(lock)
    }
    contextObjects.remove(SnappySession.CACHED_PUTINTO_LOGICAL_PLAN) match {
      case null =>
      case cachedTable: Option[_] =>
        if (cachedTable.isDefined) {
          dropPutIntoCacheTable(cachedTable.get.asInstanceOf[TableIdentifier])
        }
    }
  }

  private[sql] def clearWriteLockOnTable(): Unit = {
    contextObjects.remove(SnappySession.BULKWRITE_LOCK) match {
      case null =>
      case lock => releaseLock(lock)
    }
  }

  private[sql] def grabLock(table: String, schemaName: String,
      connProperties: ConnectionProperties): Any = {
    SnappyContext.getClusterMode(sparkContext) match {
      case _: ThinClientConnectorMode =>
        val conn = ConnectionPool.getPoolConnection(table, connProperties.dialect,
          connProperties.poolProps, connProperties.connProps, connProperties.hikariCP)
        var locked = false
        var retrycount = 0
        do {
          try {
            logDebug(s" Going to take lock on server for table $table," +
                s" current Thread ${Thread.currentThread().getId}")
            val ps = conn.prepareCall(s"VALUES sys.ACQUIRE_REGION_LOCK(?)")
            ps.setString(1, SnappySession.WRITE_LOCK_PREFIX + table)
            val rs = ps.executeQuery()
            rs.next()
            locked = rs.getBoolean(1)
            ps.close()
            logDebug("Took lock on server. ")
          }
          catch {
            case e: Throwable =>
              logWarning("Got exception while taking lock", e)
              if (retrycount == 2) {
                throw e
              }
          }
          finally {
            retrycount = retrycount + 1
            // conn.close()
          }
        } while (!locked)
        (conn, new TableIdentifier(table, Some(schemaName)))
      case _ =>
        logDebug(s"Taking lock in " +
            s" ${Thread.currentThread().getId} ")
        val regionLock = PartitionedRegion.getRegionLock(SnappySession.WRITE_LOCK_PREFIX + table,
          GemFireCacheImpl.getExisting)
        regionLock.lock()
        regionLock
    }
  }

  private[sql] def releaseLock(lock: Any): Unit = {
    lock match {
      case lock: RegionLock =>
        if (lock != null) {
          logInfo(s"Going to unlock the lock object bulkOp $lock ")
          lock.asInstanceOf[PartitionedRegion.RegionLock].unlock()
        }
      case (conn: Connection, id: TableIdentifier) =>
        var unlocked = false
        try {
          logDebug(s"releasing lock on the server. ${id.table}")
          val ps = conn.prepareStatement(s"VALUES sys.RELEASE_REGION_LOCK(?)")
          ps.setString(1, SnappySession.WRITE_LOCK_PREFIX + id.table)
          val rs = ps.executeQuery()
          rs.next()
          unlocked = rs.getBoolean(1)
          ps.close()
        }
        finally {
          conn.close()
        }
    }
  }

  private[sql] def clearContext(): Unit = synchronized {
    clearPutInto()
    clearWriteLockOnTable()
    contextObjects.clear()
    planCaching = Property.PlanCaching.get(sessionState.conf)
    sqlWarnings = null
  }

  private[sql] def clearQueryData(): Unit = synchronized {
    queryHints.clear()
  }

  def clearPlanCache(): Unit = synchronized {
    SnappySession.clearSessionCache(id)
  }


  def clear(): Unit = synchronized {
    clearContext()
    clearQueryData()
    clearPlanCache()
    snappyContextFunctions.clear()
  }

  /** Close the session which will be unusable after this call. */
  override def close(): Unit = synchronized {
    clear()
    externalCatalog.close()
  }

  /**
   * :: DeveloperApi ::
   *
   * @todo do we need this anymore? If useful functionality, make this
   *       private to sql package ... SchemaDStream should use the data source
   *       API?
   *       Tagging as developer API, for now
   * @param stream
   * @param aqpTables
   * @param transformer
   * @param v
   * @tparam T
   * @return
   */
  @DeveloperApi
  def saveStream[T](stream: DStream[T],
      aqpTables: Seq[String],
      transformer: Option[RDD[T] => RDD[Row]])(implicit v: TypeTag[T]): Unit = {
    val transform = transformer match {
      case Some(x) => x
      case None => if (!(v.tpe =:= typeOf[Row])) {
        // check if the stream type is already a Row
        throw new IllegalStateException(" Transformation to Row type needs to be supplied")
      } else {
        null
      }
    }
    stream.foreachRDD((rdd: RDD[T], time: Time) => {

      val rddRows = if (transform != null) {
        transform(rdd)
      } else {
        rdd.asInstanceOf[RDD[Row]]
      }
      snappyContextFunctions.collectSamples(this, rddRows, aqpTables,
        time.milliseconds)
    })
  }

  def tableIdentifier(table: String): TableIdentifier = {
    // hive meta-store is case-insensitive so always use upper case names for object names
    val fullName = sessionCatalog.formatTableName(table)
    val dotIndex = fullName.indexOf('.')
    if (dotIndex > 0) {
      new TableIdentifier(fullName.substring(dotIndex + 1),
        Some(fullName.substring(0, dotIndex)))
    } else new TableIdentifier(fullName, None)
  }

  /**
   * Append dataframe to cache table in Spark.
   *
   * @param df
   * @param table
   * @param storageLevel default storage level is MEMORY_AND_DISK
   * @return @todo -> return type?
   */
  @DeveloperApi
  def appendToTempTableCache(df: DataFrame, table: String,
      storageLevel: StorageLevel = StorageLevel.MEMORY_AND_DISK): Unit = {
    val tableIdent = tableIdentifier(table)
    if (!sessionCatalog.isTemporaryTable(tableIdent)) {
      throw new AnalysisException(s"Schema specified for temporary table '$tableIdent'")
    }
    val plan = sessionCatalog.lookupRelation(tableIdent)
    // cache the new DataFrame
    df.persist(storageLevel)
    // trigger an Action to materialize 'cached' batch
    if (df.count() > 0) {
      // create a union of the two plans and store that in catalog
      val union = Union(plan, df.logicalPlan)
      if (sessionCatalog.isLocalTemporaryView(tableIdent)) {
        sessionCatalog.createTempView(table, union, overrideIfExists = true)
      } else {
        sessionCatalog.createGlobalTempView(table, union, overrideIfExists = true)
      }
    }
  }

  /**
   * Empties the contents of the table without deleting the catalog entry.
   *
   * @param table    full table name to be truncated
   * @param ifExists attempt truncate only if the table exists
   */
  def truncateTable(table: String, ifExists: Boolean = false): Unit = {
    sessionState.executePlan(TruncateManagedTableCommand(ifExists, tableIdentifier(table))).toRdd
  }

  override def createDataset[T: Encoder](data: RDD[T]): Dataset[T] = {
    val encoder = encoderFor[T]
    val output = encoder.schema.toAttributes
    val c = encoder.clsTag.runtimeClass
    val isFlat = !(classOf[Product].isAssignableFrom(c) ||
        classOf[DefinedByConstructorParams].isAssignableFrom(c))
    val plan = new EncoderPlan[T](data, encoder, isFlat, output, self)
    Dataset[T](self, plan)
  }

  /**
   * Creates a [[DataFrame]] from an RDD[Row]. User can specify whether
   * the input rows should be converted to Catalyst rows.
   */
  override private[sql] def createDataFrame(
      rowRDD: RDD[Row],
      schema: StructType,
      needsConversion: Boolean) = {
    // TODO: use MutableProjection when rowRDD is another DataFrame and the applied
    // schema differs from the existing schema on any field data type.
    val catalystRows = if (needsConversion) {
      val encoder = RowEncoder(schema)
      rowRDD.map {
        case r: WrappedInternalRow => r.internalRow
        case r => encoder.toRow(r)
      }
    } else {
      rowRDD.map(r => InternalRow.fromSeq(r.toSeq))
    }
    val logicalPlan = LogicalRDD(schema.toAttributes, catalystRows)(self)
    Dataset.ofRows(self, logicalPlan)
  }

  override def internalCreateDataFrame(catalystRows: RDD[InternalRow],
      schema: StructType): DataFrame = super.internalCreateDataFrame(catalystRows, schema)

  /**
   * Create a stratified sample table.
   *
   * @todo provide lot more details and examples to explain creating and
   *       using sample tables with time series and otherwise
   * @param tableName       the qualified name of the table
   * @param baseTable       the base table of the sample table, if any
   * @param samplingOptions sampling options like QCS, reservoir size etc.
   * @param allowExisting   When set to true it will ignore if a table with the same
   *                        name is present, else it will throw table exist exception
   */
  def createSampleTable(tableName: String,
      baseTable: Option[String],
      samplingOptions: Map[String, String],
      allowExisting: Boolean): DataFrame = {
    createTableInternal(tableIdentifier(tableName), SnappyContext.SAMPLE_SOURCE,
      userSpecifiedSchema = None, schemaDDL = None,
      if (allowExisting) SaveMode.Ignore else SaveMode.ErrorIfExists,
      addBaseTableOption(baseTable, samplingOptions), isBuiltIn = true)
  }

  /**
   * Create a stratified sample table. Java friendly version.
   *
   * @todo provide lot more details and examples to explain creating and
   *       using sample tables with time series and otherwise
   * @param tableName       the qualified name of the table
   * @param baseTable       the base table of the sample table, if any, or null
   * @param samplingOptions sampling options like QCS, reservoir size etc.
   * @param allowExisting   When set to true it will ignore if a table with the same
   *                        name is present, else it will throw table exist exception
   */
  def createSampleTable(tableName: String,
      baseTable: String, samplingOptions: java.util.Map[String, String],
      allowExisting: Boolean): DataFrame = {
    createSampleTable(tableName, Option(baseTable),
      samplingOptions.asScala.toMap, allowExisting)
  }


  /**
   * Create a stratified sample table.
   *
   * @todo provide lot more details and examples to explain creating and
   *       using sample tables with time series and otherwise
   * @param tableName       the qualified name of the table
   * @param baseTable       the base table of the sample table, if any
   * @param schema          schema of the table
   * @param samplingOptions sampling options like QCS, reservoir size etc.
   * @param allowExisting   When set to true it will ignore if a table with the same
   *                        name is present, else it will throw table exist exception
   */
  def createSampleTable(tableName: String,
      baseTable: Option[String],
      schema: StructType,
      samplingOptions: Map[String, String],
      allowExisting: Boolean = false): DataFrame = {
    createTableInternal(tableIdentifier(tableName), SnappyContext.SAMPLE_SOURCE,
      Some(JdbcExtendedUtils.normalizeSchema(schema)), schemaDDL = None,
      if (allowExisting) SaveMode.Ignore else SaveMode.ErrorIfExists,
      addBaseTableOption(baseTable, samplingOptions), isBuiltIn = true)
  }

  /**
   * Create a stratified sample table. Java friendly version.
   *
   * @todo provide lot more details and examples to explain creating and
   *       using sample tables with time series and otherwise
   * @param tableName       the qualified name of the table
   * @param baseTable       the base table of the sample table, if any, or null
   * @param schema          schema of the table
   * @param samplingOptions sampling options like QCS, reservoir size etc.
   * @param allowExisting   When set to true it will ignore if a table with the same
   *                        name is present, else it will throw table exist exception
   */
  def createSampleTable(tableName: String,
      baseTable: String, schema: StructType,
      samplingOptions: java.util.Map[String, String],
      allowExisting: Boolean): DataFrame = {
    createSampleTable(tableName, Option(baseTable), schema,
      samplingOptions.asScala.toMap, allowExisting)
  }


  /**
   * Create approximate structure to query top-K with time series support.
   *
   * @todo provide lot more details and examples to explain creating and
   *       using TopK with time series
   * @param topKName      the qualified name of the top-K structure
   * @param baseTable     the base table of the top-K structure, if any
   * @param keyColumnName
   * @param inputDataSchema
   * @param topkOptions
   * @param allowExisting When set to true it will ignore if a table with the same
   *                      name is present, else it will throw table exist exception
   */
  def createApproxTSTopK(topKName: String, baseTable: Option[String],
      keyColumnName: String, inputDataSchema: StructType,
      topkOptions: Map[String, String],
      allowExisting: Boolean = false): DataFrame = {
    createTableInternal(tableIdentifier(topKName), SnappyContext.TOPK_SOURCE,
      Some(JdbcExtendedUtils.normalizeSchema(inputDataSchema)), schemaDDL = None,
      if (allowExisting) SaveMode.Ignore else SaveMode.ErrorIfExists,
      addBaseTableOption(baseTable, topkOptions) +
          ("key" -> keyColumnName), isBuiltIn = true)
  }

  /**
   * Create approximate structure to query top-K with time series support.
   * Java friendly api.
   *
   * @todo provide lot more details and examples to explain creating and
   *       using TopK with time series
   * @param topKName      the qualified name of the top-K structure
   * @param baseTable     the base table of the top-K structure, if any, or null
   * @param keyColumnName
   * @param inputDataSchema
   * @param topkOptions
   * @param allowExisting When set to true it will ignore if a table with the same
   *                      name is present, else it will throw table exist exception
   */
  def createApproxTSTopK(topKName: String, baseTable: String,
      keyColumnName: String, inputDataSchema: StructType,
      topkOptions: java.util.Map[String, String],
      allowExisting: Boolean): DataFrame = {
    createApproxTSTopK(topKName, Option(baseTable), keyColumnName,
      inputDataSchema, topkOptions.asScala.toMap, allowExisting)
  }

  /**
   * Create approximate structure to query top-K with time series support.
   *
   * @todo provide lot more details and examples to explain creating and
   *       using TopK with time series
   * @param topKName      the qualified name of the top-K structure
   * @param baseTable     the base table of the top-K structure, if any
   * @param keyColumnName
   * @param topkOptions
   * @param allowExisting When set to true it will ignore if a table with the same
   *                      name is present, else it will throw table exist exception
   */
  def createApproxTSTopK(topKName: String, baseTable: Option[String],
      keyColumnName: String, topkOptions: Map[String, String],
      allowExisting: Boolean): DataFrame = {
    createTableInternal(tableIdentifier(topKName), SnappyContext.TOPK_SOURCE,
      userSpecifiedSchema = None, schemaDDL = None,
      if (allowExisting) SaveMode.Ignore else SaveMode.ErrorIfExists,
      addBaseTableOption(baseTable, topkOptions) +
          ("key" -> keyColumnName), isBuiltIn = true)
  }

  /**
   * Create approximate structure to query top-K with time series support. Java
   * friendly api.
   *
   * @todo provide lot more details and examples to explain creating and
   *       using TopK with time series
   * @param topKName      the qualified name of the top-K structure
   * @param baseTable     the base table of the top-K structure, if any, or null
   * @param keyColumnName
   * @param topkOptions
   * @param allowExisting When set to true it will ignore if a table with the same
   *                      name is present, else it will throw table exist exception
   */
  def createApproxTSTopK(topKName: String, baseTable: String,
      keyColumnName: String, topkOptions: java.util.Map[String, String],
      allowExisting: Boolean): DataFrame = {
    createApproxTSTopK(topKName, Option(baseTable), keyColumnName,
      topkOptions.asScala.toMap, allowExisting)
  }

  /**
   * Creates a SnappyData managed table. Any of the table types
   * (e.g. row, column etc) supported by SnappyData can be created here.
   *
   * {{{
   *
   * val airlineDF = snappyContext.createTable(stagingAirline,
   *   "column", Map("buckets" -> "29"))
   *
   * }}}
   *
   * <p>
   * For other external relation providers, use createExternalTable.
   * <p>
   *
   * @param tableName     Name of the table
   * @param provider      Provider name such as 'COLUMN', 'ROW' etc.
   * @param options       Properties for table creation
   * @param allowExisting When set to true it will ignore if a table with the same
   *                      name is present, else it will throw table exist exception
   * @return DataFrame for the table
   */
  def createTable(
      tableName: String,
      provider: String,
      options: Map[String, String],
      allowExisting: Boolean): DataFrame = {
    createTableInternal(tableIdentifier(tableName), provider, userSpecifiedSchema = None,
      schemaDDL = None, if (allowExisting) SaveMode.Ignore else SaveMode.ErrorIfExists,
      options, isBuiltIn = true)
  }

  /**
   * Create an external table from the given path based on a data source, a schema and
   * a set of options. For inbuilt relation providers like row or column tables, use createTable.
   *
   * @param tableName     Name of the table
   * @param provider      Provider name such as 'CSV', 'PARQUET' etc.
   * @param options       Properties for table creation
   * @param allowExisting When set to true it will ignore if a table with the same
   *                      name is present, else it will throw table exist exception
   * @return DataFrame for the table
   */
  def createExternalTable(
      tableName: String,
      provider: String,
      options: Map[String, String],
      allowExisting: Boolean): DataFrame = {
    createTableInternal(tableIdentifier(tableName), provider, userSpecifiedSchema = None,
      schemaDDL = None, if (allowExisting) SaveMode.Ignore else SaveMode.ErrorIfExists,
      options, isBuiltIn = false)
  }

  /**
   * Creates a SnappyData managed table. Any relation providers
   * (e.g. row, column etc) supported by SnappyData can be created here.
   *
   * {{{
   *
   * val airlineDF = snappyContext.createTable(stagingAirline,
   *   "column", Map("buckets" -> "29"))
   *
   * }}}
   *
   * <p>
   * For other external relation providers, use createExternalTable.
   * <p>
   *
   * @param tableName     Name of the table
   * @param provider      Provider name such as 'COLUMN', 'ROW' etc.
   * @param options       Properties for table creation
   * @param allowExisting When set to true it will ignore if a table with the same
   *                      name is present, else it will throw table exist exception
   * @return DataFrame for the table
   */
  def createTable(
      tableName: String,
      provider: String,
      options: java.util.Map[String, String],
      allowExisting: Boolean): DataFrame = {
    createTable(tableName, provider, options.asScala.toMap, allowExisting)
  }

  /**
   * Create an external table from the given path based on a data source, a schema and
   * a set of options. For inbuilt relation providers like row or column tables, use createTable.
   *
   * @param tableName     Name of the table
   * @param provider      Provider name such as 'CSV', 'PARQUET' etc.
   * @param options       Properties for table creation
   * @param allowExisting When set to true it will ignore if a table with the same
   *                      name is present, else it will throw table exist exception
   * @return DataFrame for the table
   */
  def createExternalTable(
      tableName: String,
      provider: String,
      options: java.util.Map[String, String],
      allowExisting: Boolean): DataFrame = {
    createExternalTable(tableName, provider, options.asScala.toMap, allowExisting)
  }

  /**
   * Creates a SnappyData managed table. Any relation providers
   * (e.g. row, column etc) supported by SnappyData can be created here.
   *
   * {{{
   *
   * case class Data(col1: Int, col2: Int, col3: Int)
   * val props = Map.empty[String, String]
   * val data = Seq(Seq(1, 2, 3), Seq(7, 8, 9), Seq(9, 2, 3), Seq(4, 2, 3), Seq(5, 6, 7))
   * val rdd = sc.parallelize(data, data.length).map(s => new Data(s(0), s(1), s(2)))
   * val dataDF = snc.createDataFrame(rdd)
   * snappyContext.createTable(tableName, "column", dataDF.schema, props)
   *
   * }}}
   *
   * <p>
   * For other external relation providers, use createExternalTable.
   * <p>
   *
   * @param tableName     Name of the table
   * @param provider      Provider name such as 'COLUMN', 'ROW' etc.
   * @param schema        Table schema
   * @param options       Properties for table creation. See options list for different tables.
   *                      https://github
   *                      .com/SnappyDataInc/snappydata/blob/master/docs/rowAndColumnTables.md
   * @param allowExisting When set to true it will ignore if a table with the same
   *                      name is present, else it will throw table exist exception
   * @return DataFrame for the table
   */
  def createTable(
      tableName: String,
      provider: String,
      schema: StructType,
      options: Map[String, String],
      allowExisting: Boolean = false): DataFrame = {
    createTableInternal(tableIdentifier(tableName), provider,
      Some(JdbcExtendedUtils.normalizeSchema(schema)), schemaDDL = None,
      if (allowExisting) SaveMode.Ignore else SaveMode.ErrorIfExists, options, isBuiltIn = true)
  }

  /**
   * Create an external table from the given path based on a data source, a schema and
   * a set of options. For inbuilt relation providers like row or column tables, use createTable.
   *
   * @param tableName     Name of the table
   * @param provider      Provider name such as 'CSV', 'PARQUET' etc.
   * @param schema        Table schema
   * @param options       Properties for table creation. See options list for different tables.
   *                      https://github
   *                      .com/SnappyDataInc/snappydata/blob/master/docs/rowAndColumnTables.md
   * @param allowExisting When set to true it will ignore if a table with the same
   *                      name is present, else it will throw table exist exception
   * @return DataFrame for the table
   */
  def createExternalTable(
      tableName: String,
      provider: String,
      schema: StructType,
      options: Map[String, String],
      allowExisting: Boolean = false): DataFrame = {
    createTableInternal(tableIdentifier(tableName), provider, Some(schema), schemaDDL = None,
      if (allowExisting) SaveMode.Ignore else SaveMode.ErrorIfExists, options, isBuiltIn = false)
  }

  /**
   * Creates a SnappyData managed table. Any relation providers
   * (e.g. row, column etc) supported by SnappyData can be created here.
   *
   * {{{
   *
   *    case class Data(col1: Int, col2: Int, col3: Int)
   *    val props = Map.empty[String, String]
   *    val data = Seq(Seq(1, 2, 3), Seq(7, 8, 9), Seq(9, 2, 3), Seq(4, 2, 3), Seq(5, 6, 7))
   *    val rdd = sc.parallelize(data, data.length).map(s => new Data(s(0), s(1), s(2)))
   *    val dataDF = snc.createDataFrame(rdd)
   *    snappyContext.createTable(tableName, "column", dataDF.schema, props)
   *
   * }}}
   *
   * <p>
   * For other external relation providers, use createExternalTable.
   * <p>
   *
   * @param tableName     Name of the table
   * @param provider      Provider name such as 'COLUMN', 'ROW' etc.
   * @param schema        Table schema
   * @param options       Properties for table creation. See options list for different tables.
   *                      https://github
   *                      .com/SnappyDataInc/snappydata/blob/master/docs/rowAndColumnTables.md
   * @param allowExisting When set to true it will ignore if a table with the same
   *                      name is present, else it will throw table exist exception
   * @return DataFrame for the table
   */
  def createTable(
      tableName: String,
      provider: String,
      schema: StructType,
      options: java.util.Map[String, String],
      allowExisting: Boolean): DataFrame = {
    createTable(tableName, provider, schema, options.asScala.toMap, allowExisting)
  }

  /**
   * Create an external table from the given path based on a data source, a schema and
   * a set of options. For inbuilt relation providers like row or column tables, use createTable.
   *
   * @param tableName     Name of the table
   * @param provider      Provider name such as 'CSV', 'PARQUET' etc.
   * @param schema        Table schema
   * @param options       Properties for table creation. See options list for different tables.
   *                      https://github
   *                      .com/SnappyDataInc/snappydata/blob/master/docs/rowAndColumnTables.md
   * @param allowExisting When set to true it will ignore if a table with the same
   *                      name is present, else it will throw table exist exception
   * @return DataFrame for the table
   */
  def createExternalTable(
      tableName: String,
      provider: String,
      schema: StructType,
      options: java.util.Map[String, String],
      allowExisting: Boolean): DataFrame = {
    createExternalTable(tableName, provider, schema, options.asScala.toMap, allowExisting)
  }

  /**
   * Creates a SnappyData managed JDBC table which takes a free format ddl
   * string. The ddl string should adhere to syntax of underlying JDBC store.
   * SnappyData ships with inbuilt JDBC store, which can be accessed by
   * Row format data store. The option parameter can take connection details.
   *
   * {{{
   *    val props = Map(
   *      "url" -> s"jdbc:derby:$path",
   *      "driver" -> "org.apache.derby.jdbc.EmbeddedDriver",
   *      "poolImpl" -> "tomcat",
   *      "user" -> "app",
   *      "password" -> "app"
   *    )
   *
   * val schemaDDL = "(OrderId INT NOT NULL PRIMARY KEY,ItemId INT, ITEMREF INT)"
   * snappyContext.createTable("jdbcTable", "jdbc", schemaDDL, props)
   *
   * }}}
   *
   * Any DataFrame of the same schema can be inserted into the JDBC table using
   * DataFrameWriter API.
   *
   * e.g.
   *
   * {{{
   *
   * case class Data(col1: Int, col2: Int, col3: Int)
   *
   * val data = Seq(Seq(1, 2, 3), Seq(7, 8, 9), Seq(9, 2, 3), Seq(4, 2, 3), Seq(5, 6, 7))
   * val rdd = sc.parallelize(data, data.length).map(s => new Data(s(0), s(1), s(2)))
   * val dataDF = snc.createDataFrame(rdd)
   * dataDF.write.insertInto("jdbcTable")
   *
   * }}}
   *
   * @param tableName     Name of the table
   * @param provider      Provider name such as 'COLUMN', 'ROW' etc.
   * @param schemaDDL     Table schema as a string interpreted by provider
   * @param options       Properties for table creation. See options list for different tables.
   *                      https://github
   *                      .com/SnappyDataInc/snappydata/blob/master/docs/rowAndColumnTables.md
   * @param allowExisting When set to true it will ignore if a table with the same
   *                      name is present, else it will throw table exist exception
   * @return DataFrame for the table
   */
  def createTable(
      tableName: String,
      provider: String,
      schemaDDL: String,
      options: Map[String, String],
      allowExisting: Boolean): DataFrame = {
    var schemaStr = schemaDDL.trim
    if (schemaStr.charAt(0) != '(') {
      schemaStr = "(" + schemaStr + ")"
    }
    createTableInternal(tableIdentifier(tableName), provider, userSpecifiedSchema = None,
      Some(schemaStr), if (allowExisting) SaveMode.Ignore else SaveMode.ErrorIfExists,
      options, isBuiltIn = true)
  }

  /**
   * Creates a SnappyData managed JDBC table which takes a free format ddl
   * string. The ddl string should adhere to syntax of underlying JDBC store.
   * SnappyData ships with inbuilt JDBC store, which can be accessed by
   * Row format data store. The option parameter can take connection details.
   *
   * {{{
   *    val props = Map(
   *      "url" -> s"jdbc:derby:$path",
   *      "driver" -> "org.apache.derby.jdbc.EmbeddedDriver",
   *      "poolImpl" -> "tomcat",
   *      "user" -> "app",
   *      "password" -> "app"
   *    )
   *
   * val schemaDDL = "(OrderId INT NOT NULL PRIMARY KEY,ItemId INT, ITEMREF INT)"
   * snappyContext.createTable("jdbcTable", "jdbc", schemaDDL, props)
   *
   * }}}
   *
   * Any DataFrame of the same schema can be inserted into the JDBC table using
   * DataFrameWriter API.
   *
   * e.g.
   *
   * {{{
   *
   * case class Data(col1: Int, col2: Int, col3: Int)
   *
   * val data = Seq(Seq(1, 2, 3), Seq(7, 8, 9), Seq(9, 2, 3), Seq(4, 2, 3), Seq(5, 6, 7))
   * val rdd = sc.parallelize(data, data.length).map(s => new Data(s(0), s(1), s(2)))
   * val dataDF = snc.createDataFrame(rdd)
   * dataDF.write.insertInto("jdbcTable")
   *
   * }}}
   *
   * @param tableName     Name of the table
   * @param provider      Provider name such as 'COLUMN', 'ROW' etc.
   * @param schemaDDL     Table schema as a string interpreted by provider
   * @param options       Properties for table creation. See options list for different tables.
   *                      https://github
   *                      .com/SnappyDataInc/snappydata/blob/master/docs/rowAndColumnTables.md
   * @param allowExisting When set to true it will ignore if a table with the same
   *                      name is present, else it will throw table exist exception
   * @return DataFrame for the table
   */
  def createTable(
      tableName: String,
      provider: String,
      schemaDDL: String,
      options: java.util.Map[String, String],
      allowExisting: Boolean): DataFrame = {
    createTable(tableName, provider, schemaDDL, options.asScala.toMap,
      allowExisting)
  }

  /**
   * Create a table with given name, provider, optional schema DDL string, optional schema.
   * and other options.
   */
  private[sql] def createTableInternal(
      tableIdent: TableIdentifier,
      provider: String,
      userSpecifiedSchema: Option[StructType],
      schemaDDL: Option[String],
      mode: SaveMode,
      options: Map[String, String],
      isBuiltIn: Boolean,
      partitionColumns: Array[String] = Utils.EMPTY_STRING_ARRAY,
      bucketSpec: Option[BucketSpec] = None,
      query: Option[LogicalPlan] = None): DataFrame = {
    val providerIsBuiltIn = SnappyContext.isBuiltInProvider(provider)
    if (providerIsBuiltIn) {
      if (!isBuiltIn) {
        throw new AnalysisException(s"CREATE EXTERNAL TABLE or createExternalTable API " +
            s"used for inbuilt provider '$provider'")
      }
      // for builtin tables, never use partitionSpec or bucketSpec since that has different
      // semantics and implies support for add/drop/recover partitions which is not possible
      if (partitionColumns.length > 0) {
        throw new AnalysisException(s"CREATE TABLE ... USING '$provider' does not support " +
            "PARTITIONED BY clause.")
      }
      if (bucketSpec.isDefined) {
        throw new AnalysisException(s"CREATE TABLE ... USING '$provider' does not support " +
            s"CLUSTERED BY clause. Use '${ExternalStoreUtils.PARTITION_BY}' as an option.")
      }
    }
    // check for permissions in the schema which should be done before the session catalog
    // createTable call since store table will be created by that time
    val resolvedName = sessionCatalog.resolveTableIdentifier(tableIdent)
    sessionCatalog.checkSchemaPermission(resolvedName.database.get, resolvedName.table,
      defaultUser = null, ignoreIfNotExists = true)

    val schema = userSpecifiedSchema match {
      case Some(s) =>
        if (query.isDefined) {
          throw new AnalysisException(
            "Schema may not be specified in a Create Table As Select (CTAS) statement")
        }
        s
      // CreateTable plan execution will resolve schema before adding to externalCatalog
      case None => new StructType()
    }
    var fullOptions = schemaDDL match {
      case None => options
      case Some(ddl) =>
        // check that the DataSource should implement ExternalSchemaRelationProvider
        if (!ExternalStoreUtils.isExternalSchemaRelationProvider(provider)) {
          throw new AnalysisException(s"Provider '$provider' should implement " +
              s"ExternalSchemaRelationProvider to use a custom schema string in CREATE TABLE")
        }
        JdbcExtendedUtils.addSplitProperty(ddl,
          SnappyExternalCatalog.SCHEMADDL_PROPERTY, options,
          sparkContext.conf.get(SCHEMA_STRING_LENGTH_THRESHOLD)).toMap
    }
    // add baseTable for colocated table
    val parameters = new CaseInsensitiveMutableHashMap[String](fullOptions)
    if (!parameters.contains(SnappyExternalCatalog.BASETABLE_PROPERTY)) {
      parameters.get(StoreUtils.COLOCATE_WITH) match {
        case None =>
        case Some(b) => fullOptions += SnappyExternalCatalog.BASETABLE_PROPERTY ->
            sessionCatalog.resolveExistingTable(b).unquotedString
      }
    }
    val orgSqlText = getContextObject[String]("orgSqlText") match {
      case Some(s) => s
      case None => {
        userSpecifiedSchema match {
          case Some(schema) => s"create table ${resolvedName.table} (${getDDLSchema(schema)})"
          case None => ""
        }
      }
    }
    // if there is no path option for external DataSources, then mark as MANAGED except for JDBC
    val storage = DataSource.buildStorageFormatFromOptions(fullOptions)
    val tableType = if (!providerIsBuiltIn && storage.locationUri.isEmpty &&
        !Utils.toLowerCase(provider).contains("jdbc")) {
      CatalogTableType.MANAGED
    } else CatalogTableType.EXTERNAL
    val tableDesc = CatalogTable(
      identifier = resolvedName,
      tableType = tableType,
      storage = storage,
      schema = schema,
      provider = Some(provider),
      properties = Map((s"orgSqlText_${System.currentTimeMillis()}" -> orgSqlText)),
      partitionColumnNames = partitionColumns,
      bucketSpec = bucketSpec)
    val plan = CreateTable(tableDesc, mode, query.map(MarkerForCreateTableAsSelect))
    sessionState.executePlan(plan).toRdd
    val df = table(resolvedName)
    val relation = df.queryExecution.analyzed.collectFirst {
      case l: LogicalRelation => l.relation
    }
    snappyContextFunctions.postRelationCreation(relation, this)
    df
  }

  def getDDLSchema(schema: StructType): String = {
    schema.fields.map(f => s"${f.name} ${getSQLType(f.dataType)}").mkString(", ")
  }

  def getSQLType(dataType: DataType): String = {
    dataType match {
      case IntegerType => "integer"
      case LongType => "long"
      case StringType => "string"
      case FloatType => "float"
      case DoubleType => "double"
      case DateType => "date"
      case TimestampType => "timestamp"
      case BooleanType => "boolean"
      case ByteType => "byte"
      case ShortType => "short"
      case BinaryType => "binary"
      case v: VarcharType => s"varchar(${v.length})"
      case a: ArrayType => s"array<${a.elementType}>"
      case m: MapType => s"map<${m.keyType}, ${m.valueType}>"
      case s: StructType => {
        val structFields = s.fields.map(f => s" ${f.name}:${f.dataType} ").mkString(",")
        s"struct<${structFields}>"
      }
    }
  }

  private[sql] def addBaseTableOption(baseTable: Option[String],
      options: Map[String, String]): Map[String, String] = baseTable match {
    case Some(t) => options + (SnappyExternalCatalog.BASETABLE_PROPERTY ->
        sessionCatalog.resolveExistingTable(t).unquotedString)
    case _ => options
  }

  /**
   * Drop a table created by a call to createTable or createExternalTable.
   *
   * @param tableName table to be dropped
   * @param ifExists  attempt drop only if the table exists
   */
  def dropTable(tableName: String, ifExists: Boolean = false): Unit =
    dropTable(tableIdentifier(tableName), ifExists, isView = false)

  /**
   * Drop a view.
   *
   * @param viewName name of the view to be dropped
   * @param ifExists attempt drop only if the view exists
   */
  def dropView(viewName: String, ifExists: Boolean = false): Unit =
    dropTable(tableIdentifier(viewName), ifExists, isView = true)

  /**
   * Drop a table created by a call to createTable or createExternalTable.
   *
   * @param tableIdent table to be dropped
   * @param ifExists   attempt drop only if the table exists
   */
  private[sql] def dropTable(tableIdent: TableIdentifier, ifExists: Boolean,
      isView: Boolean): Unit = {
    val plan = DropTableOrViewCommand(tableIdent, ifExists, isView, purge = false)
    sessionState.executePlan(plan).toRdd
  }

  /**
   * Drop a SnappyData Policy created by a call to [[createPolicy]].
   *
   * @param policyName Policy to be dropped
   * @param ifExists   attempt drop only if the Policy exists
   */
  def dropPolicy(policyName: String, ifExists: Boolean = false): Unit =
    dropPolicy(tableIdentifier(policyName), ifExists)

  /**
   * Drop a SnappyData Policy created by a call to [[createPolicy]].
   *
   * @param policyIdent Policy to be dropped
   * @param ifExists    attempt drop only if the Policy exists
   */
  private[sql] def dropPolicy(policyIdent: TableIdentifier, ifExists: Boolean): Unit = {
    try {
      dropTable(policyIdent, ifExists, isView = false)
    } catch {
      case _: TableNotFoundException | _: NoSuchTableException if !ifExists =>
        throw new PolicyNotFoundException(policyIdent.database.getOrElse(getCurrentSchema),
          policyIdent.table)
    }
  }

  def alterTable(tableName: String, isAddColumn: Boolean, column: StructField,
      extensions: String): Unit = {
    val tableIdent = tableIdentifier(tableName)
    alterTable(tableIdent, isAddColumn, column, extensions)
  }

  private[sql] def alterTable(tableIdent: TableIdentifier, isAddColumn: Boolean,
      column: StructField, extensions: String): Unit = {
    if (sessionCatalog.isTemporaryTable(tableIdent)) {
      throw new AnalysisException("ALTER TABLE not supported for temporary tables")
    }
    val orgSqlText = getContextObject[String]("orgSqlText") match {
      case Some(str) => str
      case None => {
        if (isAddColumn) {
          s"alter table ${tableIdent.table} add column ${column.name} ${getSQLType(column.dataType)}"
        } else {
          s"alter table ${tableIdent.table} drop column ${column.name}"
        }
      }
    }
    sessionCatalog.resolveRelation(tableIdent) match {
      case LogicalRelation(ar: AlterableRelation, _, _) =>
        ar.alterTable(tableIdent, isAddColumn, column, extensions)
        val metadata = sessionCatalog.getTableMetadata(tableIdent)
<<<<<<< HEAD
        sessionCatalog.alterTable(metadata.copy(schema = ar.schema,
          properties = metadata.properties + (s"altTxt_${System.currentTimeMillis()}" -> orgSqlText)))
      case _ =>
        throw new AnalysisException(s"ALTER TABLE not supported for ${tableIdent.unquotedString}")
=======
        sessionCatalog.alterTable(metadata.copy(schema = ar.schema))
      case _ => throw new AnalysisException(
        s"ALTER TABLE ${tableIdent.unquotedString} supported only for row tables")
>>>>>>> 0d4508b3
    }
  }

  private[sql] def alterTableToggleRLS(table: TableIdentifier, enableRls: Boolean): Unit = {
    val tableIdent = sessionCatalog.resolveTableIdentifier(table)
    val plan = sessionCatalog.resolveRelation(tableIdent)
    if (sessionCatalog.isTemporaryTable(tableIdent)) {
      throw new AnalysisException("ALTER TABLE enable/disable Row Level Security " +
          "not supported for temporary tables")
    }

    SnappyContext.getClusterMode(sparkContext) match {
      case ThinClientConnectorMode(_, _) =>
        throw new AnalysisException("ALTER TABLE enable/disable Row Level Security " +
            "not supported for smart connector mode")
      case _ =>
    }

    plan match {
      case LogicalRelation(rls: RowLevelSecurityRelation, _, _) =>
        rls.enableOrDisableRowLevelSecurity(tableIdent, enableRls)
        externalCatalog.invalidateCaches(tableIdent.database.get -> tableIdent.table :: Nil)
      case _ =>
        throw new AnalysisException("ALTER TABLE enable/disable Row Level Security " +
            s"not supported for ${tableIdent.unquotedString}")
    }
  }

  private[sql] def alterTableMisc(tableIdent: TableIdentifier, sql: String): Unit = {
    if (sessionCatalog.isTemporaryTable(tableIdent)) {
      throw new AnalysisException("ALTER TABLE not supported for temporary tables")
    }
    sessionCatalog.resolveRelation(tableIdent) match {
      case LogicalRelation(r: JDBCMutableRelation, _, _) =>
        r.executeUpdate(sql, JdbcExtendedUtils.toUpperCase(getCurrentSchema))
      case _ => throw new AnalysisException(
        s"ALTER TABLE ${tableIdent.unquotedString} variant only supported for row tables")
    }
  }

  /**
   * Set current schema for the session.
   *
   * @param schemaName        schema name which goes in the catalog
   * @param createIfNotExists create the schema if it does not exist
   */
  def setCurrentSchema(schemaName: String, createIfNotExists: Boolean = false): Unit = {
    if (createIfNotExists) {
      sessionCatalog.createSchema(schemaName, ignoreIfExists = true, createInStore = false)
    }
    sessionCatalog.setCurrentDatabase(schemaName)
  }

  def getCurrentSchema: String = sessionCatalog.getCurrentSchema

  /**
   * Create an index on a table.
   *
   * @param indexName    Index name which goes in the catalog
   * @param baseTable    Fully qualified name of table on which the index is created.
   * @param indexColumns Columns on which the index has to be created along with the
   *                     sorting direction.
   * @param sortOrders   Sorting direction for indexColumns. The direction of index will be
   *                     ascending if value is true and descending when value is false.
   *                     The values in this list must exactly match indexColumns list.
   *                     Direction can be specified as null in which case ascending is used.
   * @param options      Options for indexes. For e.g.
   *                     column table index - ("COLOCATE_WITH"->"CUSTOMER").
   *                     row table index - ("INDEX_TYPE"->"GLOBAL HASH") or ("INDEX_TYPE"->"UNIQUE")
   */
  def createIndex(indexName: String,
      baseTable: String,
      indexColumns: java.util.List[String],
      sortOrders: java.util.List[java.lang.Boolean],
      options: java.util.Map[String, String]): Unit = {

    val numIndexes = indexColumns.size()
    if (numIndexes != sortOrders.size()) {
      throw new IllegalArgumentException("Number of index columns should match the sorting orders")
    }
    val indexCols = for (i <- 0 until numIndexes) yield {
      val sortDirection = sortOrders.get(i) match {
        case null => None
        case java.lang.Boolean.TRUE => Some(Ascending)
        case java.lang.Boolean.FALSE => Some(Descending)
      }
      indexColumns.get(i) -> sortDirection
    }

    createIndex(indexName, baseTable, indexCols, options.asScala.toMap)
  }

  /**
   * Create an index on a table.
   *
   * @param indexName    Index name which goes in the catalog
   * @param baseTable    Fully qualified name of table on which the index is created.
   * @param indexColumns Columns on which the index has to be created with the
   *                     direction of sorting. Direction can be specified as None.
   * @param options      Options for indexes. For e.g.
   *                     column table index - ("COLOCATE_WITH"->"CUSTOMER").
   *                     row table index - ("INDEX_TYPE"->"GLOBAL HASH") or ("INDEX_TYPE"->"UNIQUE")
   */
  def createIndex(indexName: String,
      baseTable: String,
      indexColumns: Seq[(String, Option[SortDirection])],
      options: Map[String, String]): Unit = {
    createIndex(tableIdentifier(indexName), tableIdentifier(baseTable), indexColumns, options)
  }

  private[sql] def createPolicy(policyName: TableIdentifier, tableName: TableIdentifier,
      policyFor: String, applyTo: Seq[String], expandedPolicyApplyTo: Seq[String],
      currentUser: String, filterStr: String, filter: BypassRowLevelSecurity): Unit = {

    /*
    if (!SecurityUtils.allowPolicyOp(currentUser, tableName, this)) {
      throw new SQLException("Only Table Owner can create the policy", "01548", null)
    }
    */

    if (!policyFor.equalsIgnoreCase(SnappyParserConsts.SELECT.lower)) {
      throw new AnalysisException("Currently Policy only For Select is supported")
    }

    /*
    if (isTargetExternalRelation) {
      val targetAttributes = this.sessionState.catalog.lookupRelation(tableName).output
      def checkForValidFilter(filter: BypassRowLevelSecurity): Unit = {
        def checkExpression(expression: Expression): Unit = {
          expression match {
            case _: Attribute =>  // ok
            case _: Literal =>  // ok
            case _: TokenizedLiteral => // ok
            case br: BinaryComparison => {
              checkExpression(br.left)
              checkExpression(br.right)
            }
            case logicalOr(left, right) => {
              checkExpression(left)
              checkExpression(right)
            }
            case logicalAnd(left, right) => {
              checkExpression(left)
              checkExpression(right)
            }
            case logicalIn(value, list) => {
              checkExpression(value)
              list.foreach(checkExpression(_))
            }
            case _ => // for any other type of expression
              // it should not contain any attribute of target external relation
              expression.foreach(x => x match {
                case ne: NamedExpression => targetAttributes.find(_.exprId == ne.exprId).
                    foreach( _ => throw new AnalysisException("Filter for external " +
                        "relation cannot have functions " +
                        "or dependent subquery involving external table's attribute") )
              })

          }
        }
        checkExpression(filter.child.condition)

      }
      checkForValidFilter(filter)

    }
    */

    sessionCatalog.createPolicy(policyName, tableName, policyFor, applyTo, expandedPolicyApplyTo,
      currentUser, filterStr)
  }

  /**
   * Create an index on a table.
   */
  private[sql] def createIndex(indexIdent: TableIdentifier,
      tableIdent: TableIdentifier,
      indexColumns: Seq[(String, Option[SortDirection])],
      options: Map[String, String]): Unit = {

    if (indexIdent.database != tableIdent.database) {
      throw new AnalysisException(
        s"Index and table have different schemas " +
            s"specified ${indexIdent.database} and ${tableIdent.database}")
    }
    if (!sessionCatalog.tableExists(tableIdent)) {
      throw new AnalysisException(
        s"Could not find $tableIdent in catalog")
    }
    sessionCatalog.resolveRelation(tableIdent) match {
      case LogicalRelation(ir: IndexableRelation, _, _) =>
        ir.createIndex(indexIdent,
          tableIdent,
          indexColumns,
          options)

      case _ => throw new AnalysisException(
        s"$tableIdent is not an indexable table")
    }
  }

  private[sql] def getIndexTable(indexIdent: TableIdentifier): TableIdentifier = {
    val schema = indexIdent.database match {
      case None => Some(getCurrentSchema)
      case s => s
    }
    TableIdentifier(Constant.COLUMN_TABLE_INDEX_PREFIX + indexIdent.table, schema)
  }

  private def constructDropSQL(indexName: String,
      ifExists: Boolean): String = {
    val ifExistsClause = if (ifExists) " IF EXISTS" else ""
    s"DROP INDEX$ifExistsClause ${JdbcExtendedUtils.quotedName(indexName)}"
  }

  /**
   * Drops an index on a table
   *
   * @param indexName Index name which goes in catalog
   * @param ifExists  Drop if exists, else exit gracefully
   */
  def dropIndex(indexName: String, ifExists: Boolean): Unit = {
    dropIndex(tableIdentifier(indexName), ifExists)
  }

  /**
   * Drops an index on a table
   */
  private[sql] def dropIndex(indexName: TableIdentifier, ifExists: Boolean): Unit = {
    val indexIdent = getIndexTable(indexName)
    // Since the index does not exist in catalog, it may be a row table index.
    if (!sessionCatalog.tableExists(indexIdent)) {
      dropRowStoreIndex(sessionCatalog.resolveTableIdentifier(indexName).unquotedString, ifExists)
    } else {
      sessionCatalog.resolveRelation(indexIdent) match {
        case LogicalRelation(ir: IndexColumnFormatRelation, _, _) =>
          // Remove the index from the bse table props
          val baseTableIdent = tableIdentifier(ir.baseTable.get)
          sessionCatalog.resolveRelation(baseTableIdent) match {
            case LogicalRelation(cr: ColumnFormatRelation, _, _) =>
              cr.dropIndex(indexIdent, baseTableIdent, ifExists)
            case _ => throw new AnalysisException(
              s"No index ${indexName.unquotedString} on ${baseTableIdent.unquotedString}")
          }

        case _ => if (!ifExists) {
          throw new AnalysisException(s"No index found for ${indexName.unquotedString}")
        }
      }
    }
  }

  private def dropRowStoreIndex(indexName: String, ifExists: Boolean): Unit = {
    val connProperties = ExternalStoreUtils.validateAndGetAllProps(
      Some(this), ExternalStoreUtils.emptyCIMutableMap)
    val jdbcOptions = new JDBCOptions(connProperties.url, "",
      connProperties.connProps.asScala.toMap)
    val conn = JdbcUtils.createConnectionFactory(jdbcOptions)()
    try {
      val sql = constructDropSQL(indexName, ifExists)
      JdbcExtendedUtils.executeUpdate(sql, conn)
    } catch {
      case sqle: SQLException =>
        if (sqle.getMessage.contains("No suitable driver found")) {
          throw new AnalysisException(s"${sqle.getMessage}\n" +
              "Ensure that the 'driver' option is set appropriately and " +
              "the driver jars available (--jars option in spark-submit).")
        } else {
          throw sqle
        }
    } finally {
      conn.commit()
      conn.close()
    }
  }

  /**
   * Insert one or more [[org.apache.spark.sql.Row]] into an existing table
   * {{{
   *        snSession.insert(tableName, dataDF.collect(): _*)
   * }}}
   * If insert is on a column table then a row insert can trigger an overflow
   * to column store form row buffer. If the overflow fails due to some condition like
   * low memory , then the overflow fails and exception is thrown,
   * but row buffer values are kept as it is. Any user level counter of number of rows inserted
   * might be invalid in such a case.
   *
   * @param tableName table name for the insert operation
   * @param rows      list of rows to be inserted into the table
   * @return number of rows inserted
   */
  @DeveloperApi
  def insert(tableName: String, rows: Row*): Int = {
    sessionCatalog.resolveRelation(tableIdentifier(tableName)) match {
      case LogicalRelation(r: RowInsertableRelation, _, _) => r.insert(rows)
      case _ => throw new AnalysisException(
        s"$tableName is not a row insertable table")
    }
  }

  /**
   * Insert one or more [[org.apache.spark.sql.Row]] into an existing table
   * {{{
   *        java.util.ArrayList[java.util.ArrayList[_] rows = ...    *
   *         snSession.insert(tableName, rows)
   * }}}
   *
   * @param tableName table name for the insert operation
   * @param rows      list of rows to be inserted into the table
   * @return number of rows successfully put
   * @return number of rows inserted
   */
  @Experimental
  def insert(tableName: String, rows: java.util.ArrayList[java.util.ArrayList[_]]): Int = {
    val convertedRowSeq: Seq[Row] = rows.asScala.map(row => convertListToRow(row))
    sessionCatalog.resolveRelation(tableIdentifier(tableName)) match {
      case LogicalRelation(r: RowInsertableRelation, _, _) => r.insert(convertedRowSeq)
      case _ => throw new AnalysisException(
        s"$tableName is not a row insertable table")
    }
  }

  /**
   * Upsert one or more [[org.apache.spark.sql.Row]] into an existing table
   * {{{
   *        snSession.put(tableName, dataDF.collect(): _*)
   * }}}
   *
   * @param tableName table name for the put operation
   * @param rows      list of rows to be put on the table
   * @return number of rows successfully put
   */
  @DeveloperApi
  def put(tableName: String, rows: Row*): Int = {
    sessionCatalog.resolveRelation(tableIdentifier(tableName)) match {
      case LogicalRelation(r: RowPutRelation, _, _) => r.put(rows)
      case _ => throw new AnalysisException(
        s"$tableName is not a row upsertable table")
    }
  }

  /**
   * Update all rows in table that match passed filter expression
   * {{{
   *   snappyContext.update("jdbcTable", "ITEMREF = 3" , Row(99) , "ITEMREF" )
   * }}}
   *
   * @param tableName        table name which needs to be updated
   * @param filterExpr       SQL WHERE criteria to select rows that will be updated
   * @param newColumnValues  A single Row containing all updated column
   *                         values. They MUST match the updateColumn list
   *                         passed
   * @param updateColumns    List of all column names being updated
   * @return
   */
  @DeveloperApi
  def update(tableName: String, filterExpr: String, newColumnValues: Row,
      updateColumns: String*): Int = {
    sessionCatalog.resolveRelation(tableIdentifier(tableName)) match {
      case LogicalRelation(u: UpdatableRelation, _, _) =>
        u.update(filterExpr, newColumnValues, updateColumns)
      case _ => throw new AnalysisException(
        s"$tableName is not an updatable table")
    }
  }

  /**
   * Update all rows in table that match passed filter expression
   * {{{
   *   snappyContext.update("jdbcTable", "ITEMREF = 3" , Row(99) , "ITEMREF" )
   * }}}
   *
   * @param tableName       table name which needs to be updated
   * @param filterExpr      SQL WHERE criteria to select rows that will be updated
   * @param newColumnValues A list containing all the updated column
   *                        values. They MUST match the updateColumn list
   *                        passed
   * @param updateColumns   List of all column names being updated
   * @return
   */
  @Experimental
  def update(tableName: String, filterExpr: String, newColumnValues: java.util.ArrayList[_],
      updateColumns: java.util.ArrayList[String]): Int = {
    sessionCatalog.resolveRelation(tableIdentifier(tableName)) match {
      case LogicalRelation(u: UpdatableRelation, _, _) =>
        u.update(filterExpr, convertListToRow(newColumnValues), updateColumns.asScala)
      case _ => throw new AnalysisException(
        s"$tableName is not an updatable table")
    }
  }

  /**
   * Upsert one or more [[org.apache.spark.sql.Row]] into an existing table
   * {{{
   *        java.util.ArrayList[java.util.ArrayList[_] rows = ...    *
   *         snSession.put(tableName, rows)
   * }}}
   *
   * @param tableName table name for the put operation
   * @param rows      list of rows to be put on the table
   * @return number of rows successfully put
   */
  @Experimental
  def put(tableName: String, rows: java.util.ArrayList[java.util.ArrayList[_]]): Int = {
    sessionCatalog.resolveRelation(tableIdentifier(tableName)) match {
      case LogicalRelation(r: RowPutRelation, _, _) =>
        r.put(rows.asScala.map(row => convertListToRow(row)))
      case _ => throw new AnalysisException(
        s"$tableName is not a row upsertable table")
    }
  }


  /**
   * Delete all rows in table that match passed filter expression
   *
   * @param tableName  table name
   * @param filterExpr SQL WHERE criteria to select rows that will be updated
   * @return number of rows deleted
   */
  @DeveloperApi
  def delete(tableName: String, filterExpr: String): Int = {
    sessionCatalog.resolveRelation(tableIdentifier(tableName)) match {
      case LogicalRelation(d: DeletableRelation, _, _) => d.delete(filterExpr)
      case _ => throw new AnalysisException(
        s"$tableName is not a deletable table")
    }
  }

  private def convertListToRow(row: java.util.ArrayList[_]): Row = {
    val rowAsArray: Array[Any] = row.asScala.toArray
    new GenericRow(rowAsArray)
  }

  private[sql] def defaultConnectionProps: ConnectionProperties =
    ExternalStoreUtils.validateAndGetAllProps(Some(this), ExternalStoreUtils.emptyCIMutableMap)

  private[sql] def defaultPooledConnection(name: String): java.sql.Connection =
    ConnectionUtil.getPooledConnection(name, new ConnectionConf(defaultConnectionProps))

  private[sql] def getPooledConnectionToServer(name: String): java.sql.Connection = {
    ConnectionUtil.getPooledConnection(name, new ConnectionConf(defaultConnectionProps))
  }

  /**
   * Fetch the topK entries in the Approx TopK synopsis for the specified
   * time interval. See _createTopK_ for how to create this data structure
   * and associate this to a base table (i.e. the full data set). The time
   * interval specified here should not be less than the minimum time interval
   * used when creating the TopK synopsis.
   *
   * @todo provide an example and explain the returned DataFrame. Key is the
   *       attribute stored but the value is a struct containing
   *       count_estimate, and lower, upper bounds? How many elements are
   *       returned if K is not specified?
   * @param topKName  - The topK structure that is to be queried.
   * @param startTime start time as string of the format "yyyy-mm-dd hh:mm:ss".
   *                  If passed as null, oldest interval is considered as the start interval.
   * @param endTime   end time as string of the format "yyyy-mm-dd hh:mm:ss".
   *                  If passed as null, newest interval is considered as the last interval.
   * @param k         Optional. Number of elements to be queried.
   *                  This is to be passed only for stream summary
   * @return returns the top K elements with their respective frequencies between two time
   */
  def queryApproxTSTopK(topKName: String,
      startTime: String = null, endTime: String = null,
      k: Int = -1): DataFrame =
    snappyContextFunctions.queryTopK(this, topKName, startTime, endTime, k)

  def queryApproxTSTopK(topK: String,
      startTime: Long, endTime: Long, k: Int): DataFrame =
    snappyContextFunctions.queryTopK(this, topK, startTime, endTime, k)

  def setPreparedQuery(preparePhase: Boolean, paramSet: Option[ParameterValueSet]): Unit =
    snappyParser.setPreparedQuery(preparePhase, paramSet)

  def setPreparedParamsTypeInfo(info: Array[Int]): Unit =
    snappyParser.setPrepareParamsTypesInfo(info)

  private[sql] def getParameterValue(
      questionMarkCounter: Int, pvs: Any, preparedParamsTypesInfo: Option[Array[Int]]) = {
    val parameterValueSet = pvs.asInstanceOf[ParameterValueSet]
    if (questionMarkCounter > parameterValueSet.getParameterCount) {
      assert(assertion = false, s"For Prepared Statement, Got more number of" +
          s" placeholders = $questionMarkCounter" +
          s" than given number of parameter" +
          s" constants = ${parameterValueSet.getParameterCount}")
    }
    val dvd = parameterValueSet.getParameter(questionMarkCounter - 1)
    var scalaTypeVal = SnappySession.getValue(dvd)
    val storeType = dvd.getTypeFormatId
    val (storePrecision, storeScale) = dvd match {
      case _: stypes.SQLDecimal =>
        // try to normalize parameter value into target column's scale/precision
        val index = (questionMarkCounter - 1) * 4 + 1
        // actual scale of the target column
        val scale = preparedParamsTypesInfo.map(a => a(index + 2)).getOrElse(-1)

        val decimalValue = new com.pivotal.gemfirexd.internal.iapi.types.SQLDecimal()
        val typeId = TypeId.getBuiltInTypeId(java.sql.Types.DECIMAL)
        val dtd = new com.pivotal.gemfirexd.internal.iapi.types.DataTypeDescriptor(
          typeId, DecimalType.MAX_PRECISION, scale, true, typeId.getMaximumMaximumWidth)
        decimalValue.normalize(dtd, dvd)
        scalaTypeVal = decimalValue.getBigDecimal
        (decimalValue.getDecimalValuePrecision, scale)

      case _ => (-1, -1)
    }
    (scalaTypeVal, SnappySession.getDataType(storeType, storePrecision, storeScale))
  }
}

private class FinalizeSession(session: SnappySession)
    extends FinalizeObject(session, true) {

  private var sessionId = session.id

  override def getHolder: FinalizeHolder = FinalizeObject.getServerHolder

  override protected def doFinalize(): Boolean = {
    if (sessionId != SnappySession.INVALID_ID) {
      SnappySession.clearSessionCache(sessionId)
      sessionId = SnappySession.INVALID_ID
    }
    true
  }

  override protected def clearThis(): Unit = {
    sessionId = SnappySession.INVALID_ID
  }
}

object SnappySession extends Logging {

  private[spark] val INVALID_ID = -1
  private[this] val ID = new AtomicInteger(0)
  private[sql] val ExecutionKey = "EXECUTION"
  private[sql] val PUTINTO_LOCK = "putinto_lock"
  private[sql] val CACHED_PUTINTO_LOGICAL_PLAN = "cached_putinto_logical_plan"
  private[sql] val BULKWRITE_LOCK = "bulkwrite_lock"
  private[sql] val WRITE_LOCK_PREFIX = "BULKWRITE_"


  private val unresolvedStarRegex =
    """(cannot resolve ')(\w+).(\w+).*(' given input columns.*)""".r
  private val unresolvedColRegex =
    """(cannot resolve '`)(\w+).(\w+).(\w+)(.*given input columns.*)""".r

  lazy val isEnterpriseEdition: Boolean = {
    GemFireCacheImpl.setGFXDSystem(true)
    GemFireVersion.getInstance(classOf[GemFireXDVersion], SharedUtils.GFXD_VERSION_PROPERTIES)
    GemFireVersion.isEnterpriseEdition
  }

  private lazy val aqpSessionStateClass: Option[Class[_]] = {
    if (isEnterpriseEdition) {
      try {
        Some(org.apache.spark.util.Utils.classForName(
          "org.apache.spark.sql.internal.SnappyAQPSessionState"))
      } catch {
        case NonFatal(e) =>
          // Let the user know if it failed to load AQP classes.
          logWarning(s"Failed to load AQP classes in Enterprise edition: $e")
          None
      }
    } else None
  }

  private[sql] def findShuffleDependencies(rdd: RDD[_]): List[Int] = {
    rdd.dependencies.toList.flatMap {
      case s: ShuffleDependency[_, _, _] => if (s.rdd ne rdd) {
        s.shuffleId :: findShuffleDependencies(s.rdd)
      } else s.shuffleId :: Nil

      case d => if (d.rdd ne rdd) findShuffleDependencies(d.rdd) else Nil
    }
  }

  def getExecutedPlan(plan: SparkPlan): (SparkPlan, CodegenSparkFallback) = plan match {
    case cg@CodegenSparkFallback(WholeStageCodegenExec(p), _) => (p, cg)
    case cg@CodegenSparkFallback(p, _) => (p, cg)
    case WholeStageCodegenExec(p) => (p, null)
    case _ => (plan, null)
  }

  private[sql] def setExecutionProperties(localProperties: Properties,
      executionIdStr: String, queryLongForm: String): Unit = {
    localProperties.setProperty(SQLExecution.EXECUTION_ID_KEY, executionIdStr)
    // trim query string to 10K to keep its UTF8 form always < 32K which is the limit
    // for DataOutput.writeUTF used during task serialization
    localProperties.setProperty(SparkContext.SPARK_JOB_DESCRIPTION,
      CachedDataFrame.queryStringShortForm(queryLongForm, 10240))
    localProperties.setProperty(SparkContext.SPARK_JOB_GROUP_ID, executionIdStr)
  }

  private[sql] def clearExecutionProperties(localProperties: Properties): Unit = {
    localProperties.remove(SparkContext.SPARK_JOB_GROUP_ID)
    localProperties.remove(SparkContext.SPARK_JOB_DESCRIPTION)
    localProperties.remove(SQLExecution.EXECUTION_ID_KEY)
  }

  /**
   * Snappy's execution happens in two phases. First phase the plan is executed
   * to create a rdd which is then used to create a CachedDataFrame.
   * In second phase, the CachedDataFrame is then used for further actions.
   * For accumulating the metrics for first phase,
   * SparkListenerSQLPlanExecutionStart is fired. This keeps the current
   * executionID in _executionIdToData but does not add it to the active
   * executions. This ensures that query is not shown in the UI but the
   * new jobs that are run while the plan is being executed are tracked
   * against this executionID. In the second phase, when the query is
   * actually executed, SparkListenerSQLPlanExecutionStart adds the execution
   * data to the active executions. SparkListenerSQLPlanExecutionEnd is
   * then sent with the accumulated time of both the phases.
   */
  private def planExecution(qe: QueryExecution, session: SnappySession, sqlShortText: String,
      sqlText: String, executedPlan: SparkPlan, paramLiterals: Array[ParamLiteral], paramsId: Int)
      (f: => RDD[InternalRow]): (RDD[InternalRow], String, SparkPlanInfo,
      String, SparkPlanInfo, Long, Long, Long) = {
    // Right now the CachedDataFrame is not getting used across SnappySessions
    val executionId = Utils.nextExecutionIdMethod.invoke(SQLExecution).asInstanceOf[Long]
    val executionIdStr = java.lang.Long.toString(executionId)
    val context = session.sparkContext
    val localProperties = context.getLocalProperties
    setExecutionProperties(localProperties, executionIdStr, sqlText)
    var propertiesSet = true
    val start = System.currentTimeMillis()
    try {
      // get below two with original "ParamLiteral(" tokens that will be replaced
      // by actual values before every execution
      val queryExecutionStr = qe.toString
      val queryPlanInfo = PartitionedPhysicalScan.getSparkPlanInfo(executedPlan)
      // post with proper values in event which will show up in GUI
      val postQueryExecutionStr = replaceParamLiterals(queryExecutionStr, paramLiterals, paramsId)
      val postQueryPlanInfo = PartitionedPhysicalScan.updatePlanInfo(queryPlanInfo,
        paramLiterals, paramsId)
      context.listenerBus.post(SparkListenerSQLPlanExecutionStart(
        executionId, CachedDataFrame.queryStringShortForm(sqlText),
        sqlText, postQueryExecutionStr, postQueryPlanInfo, start))
      clearExecutionProperties(localProperties)
      propertiesSet = false
      val rdd = f
      (rdd, queryExecutionStr, queryPlanInfo, postQueryExecutionStr, postQueryPlanInfo,
          executionId, start, System.currentTimeMillis())
    } finally {
      if (propertiesSet) clearExecutionProperties(localProperties)
    }
  }

  private def evaluatePlan(qe: QueryExecution, session: SnappySession, sqlShortText: String,
      sqlText: String, paramLiterals: Array[ParamLiteral], paramsId: Int): CachedDataFrame = {
    val (executedPlan, withFallback) = getExecutedPlan(qe.executedPlan)
    var planCaching = session.planCaching

    val (cachedRDD, execution, origExecutionString, origPlanInfo, executionString, planInfo, rddId,
    noSideEffects, executionId, planStartTime: Long, planEndTime: Long) = executedPlan match {
      case _: ExecutedCommandExec | _: ExecutePlan =>
        // TODO add caching for point updates/deletes; a bit of complication
        // because getPlan will have to do execution with all waits/cleanups
        // normally done in CachedDataFrame.collectWithHandler/withCallback
        /*
        val cachedRDD = plan match {
          case p: ExecutePlan => p.child.execute()
          case _ => null
        }
        */
        // post with proper values in event which will show up in GUI
        val origExecutionStr = qe.toString
        val origPlanInfo = PartitionedPhysicalScan.getSparkPlanInfo(executedPlan)
        val executionStr = replaceParamLiterals(origExecutionStr, paramLiterals, paramsId)
        val planInfo = PartitionedPhysicalScan.updatePlanInfo(origPlanInfo,
          paramLiterals, paramsId)
        // different Command types will post their own plans in toRdd evaluation
        val isCommand = executedPlan.isInstanceOf[ExecutedCommandExec]
        var rdd = if (isCommand) qe.toRdd else null
        // don't post separate plan for CTAS since it already has posted one for the insert
        val postGUIPlans = if (isCommand) executedPlan.asInstanceOf[ExecutedCommandExec].cmd match {
          case c: CreateTableUsingCommand if c.query.isDefined && CatalogObjectType
              .isTableBackedByRegion(SnappyContext.getProviderType(c.provider)) => false
          case c: CreateDataSourceTableAsSelectCommand if CatalogObjectType.isTableBackedByRegion(
            CatalogObjectType.getTableType(c.table)) => false
          case _: SnappyCacheTableCommand => false
          case _ => true
        } else true
        // post final execution immediately (collect for these plans will post nothing)
        CachedDataFrame.withNewExecutionId(session, sqlShortText, sqlText, executionStr, planInfo,
          postGUIPlans = postGUIPlans) {
          // create new LogicalRDD plan so that plan does not get re-executed
          // (e.g. just toRdd is not enough since further operators like show will pass
          //   around the LogicalPlan and not the executedPlan; it works for plans using
          //   ExecutedCommandExec though because Spark layer has special check for it in
          //   Dataset hasSideEffects)
          if (!isCommand) rdd = qe.toRdd
          val newPlan = LogicalRDD(qe.analyzed.output, rdd)(session)
          val execution = session.sessionState.executePlan(newPlan)
          (null, execution, origExecutionStr, origPlanInfo, executionStr, planInfo,
              rdd.id, false, -1L, 0L, -1L)
        }._1

      case plan: CollectAggregateExec =>
        val (childRDD, origExecutionStr, origPlanInfo, executionStr, planInfo, executionId,
        planStartTime, planEndTime) = planExecution(qe, session, sqlShortText, sqlText, plan,
          paramLiterals, paramsId)(
          if (withFallback ne null) withFallback.execute(plan.child) else plan.childRDD)
        (childRDD, qe, origExecutionStr, origPlanInfo, executionStr, planInfo,
            childRDD.id, true, executionId, planStartTime, planEndTime)

      case plan =>
        val (rdd, origExecutionStr, origPlanInfo, executionStr, planInfo, executionId,
        planStartTime, planEndTime) = planExecution(qe, session, sqlShortText, sqlText, plan,
          paramLiterals, paramsId) {
          plan match {
            case p: CollectLimitExec =>
              if (withFallback ne null) withFallback.execute(p.child) else p.child.execute()
            case _ => qe.executedPlan.execute()
          }
        }
        (rdd, qe, origExecutionStr, origPlanInfo, executionStr, planInfo,
            rdd.id, true, executionId, planStartTime, planEndTime)
    }

    logDebug(s"qe.executedPlan = ${qe.executedPlan}")

    // If this has in-memory caching then don't cache since plan can change
    // dynamically after caching due to unpersist etc. Disable for broadcasts
    // too since the RDDs cache broadcast result which can change in subsequent
    // execution with different ParamLiteral values. Also do not cache
    // if snappy tables are not there since the plans may be dependent on constant
    // literals in push down filters etc
    planCaching &&= (cachedRDD ne null) && executedPlan.find {
      case _: BroadcastHashJoinExec | _: BroadcastNestedLoopJoinExec |
           _: BroadcastExchangeExec | _: InMemoryTableScanExec |
           _: RangeExec | _: LocalTableScanExec | _: RDDScanExec => true
      case p if HiveClientUtil.isHiveExecPlan(p) => true
      case dsc: DataSourceScanExec => !dsc.relation.isInstanceOf[PartitionedDataSourceScan]
      case _ => false
    }.isEmpty

    // collect the query hints
    val queryHints = session.synchronized {
      val numHints = session.queryHints.size()
      val hints = if (numHints == 0) java.util.Collections.emptyMap[String, String]()
      else {
        val m = new UnifiedMap[String, String](numHints)
        m.putAll(session.queryHints)
        m
      }
      hints
    }

    val (rdd, shuffleDependencies, shuffleCleanups) = if (planCaching) {
      val shuffleDeps = findShuffleDependencies(cachedRDD).toArray
      val cleanups = new Array[Future[Unit]](shuffleDeps.length)
      (cachedRDD, shuffleDeps, cleanups)
    } else (null, Array.emptyIntArray, Array.empty[Future[Unit]])
    new CachedDataFrame(session, execution, origExecutionString, origPlanInfo,
      executionString, planInfo, rdd, shuffleDependencies, RowEncoder(qe.analyzed.schema),
      shuffleCleanups, rddId, noSideEffects, queryHints,
      executionId, planStartTime, planEndTime, session.hasLinkPartitionsToBuckets)
  }

  private[this] lazy val planCache = {
    val env = SparkEnv.get
    val cacheSize = if (env ne null) {
      Property.PlanCacheSize.get(env.conf)
    } else Property.PlanCacheSize.defaultValue.get
    CacheBuilder.newBuilder().maximumSize(cacheSize).build[CachedKey, CachedDataFrame]()
  }

  def getPlanCache: Cache[CachedKey, CachedDataFrame] = planCache

  def sqlPlan(session: SnappySession, sqlText: String): CachedDataFrame = {
    val parser = session.sessionState.sqlParser
    val sqlShortText = CachedDataFrame.queryStringShortForm(sqlText)
    val plan = parser.parsePlan(sqlText, clearExecutionData = true)
    val planCaching = session.planCaching
    val paramLiterals = parser.sqlParser.getAllLiterals
    val paramsId = parser.sqlParser.getCurrentParamsId
    val key = CachedKey(session, session.getCurrentSchema,
      plan, sqlText, paramLiterals, planCaching)
    var cachedDF: CachedDataFrame = if (planCaching) planCache.getIfPresent(key) else null
    if (cachedDF eq null) {
      // evaluate the plan and cache it if required
      key.currentLiterals = paramLiterals
      key.currentParamsId = paramsId
      session.currentKey = key
      try {
        val execution = session.executePlan(plan)
        session.addContextObject[String]("orgSqlText", sqlText)
        cachedDF = evaluatePlan(execution, session, sqlShortText, sqlText, paramLiterals, paramsId)
        // put in cache if the DF has to be cached
        if (planCaching && cachedDF.isCached) {
          if (isTraceEnabled) {
            logTrace(s"Caching the plan for: $sqlText :: ${cachedDF.queryExecutionString}")
          } else if (isDebugEnabled) {
            logDebug(s"Caching the plan for: $sqlText")
          }
          key.currentLiterals = null
          key.currentParamsId = -1
          planCache.put(key, cachedDF)
        }
      } finally {
        session.currentKey = null
      }
    } else {
      logDebug(s"Using cached plan for: $sqlText (existing: ${cachedDF.queryString})")
      cachedDF = cachedDF.duplicate()
    }
    handleCachedDataFrame(cachedDF, plan, session, sqlShortText, sqlText, paramLiterals, paramsId)
  }

  private def handleCachedDataFrame(cachedDF: CachedDataFrame, plan: LogicalPlan,
      session: SnappySession, sqlShortText: String, sqlText: String,
      paramLiterals: Array[ParamLiteral], paramsId: Int): CachedDataFrame = {
    cachedDF.queryShortString = sqlShortText
    cachedDF.queryString = sqlText
    if (cachedDF.isCached && (cachedDF.paramLiterals eq null)) {
      cachedDF.paramLiterals = paramLiterals
      cachedDF.paramsId = paramsId
    }
    // store the current tokenized constant values which will be replaced
    // before execution in CachedDataFrame
    cachedDF.currentLiterals = paramLiterals
    cachedDF
  }

  /**
   * Replace any ParamLiterals in a string with current values.
   */
  private[sql] def replaceParamLiterals(text: String,
      currentParamConstants: Array[ParamLiteral], paramsId: Int): String = {

    if ((currentParamConstants eq null) || currentParamConstants.length == 0) return text
    val paramStart = TokenLiteral.PARAMLITERAL_START
    var nextIndex = text.indexOf(paramStart)
    if (nextIndex != -1) {
      var lastIndex = 0
      val sb = new java.lang.StringBuilder(text.length)
      while (nextIndex != -1) {
        sb.append(text, lastIndex, nextIndex)
        nextIndex += paramStart.length
        val posEnd = text.indexOf(',', nextIndex)
        val pos = Integer.parseInt(text.substring(nextIndex, posEnd))
        // get the ID which created this ParamLiteral (e.g. a query on temporary table
        // for a previously cached table will have its own literals and cannot replace former)
        val idEnd = text.indexOf('#', posEnd + 1)
        val id = Integer.parseInt(text.substring(posEnd + 1, idEnd))
        val lenEnd = text.indexOf(',', idEnd + 1)
        val len = Integer.parseInt(text.substring(idEnd + 1, lenEnd))
        lastIndex = lenEnd + 1 + len
        // append the new value if matching ID else replace with embedded value
        if (paramsId == id) {
          sb.append(currentParamConstants(pos).valueString)
          // skip to end of value and continue searching
        } else {
          sb.append(text.substring(lenEnd + 1, lastIndex))
        }
        nextIndex = text.indexOf(paramStart, lastIndex)
      }
      // append any remaining
      if (lastIndex < text.length) {
        sb.append(text, lastIndex, text.length)
      }
      sb.toString
    } else text
  }

  private def newId(): Int = {
    val id = ID.incrementAndGet()
    if (id != INVALID_ID) id
    else ID.incrementAndGet()
  }

  private[spark] def clearSessionCache(sessionId: Long): SnappySession = {
    var foundSession: SnappySession = null
    val iter = planCache.asMap().keySet().iterator()
    while (iter.hasNext) {
      val session = iter.next().session
      if (session.id == sessionId) {
        foundSession = session
        iter.remove()
      }
    }
    foundSession
  }

  def clearAllCache(onlyQueryPlanCache: Boolean = false): Unit = {
    val sc = SnappyContext.globalSparkContext
    if (!SnappyTableStatsProviderService.TEST_SUSPEND_CACHE_INVALIDATION &&
        (sc ne null) && !sc.isStopped) {
      planCache.invalidateAll()
      if (!onlyQueryPlanCache) {
        RefreshMetadata.executeOnAll(sc, RefreshMetadata.CLEAR_CODEGEN_CACHE, args = null)
      }
    }
  }

  // One-to-One Mapping with SparkSQLPrepareImpl.getSQLType
  def getDataType(storeType: Int, precision: Int, scale: Int): DataType = storeType match {
    case StoredFormatIds.SQL_INTEGER_ID => IntegerType
    case StoredFormatIds.SQL_CLOB_ID => StringType
    case StoredFormatIds.SQL_LONGINT_ID => LongType
    case StoredFormatIds.SQL_TIMESTAMP_ID => TimestampType
    case StoredFormatIds.SQL_DATE_ID => DateType
    case StoredFormatIds.SQL_DOUBLE_ID => DoubleType
    case StoredFormatIds.SQL_DECIMAL_ID => DecimalType(precision, scale)
    case StoredFormatIds.SQL_REAL_ID => FloatType
    case StoredFormatIds.SQL_BOOLEAN_ID => BooleanType
    case StoredFormatIds.SQL_SMALLINT_ID => ShortType
    case StoredFormatIds.SQL_TINYINT_ID => ByteType
    case StoredFormatIds.SQL_BLOB_ID => BinaryType
    case _ => StringType
  }

  def getValue(dvd: stypes.DataValueDescriptor): Any = dvd match {
    case i: stypes.SQLInteger => i.getInt
    case si: stypes.SQLSmallint => si.getShort
    case ti: stypes.SQLTinyint => ti.getByte
    case d: stypes.SQLDouble => d.getDouble
    case li: stypes.SQLLongint => li.getLong
    case bid: stypes.BigIntegerDecimal => bid.getDouble
    case de: stypes.SQLDecimal => de.getBigDecimal
    case r: stypes.SQLReal => r.getFloat
    case b: stypes.SQLBoolean => b.getBoolean
    case cl: stypes.SQLClob =>
      val charArray = cl.getCharArray()
      if (charArray != null) {
        val str = String.valueOf(charArray)
        UTF8String.fromString(str)
      } else null
    case lvc: stypes.SQLLongvarchar => UTF8String.fromString(lvc.getString)
    case vc: stypes.SQLVarchar => UTF8String.fromString(vc.getString)
    case c: stypes.SQLChar => UTF8String.fromString(c.getString)
    case ts: stypes.SQLTimestamp => ts.getTimestamp(null)
    case t: stypes.SQLTime => t.getTime(null)
    case d: stypes.SQLDate =>
      val c: Calendar = null
      d.getDate(c)
    case _ => dvd.getObject
  }

  var jarServerFiles: Array[String] = Array.empty

  def getJarURIs: Array[String] = {
    SnappySession.synchronized({
      jarServerFiles
    })
  }

  def addJarURIs(uris: Array[String]): Unit = {
    SnappySession.synchronized({
      jarServerFiles = jarServerFiles ++ uris
    })
  }
}

final class CachedKey(val session: SnappySession,
    val currSchema: String, private val lp: LogicalPlan,
    val sqlText: String, val hintHashcode: Int) {

  private[sql] var currentLiterals: Array[ParamLiteral] = _
  private[sql] var currentParamsId: Int = -1

  override val hashCode: Int = {
    var h = ClientResolverUtils.addIntToHashOpt(session.hashCode(), 42)
    h = ClientResolverUtils.addIntToHashOpt(currSchema.hashCode, h)
    h = ClientResolverUtils.addIntToHashOpt(lp.hashCode(), h)
    ClientResolverUtils.addIntToHashOpt(hintHashcode, h)
  }

  override def equals(obj: Any): Boolean = {
    obj match {
      case x: CachedKey =>
        x.hintHashcode == hintHashcode && (x.session eq session) &&
            (x.currSchema == currSchema) && x.lp == lp
      case _ => false
    }
  }
}

object CachedKey {
  def apply(session: SnappySession, currschema: String, plan: LogicalPlan, sqlText: String,
      paramLiterals: Array[ParamLiteral], forCaching: Boolean): CachedKey = {

    def normalizeExprIds: PartialFunction[Expression, Expression] = {
      case a: AttributeReference =>
        AttributeReference(a.name, a.dataType, a.nullable)(exprId = ExprId(-1))
      case a: Alias =>
        Alias(a.child, a.name)(exprId = ExprId(-1))
      case ae: AggregateExpression => ae.copy(resultId = ExprId(-1))
      case _: ScalarSubquery =>
        throw new IllegalStateException("scalar subquery should not have been present")
      case e: Exists =>
        e.copy(plan = e.plan.transformAllExpressions(normalizeExprIds), exprId = ExprId(-1))
      case p: PredicateSubquery =>
        p.copy(plan = p.plan.transformAllExpressions(normalizeExprIds), exprId = ExprId(-1))
      case l: ListQuery =>
        l.copy(plan = l.plan.transformAllExpressions(normalizeExprIds), exprId = ExprId(-1))
    }

    def transformExprID: PartialFunction[LogicalPlan, LogicalPlan] = {
      case f@Filter(condition, child) => f.copy(
        condition = condition.transform(normalizeExprIds),
        child = child.transformAllExpressions(normalizeExprIds))
      case q: LogicalPlan => q.transformAllExpressions(normalizeExprIds)
    }

    // normalize lp so that two queries can be determined to be equal
    val normalizedPlan = if (forCaching) {
      // mark ParamLiterals as "tokenized" at this point so that comparison
      // in the plan is based on position rather than value
      for (l <- paramLiterals) l.tokenized = true
      plan.transform(transformExprID)
    } else plan
    new CachedKey(session, currschema, normalizedPlan, sqlText, session.queryHints.hashCode())
  }
}<|MERGE_RESOLUTION|>--- conflicted
+++ resolved
@@ -16,12 +16,8 @@
  */
 package org.apache.spark.sql
 
-<<<<<<< HEAD
-import java.sql.{SQLException, SQLWarning}
+import java.sql.{Connection, SQLException, SQLWarning}
 import java.util.Calendar
-=======
-import java.sql.{Connection, SQLException, SQLWarning}
->>>>>>> 0d4508b3
 import java.util.concurrent.ConcurrentHashMap
 import java.util.concurrent.atomic.AtomicInteger
 import java.util.{Calendar, Properties}
@@ -1507,16 +1503,10 @@
       case LogicalRelation(ar: AlterableRelation, _, _) =>
         ar.alterTable(tableIdent, isAddColumn, column, extensions)
         val metadata = sessionCatalog.getTableMetadata(tableIdent)
-<<<<<<< HEAD
         sessionCatalog.alterTable(metadata.copy(schema = ar.schema,
           properties = metadata.properties + (s"altTxt_${System.currentTimeMillis()}" -> orgSqlText)))
-      case _ =>
-        throw new AnalysisException(s"ALTER TABLE not supported for ${tableIdent.unquotedString}")
-=======
-        sessionCatalog.alterTable(metadata.copy(schema = ar.schema))
       case _ => throw new AnalysisException(
         s"ALTER TABLE ${tableIdent.unquotedString} supported only for row tables")
->>>>>>> 0d4508b3
     }
   }
 
