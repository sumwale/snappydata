/*
 * Copyright (c) 2017 SnappyData, Inc. All rights reserved.
 *
 * Licensed under the Apache License, Version 2.0 (the "License"); you
 * may not use this file except in compliance with the License. You
 * may obtain a copy of the License at
 *
 * http://www.apache.org/licenses/LICENSE-2.0
 *
 * Unless required by applicable law or agreed to in writing, software
 * distributed under the License is distributed on an "AS IS" BASIS,
 * WITHOUT WARRANTIES OR CONDITIONS OF ANY KIND, either express or
 * implied. See the License for the specific language governing
 * permissions and limitations under the License. See accompanying
 * LICENSE file.
 */
/*
 * UnionScanRDD taken from Spark's UnionRDD having the license below.
 *
 * Licensed to the Apache Software Foundation (ASF) under one or more
 * contributor license agreements.  See the NOTICE file distributed with
 * this work for additional information regarding copyright ownership.
 * The ASF licenses this file to You under the Apache License, Version 2.0
 * (the "License"); you may not use this file except in compliance with
 * the License.  You may obtain a copy of the License at
 *
 *    http://www.apache.org/licenses/LICENSE-2.0
 *
 * Unless required by applicable law or agreed to in writing, software
 * distributed under the License is distributed on an "AS IS" BASIS,
 * WITHOUT WARRANTIES OR CONDITIONS OF ANY KIND, either express or implied.
 * See the License for the specific language governing permissions and
 * limitations under the License.
 */

package org.apache.spark.sql.execution.columnar

import scala.collection.mutable.ArrayBuffer
import scala.reflect.ClassTag

import io.snappydata.ResultSetWithNull

import org.apache.spark.rdd.{RDD, UnionPartition}
import org.apache.spark.sql.SnappySession
import org.apache.spark.sql.catalyst.InternalRow
import org.apache.spark.sql.catalyst.dsl.expressions._
import org.apache.spark.sql.catalyst.expressions._
import org.apache.spark.sql.catalyst.expressions.codegen.{CodegenContext, ExprCode, ExpressionCanonicalizer}
import org.apache.spark.sql.collection.Utils
import org.apache.spark.sql.execution._
import org.apache.spark.sql.execution.columnar.encoding._
import org.apache.spark.sql.execution.columnar.impl.{BaseColumnFormatRelation, ColumnDelta}
import org.apache.spark.sql.execution.metric.{SQLMetric, SQLMetrics}
import org.apache.spark.sql.execution.row.{ResultSetDecoder, ResultSetTraversal, UnsafeRowDecoder, UnsafeRowHolder}
import org.apache.spark.sql.internal.LikeEscapeSimplification
import org.apache.spark.sql.sources.BaseRelation
import org.apache.spark.sql.store.StoreUtils
import org.apache.spark.sql.types._
import org.apache.spark.unsafe.Platform
import org.apache.spark.unsafe.types.UTF8String
import org.apache.spark.{Dependency, Partition, RangeDependency, SparkContext, TaskContext}

/**
 * Physical plan node for scanning data from a SnappyData column table RDD.
 * If user knows that the data is partitioned across all nodes, this SparkPlan
 * can be used to avoid expensive shuffle and Broadcast joins.
 * This plan overrides outputPartitioning and makes it inline with the
 * partitioning of the underlying DataSource.
 */
private[sql] final case class ColumnTableScan(
    output: Seq[Attribute],
    dataRDD: RDD[Any],
    otherRDDs: Seq[RDD[InternalRow]],
    numBuckets: Int,
    partitionColumns: Seq[Expression],
    partitionColumnAliases: Seq[Seq[Attribute]],
    @transient baseRelation: PartitionedDataSourceScan,
    relationSchema: StructType,
    allFilters: Seq[Expression],
    schemaAttributes: Seq[AttributeReference],
    caseSensitive: Boolean,
    isForSampleReservoirAsRegion: Boolean = false)
    extends PartitionedPhysicalScan(output, dataRDD, numBuckets,
      partitionColumns, partitionColumnAliases,
      baseRelation.asInstanceOf[BaseRelation]) with CodegenSupport {

  override val nodeName: String = "ColumnTableScan"

  @transient private val MAX_SCHEMA_LENGTH = 40

  override lazy val outputOrdering: Seq[SortOrder] = {
    val buffer = new ArrayBuffer[SortOrder](2)
    // sorted on [batchId, ordinal (position within batch)] for update/delete
    output.foreach {
      case attr if attr.name.equalsIgnoreCase(ColumnDelta.mutableKeyNames(1)) => // batchId
        // ensure batchId is the first one in Seq[SortOrder]
        StoreUtils.getColumnUpdateDeleteOrdering(attr) +=: buffer
      case attr if attr.name.equalsIgnoreCase(ColumnDelta.mutableKeyNames.head) => // ordinal
        buffer += StoreUtils.getColumnUpdateDeleteOrdering(attr)
      case _ =>
    }
    buffer
  }

  override def getMetrics: Map[String, SQLMetric] = {
    if (sqlContext eq null) Map.empty
    else super.getMetrics ++ Map(
      "numRowsBuffer" -> SQLMetrics.createMetric(sparkContext,
        "number of output rows from row buffer"),
      "columnBatchesSeen" -> SQLMetrics.createMetric(sparkContext,
        "column batches seen"),
      "updatedColumnCount" -> SQLMetrics.createMetric(sparkContext,
        "total updated columns in batches"),
      "deletedBatchCount" -> SQLMetrics.createMetric(sparkContext,
        "column batches having deletes"),
      "columnBatchesSkipped" -> SQLMetrics.createMetric(sparkContext,
        "column batches skipped by the predicate")) ++ (
        if (otherRDDs.isEmpty) Map.empty
        else Map("numRowsOtherRDDs" -> SQLMetrics.createMetric(sparkContext,
          "number of output rows from other RDDs")))
  }

  override def metricTerm(ctx: CodegenContext, name: String): String =
    if (sqlContext eq null) null else super.metricTerm(ctx, name)

  private def generateStatPredicate(ctx: CodegenContext,
      numRowsTerm: String): String = {

    val numBatchRows = NumBatchRows(numRowsTerm)
    val (columnBatchStatsMap, columnBatchStats) = relation match {
      case _: BaseColumnFormatRelation =>
        val allStats = schemaAttributes.map(a => a ->
            ColumnStatsSchema(a.name, a.dataType))
        (AttributeMap(allStats),
            ColumnStatsSchema.COUNT_ATTRIBUTE +: allStats.flatMap(_._2.schema))
      case _ => (null, Nil)
    }

    def statsFor(a: Attribute) = columnBatchStatsMap(a)

    // Returned filter predicate should return false iff it is impossible
    // for the input expression to evaluate to `true' based on statistics
    // collected about this partition batch.
    // This code is picked up from InMemoryTableScanExec

    // deal with LIKE patterns that can be optimized in predicate pushdown
    @transient def convertLike(e: Expression): Expression = e.transformDown {
      case l@Like(left, Literal(pattern, StringType)) =>
        LikeEscapeSimplification.simplifyLike(l, left, pattern.toString)
    }
    @transient def buildFilter: PartialFunction[Expression, Expression] = {
      case And(lhs: Expression, rhs: Expression)
        if buildFilter.isDefinedAt(lhs) || buildFilter.isDefinedAt(rhs) =>
        (buildFilter.lift(lhs) ++ buildFilter.lift(rhs)).reduce(_ && _)

      case Or(lhs: Expression, rhs: Expression)
        if buildFilter.isDefinedAt(lhs) && buildFilter.isDefinedAt(rhs) =>
        buildFilter(lhs) || buildFilter(rhs)

      case EqualTo(a: AttributeReference, l: DynamicReplacableConstant) =>
        statsFor(a).lowerBound <= l && l <= statsFor(a).upperBound
      case EqualTo(l: DynamicReplacableConstant, a: AttributeReference) =>
        statsFor(a).lowerBound <= l && l <= statsFor(a).upperBound

      case LessThan(a: AttributeReference, l: Literal) => statsFor(a).lowerBound < l
      case LessThan(l: Literal, a: AttributeReference) => l < statsFor(a).upperBound

      case LessThanOrEqual(a: AttributeReference, l: Literal) => statsFor(a).lowerBound <= l
      case LessThanOrEqual(l: Literal, a: AttributeReference) => l <= statsFor(a).upperBound

      case GreaterThan(a: AttributeReference, l: Literal) => l < statsFor(a).upperBound
      case GreaterThan(l: Literal, a: AttributeReference) => statsFor(a).lowerBound < l

      case GreaterThanOrEqual(a: AttributeReference, l: Literal) => l <= statsFor(a).upperBound
      case GreaterThanOrEqual(l: Literal, a: AttributeReference) => statsFor(a).lowerBound <= l

      case StartsWith(a: AttributeReference, l: Literal) =>
        // upper bound for column (i.e. LessThan) can be found by going to
        // next value of the last character of literal
        val s = l.value.asInstanceOf[UTF8String]
        val len = s.numBytes()
        val upper = new Array[Byte](len)
        s.writeToMemory(upper, Platform.BYTE_ARRAY_OFFSET)
        var lastCharPos = len - 1
        // check for maximum unsigned value 0xff
        val max = 0xff.toByte // -1
        while (lastCharPos >= 0 && upper(lastCharPos) == max) {
          lastCharPos -= 1
        }
        val stats = statsFor(a)
        if (lastCharPos < 0) { // all bytes are 0xff
          // a >= startsWithPREFIX
          l <= stats.upperBound
        } else {
          upper(lastCharPos) = (upper(lastCharPos) + 1).toByte
          val upperLiteral = Literal(UTF8String.fromAddress(upper,
            Platform.BYTE_ARRAY_OFFSET, len), StringType)

          // a >= startsWithPREFIX && a < startsWithPREFIX+1
          l <= stats.upperBound && stats.lowerBound < upperLiteral
        }

      case IsNull(a: Attribute) => statsFor(a).nullCount > 0
      case IsNotNull(a: Attribute) => numBatchRows > statsFor(a).nullCount
    }

    // This code is picked up from InMemoryTableScanExec
    val columnBatchStatFilters: Seq[Expression] = {
      if (relation.isInstanceOf[BaseColumnFormatRelation]) {
        // first group the filters by the expression types (keeping the original operator order)
        // and then order each group on underlying reference names to give a consistent
        // ordering (else two different runs can generate different code)
        val orderedFilters = new ArrayBuffer[(Class[_], ArrayBuffer[Expression])](2)
        allFilters.foreach { f =>
          orderedFilters.collectFirst {
            case p if p._1 == f.getClass => p._2
          }.getOrElse {
            val newBuffer = new ArrayBuffer[Expression](2)
            orderedFilters += f.getClass -> newBuffer
            newBuffer
          } += f
        }
        orderedFilters.flatMap(_._2.sortBy(_.references.map(_.name).toSeq
            .sorted.mkString(","))).flatMap { p =>
          val filter = buildFilter.lift(convertLike(p))
          val boundFilter = filter.map(BindReferences.bindReference(
            _, columnBatchStats, allowFailures = true))

          boundFilter.foreach(_ =>
            filter.foreach(f =>
              logDebug(s"Predicate $p generates partition filter: $f")))

          // If the filter can't be resolved then we are missing required statistics.
          boundFilter.filter(_.resolved)
        }
      } else {
        Seq.empty[Expression]
      }
    }

    val predicate = ExpressionCanonicalizer.execute(
      BindReferences.bindReference(columnBatchStatFilters
          .reduceOption(And).getOrElse(Literal(true)), columnBatchStats))
    val statsRow = ctx.freshName("statsRow")
    ctx.INPUT_ROW = statsRow
    ctx.currentVars = null
    val predicateEval = predicate.genCode(ctx)

    val columnBatchesSkipped = metricTerm(ctx, "columnBatchesSkipped")
    // skip filtering if nothing is to be applied
    if (predicateEval.value == "true" && predicateEval.isNull == "false") {
      return ""
    }
    val filterFunction = ctx.freshName("columnBatchFilter")
    ctx.addNewFunction(filterFunction,
      s"""
         |private boolean $filterFunction(UnsafeRow $statsRow) {
         |  // Skip the column batches based on the predicate
         |  ${predicateEval.code}
         |  if (!${predicateEval.isNull} && ${predicateEval.value}) {
         |    return true;
         |  } else {
         |    $columnBatchesSkipped.${metricAdd("1")};
         |    return false;
         |  }
         |}
       """.stripMargin)
    filterFunction
  }

  private val allRDDs = if (otherRDDs.isEmpty) rdd
  else new UnionScanRDD(rdd.sparkContext, (Seq(rdd) ++ otherRDDs)
      .asInstanceOf[Seq[RDD[Any]]])

  private lazy val otherRDDsPartitionIndex = rdd.getNumPartitions


  @transient private val session =
    Option(sqlContext).map(_.sparkSession.asInstanceOf[SnappySession])

  override def inputRDDs(): Seq[RDD[InternalRow]] = {
    allRDDs.asInstanceOf[RDD[InternalRow]] :: Nil
  }

  def splitToMethods(ctx: CodegenContext, blocks: ArrayBuffer[String]): String = {
    val apply = ctx.freshName("apply")
    val functions = blocks.zipWithIndex.map { case (body, i) =>
      val name = s"${apply}_$i"
      val code =
        s"""
           |private void $name() {
           |  $body
           |}
         """.stripMargin
      ctx.addNewFunction(name, code)
      name
    }
    functions.map(name => s"$name();").mkString("\n")
  }

  def convertExprToMethodCall(ctx: CodegenContext, expr: ExprCode,
      attr: Attribute, index: Int, batchOrdinal: String): ExprCode = {
    val retValName = ctx.freshName(s"col$index")
    val nullVarForCol = ctx.freshName(s"nullVarForCol$index")
    ctx.addMutableState("boolean", nullVarForCol, "")
    val sqlType = Utils.getSQLDataType(attr.dataType)
    val jt = ctx.javaType(sqlType)
    val name = s"readValue_$index"
    val code =
      s"""
         |private $jt $name(int $batchOrdinal) {
         |  ${expr.code}
         |  $nullVarForCol = ${expr.isNull};
         |  return ${expr.value};
         |}
         """.stripMargin
    ctx.addNewFunction(name, code)
    val exprCode =
      s"""
         |$jt $retValName = $name($batchOrdinal);
       """.stripMargin
    ExprCode(exprCode, s"$nullVarForCol", s"$retValName")
  }

  override def doProduce(ctx: CodegenContext): String = {
    val numOutputRows = metricTerm(ctx, "numOutputRows")
    val numRowsBuffer = metricTerm(ctx, "numRowsBuffer")
    val numRowsOther =
      if (otherRDDs.isEmpty) null else metricTerm(ctx, "numRowsOtherRDDs")
    val embedded = (baseRelation eq null) ||
      (baseRelation.connectionType == ConnectionType.Embedded)
    // PartitionedPhysicalRDD always has one input.
    // It returns an iterator of iterators (row + column)
    // except when doing union with multiple RDDs where other
    // RDDs return iterator of UnsafeRows.
    val rowInput = ctx.freshName("rowInput")
    val colInput = ctx.freshName("colInput")
    val rowInputSRR = ctx.freshName("rowInputSRR")
    val input = ctx.freshName("input")
    val inputIsRow = s"${input}IsRow"
    val inputIsRowSRR = s"${input}IsRowSRR"
    val inputIsOtherRDD = s"${input}IsOtherRDD"
    val rs = ctx.freshName("resultSet")
    val rsIterClass = classOf[ResultSetTraversal].getName
    val unsafeHolder = if (otherRDDs.isEmpty && !isForSampleReservoirAsRegion) null
    else ctx.freshName("unsafeHolder")
    val updatedColumnCount = metricTerm(ctx, "updatedColumnCount")
    val deletedBatchCount = metricTerm(ctx, "deletedBatchCount")
    val unsafeHolderClass = classOf[UnsafeRowHolder].getName
    val stratumRowClass = classOf[StratumInternalRow].getName

    // TODO [sumedh]: Asif, why this special treatment for weightage column
    // in the code here? Why not as a normal AttributeReference in the plan
    // (or an extension of it if some special treatment is required)?
    val wrappedRow = if (isForSampleReservoirAsRegion) ctx.freshName("wrappedRow")
    else null
    val (weightVarName, weightAssignCode) = if (output.exists(_.name ==
        Utils.WEIGHTAGE_COLUMN_NAME)) {
      val varName = ctx.freshName("weightage")
      ctx.addMutableState("long", varName, s"$varName = 0;")
      (varName, s"$varName = $wrappedRow.weight();")
    } else ("", "")

    val iteratorClass = "scala.collection.Iterator"
    val colIteratorClass = if (embedded) classOf[ColumnBatchIterator].getName
    else classOf[ColumnBatchIteratorOnRS].getName
    if (otherRDDs.isEmpty) {
      if (isForSampleReservoirAsRegion) {
        ctx.addMutableState(iteratorClass, rowInputSRR,
          s"$rowInputSRR = ($iteratorClass)inputs[0].next();")
        ctx.addMutableState(unsafeHolderClass, unsafeHolder,
          s"$unsafeHolder = new $unsafeHolderClass();")
        ctx.addMutableState("boolean", inputIsRowSRR, s"$inputIsRowSRR = true;")
      }
      ctx.addMutableState(iteratorClass, rowInput,
        s"$rowInput = ($iteratorClass)inputs[0].next();")
      ctx.addMutableState(colIteratorClass, colInput,
        s"$colInput = ($colIteratorClass)inputs[0].next();")
      ctx.addMutableState("java.sql.ResultSet", rs,
        s"$rs = (($rsIterClass)$rowInput).rs();")
    } else {
      ctx.addMutableState("boolean", inputIsOtherRDD,
        s"$inputIsOtherRDD = (partitionIndex >= $otherRDDsPartitionIndex);")
      ctx.addMutableState(iteratorClass, rowInput,
        s"$rowInput = $inputIsOtherRDD ? inputs[0] " +
            s": ($iteratorClass)inputs[0].next();")
      ctx.addMutableState(colIteratorClass, colInput,
        s"$colInput = $inputIsOtherRDD ? null : ($colIteratorClass)inputs[0].next();")
      ctx.addMutableState("java.sql.ResultSet", rs,
        s"$rs = $inputIsOtherRDD ? null : (($rsIterClass)$rowInput).rs();")
      ctx.addMutableState(unsafeHolderClass, unsafeHolder,
        s"$unsafeHolder = new $unsafeHolderClass();")
    }
    ctx.addMutableState(iteratorClass, input,
      if (isForSampleReservoirAsRegion) s"$input = $rowInputSRR;"
      else s"$input = $rowInput;")
    ctx.addMutableState("boolean", inputIsRow, s"$inputIsRow = true;")

    ctx.currentVars = null
    val encodingClass = ColumnEncoding.encodingClassName
    val decoderClass = classOf[ColumnDecoder].getName
    val updatedDecoderClass = classOf[UpdatedColumnDecoderBase].getName
    val rsDecoderClass = classOf[ResultSetDecoder].getName
    val rsWithNullClass = classOf[ResultSetWithNull].getName
    val rowDecoderClass = classOf[UnsafeRowDecoder].getName
    val deletedDecoderClass = classOf[ColumnDeleteDecoder].getName
    val batch = ctx.freshName("batch")
    val numBatchRows = s"${batch}NumRows"
    val numBatchUpdatedRows = s"${batch}NumUpdatedRows"
    val batchIndex = s"${batch}Index"
    val buffers = s"${batch}Buffers"
    val numRows = ctx.freshName("numRows")
    val numRowsUpdated = ctx.freshName("numRowsUpdated")
    val batchOrdinal = ctx.freshName("batchOrdinal")
    val thisRowFromDelta = ctx.freshName("thisRowFromDelta")
    val isCaseOfUpdate = ctx.freshName("isCaseOfUpdate")
    val isCaseOfSortedInsert = ctx.freshName("isCaseOfSortedInsert")
    val deletedDecoder = s"${batch}Deleted"
    val deletedDecoderLocal = s"${deletedDecoder}Local"
    var deletedDeclaration = ""
    var deletedCheck = ""
    val deletedCount = ctx.freshName("deletedCount")
    var deletedCountCheck = ""

    ctx.addMutableState("java.nio.ByteBuffer", buffers, "")
    ctx.addMutableState("int", numBatchRows, "")
    ctx.addMutableState("int", numBatchUpdatedRows, "")
    ctx.addMutableState("int", batchIndex, "")
    ctx.addMutableState(deletedDecoderClass, deletedDecoder, "")
    ctx.addMutableState("int", deletedCount, "")
    ctx.addMutableState("boolean", isCaseOfSortedInsert, s"")

    // need DataType and nullable to get decoder in generated code
    // shipping as StructType for efficient serialization
    val planSchema = ctx.addReferenceObj("schema", schema,
      classOf[StructType].getName)
    val columnBufferInit = new StringBuilder
    val bufferInitCode = new StringBuilder
    val reservoirRowFetch =
      s"""
         |$stratumRowClass $wrappedRow = ($stratumRowClass)$rowInputSRR.next();
         |$weightAssignCode
         |$unsafeHolder.setRow((UnsafeRow)$wrappedRow.actualRow());
      """.stripMargin

    val nextRowSnippet = if (otherRDDs.isEmpty) {
      if (isForSampleReservoirAsRegion) {
        s"""
          if ($inputIsRowSRR) {
            $reservoirRowFetch
          } else {
            $rowInput.next();
          }
        """
      } else {
        s"$rowInput.next();"
      }
    } else {
      s"""
        if ($inputIsOtherRDD) {
          $unsafeHolder.setRow((UnsafeRow)$rowInput.next());
        } else {
          $rowInput.next();
        }
      """
    }
    val incrementNumRowsSnippet = if (otherRDDs.isEmpty) {
      if (numRowsBuffer eq null) ""
      else s"$numRowsBuffer.${metricAdd("1")};"
    } else {
      s"""
        if ($inputIsOtherRDD) {
          $numRowsOther.${metricAdd("1")};
        } else {
          $numRowsBuffer.${metricAdd("1")};
        }
      """
    }

    val initRowTableDecoders = new StringBuilder
    val bufferInitCodeBlocks = new ArrayBuffer[String]()

    val isWideSchema = output.length > MAX_SCHEMA_LENGTH
    val batchConsumers = getBatchConsumers(parent)
    // "key" columns for update/delete with reserved names in ColumnDelta.mutableKeyNames
    var columnBatchIdTerm: String = null
    var ordinalIdTerm: String = null
    var bucketIdTerm: String = null

    // this mapper is for the physical columns in the table
    val columnsInputMapper = (attr: Attribute, index: Int, rsIndex: Int) => {
      val decoder = ctx.freshName("decoder")
      val decoderLocal = s"${decoder}Local"
      val updatedDecoder = s"${decoder}Updated"
      val updatedDecoderLocal = s"${decoder}UpdatedLocal"
      val numNullsVar = s"${decoder}NumNulls"
      val buffer = ctx.freshName("buffer")
      val bufferVar = s"${buffer}Object"
      val initBufferFunction = s"${buffer}Init"
      if (isWideSchema) {
        ctx.addMutableState("Object", bufferVar, "")
      }
      // projections are not pushed in embedded mode for optimized access
      val baseIndex = Utils.fieldIndex(schemaAttributes, attr.name, caseSensitive)
      val rsPosition = if (embedded) baseIndex + 1 else rsIndex + 1
      val incrementUpdatedColumnCount = if (updatedColumnCount eq null) ""
      else s"\n$updatedColumnCount.${metricAdd("1")};"

      ctx.addMutableState("java.nio.ByteBuffer", buffer, "")
      ctx.addMutableState("int", numNullsVar, "")

      val rowDecoderCode =
        s"$decoder = new $rsDecoderClass(($rsWithNullClass)$rs, $rsPosition);"
      if (otherRDDs.isEmpty) {
        if (isForSampleReservoirAsRegion) {
          ctx.addMutableState(decoderClass, decoder,
            s"$decoder = new $rowDecoderClass($unsafeHolder, $baseIndex);")
          initRowTableDecoders.append(rowDecoderCode).append('\n')
        } else {
          ctx.addMutableState(decoderClass, decoder, rowDecoderCode)
        }
      } else {
        ctx.addMutableState(decoderClass, decoder,
          s"""
            if ($inputIsOtherRDD) {
              $decoder = new $rowDecoderClass($unsafeHolder, $baseIndex);
            } else {
              $rowDecoderCode
            }
          """
        )
      }
      ctx.addMutableState(updatedDecoderClass, updatedDecoder, "")

      ctx.addNewFunction(initBufferFunction,
        s"""
           |private void $initBufferFunction() {
           |  $buffer = $colInput.getColumnLob($baseIndex);
           |  $decoder = $encodingClass.getColumnDecoder($buffer,
           |      $planSchema.apply($index));
           |  // check for updated column
           |  $updatedDecoder = $colInput.getUpdatedColumnDecoder(
           |      $decoder, $planSchema.apply($index), $baseIndex);
           |  if ($updatedDecoder != null) {
           |    $incrementUpdatedColumnCount
           |  }
           |  $numNullsVar = 0;
           |}
        """.stripMargin)
      columnBufferInit.append(s"$initBufferFunction();\n")

      if (isWideSchema) {
        if (bufferInitCode.length > 1024) {
          bufferInitCodeBlocks.append(bufferInitCode.toString())
          bufferInitCode.clear()
        }

        bufferInitCode.append(
          s"$bufferVar = ($buffer == null || $buffer.isDirect()) ? null : $buffer.array();\n")
      } else {
        bufferInitCode.append(
          s"""
             |final $decoderClass $decoderLocal = $decoder;
             |final $updatedDecoderClass $updatedDecoderLocal = $updatedDecoder;
             |final Object $bufferVar = ($buffer == null || $buffer.isDirect())
             |    ? null : $buffer.array();
          """.stripMargin)
      }

      if (!isWideSchema) {
        genCodeColumnBuffer(ctx, decoderLocal, updatedDecoderLocal, decoder, updatedDecoder,
          bufferVar, batchOrdinal, numNullsVar, attr, weightVarName, thisRowFromDelta,
          isCaseOfUpdate, isCaseOfSortedInsert, numRows, colInput, inputIsRow, numRowsUpdated)
      } else {
        val ev = genCodeColumnBuffer(ctx, decoder, updatedDecoder, decoder, updatedDecoder,
          bufferVar, batchOrdinal, numNullsVar, attr, weightVarName, thisRowFromDelta,
          isCaseOfUpdate, isCaseOfSortedInsert, numRows, colInput, inputIsRow, numRowsUpdated)
        convertExprToMethodCall(ctx, ev, attr, index, batchOrdinal)
      }
    }
    var rsIndex = -1
    val columnsInput = output.zipWithIndex.map {
      case (attr, _) if attr.name.startsWith(ColumnDelta.mutableKeyNamePrefix) =>
        ColumnDelta.mutableKeyNames.indexOf(attr.name) match {
          case 0 =>
            ordinalIdTerm = ctx.freshName("ordinalId")
            ExprCode("", "false", ordinalIdTerm)
          case 1 =>
            columnBatchIdTerm = ctx.freshName("columnBatchId")
            ExprCode("", "false", columnBatchIdTerm)
          case 2 =>
            bucketIdTerm = ctx.freshName("bucketId")
            ExprCode("", "false", bucketIdTerm)
          case 3 => ExprCode("", "false", numBatchRows)
          case _ => throw new IllegalStateException(s"Unexpected internal attribute $attr")
        }
      case (attr, index) => rsIndex += 1; columnsInputMapper(attr, index, rsIndex)
    }

    if (output.isEmpty) {
      // no columns in a count(.) query
      deletedCountCheck = s" - ($inputIsRow ? 0 : $deletedCount)"
    } else {
      // add deleted column check if there is at least one column to scan
      // (else it is taken care of by deletedCount being reduced from batch size)
      val incrementDeletedBatchCount = if (deletedBatchCount eq null) ""
      else s"\nif ($deletedDecoder != null) $deletedBatchCount.${metricAdd("1")};"
      columnBufferInit.append(
        s"$deletedDecoder = $colInput.getDeletedColumnDecoder();$incrementDeletedBatchCount\n")
      deletedDeclaration =
          s"final $deletedDecoderClass $deletedDecoderLocal = $deletedDecoder;\n"
      deletedCheck = s"if ($deletedDecoderLocal != null && " +
          s"$deletedDecoderLocal.deleted($batchOrdinal)) continue;"
    }

    if (isWideSchema) {
      bufferInitCodeBlocks.append(bufferInitCode.toString())
    }

    val bufferInitCodeStr = if (isWideSchema) {
      splitToMethods(ctx, bufferInitCodeBlocks)
    } else {
      bufferInitCode.toString()
    }

    val filterFunction = generateStatPredicate(ctx, numBatchRows)
    val unsafeRow = ctx.freshName("unsafeRow")
    val colNextBytes = ctx.freshName("colNextBytes")
    val numColumnsInStatBlob =
      relationSchema.size * ColumnStatsSchema.NUM_STATS_PER_COLUMN + 1

    val incrementBatchOutputRows = if (numOutputRows ne null) {
      s"$numOutputRows.${metricAdd(s"$numBatchRows - $deletedCount")};"
    } else ""
    val incrementBufferOutputRows = if (numOutputRows ne null) {
      s"$numOutputRows.${metricAdd(metricValue(numRowsBuffer))};"
    } else ""
    val incrementOtherRows = if (otherRDDs.isEmpty) ""
    else s"$numOutputRows.${metricAdd(metricValue(numRowsOther))};"
    val columnBatchesSeen = metricTerm(ctx, "columnBatchesSeen")
    val incrementBatchCount = if (columnBatchesSeen eq null) ""
    else s"$columnBatchesSeen.${metricAdd("1")};"
    val countIndexInSchema = ColumnStatsSchema.COUNT_INDEX_IN_SCHEMA
    val batchAssign =
      s"""
        final java.nio.ByteBuffer $colNextBytes = (java.nio.ByteBuffer)$colInput.next();
        UnsafeRow $unsafeRow = ${Utils.getClass.getName}.MODULE$$.toUnsafeRow(
          $colNextBytes, $numColumnsInStatBlob);
        $deletedCount = $colInput.getDeletedRowCount();
        $numBatchRows = $unsafeRow.getInt($countIndexInSchema);
        $numBatchUpdatedRows = $colInput.getUpdatedRowCount();
        $incrementBatchCount
        $buffers = $colNextBytes;
      """
    val batchInit = if (filterFunction.isEmpty) batchAssign else {
      s"""
        while (true) {
          $batchAssign
          if ($colInput.hasUpdatedColumns() || $filterFunction($unsafeRow)) {
            break;
          }
          if (!$colInput.hasNext()) return false;
        }"""
    }
    val nextBatch = ctx.freshName("nextBatch")
    val switchSRR = if (isForSampleReservoirAsRegion) {
      // triple switch between rowInputSRR, rowInput, colInput
      s"""
         |if ($input == $rowInputSRR) {
         |  $input = $rowInput;
         |  $inputIsRowSRR = false;
         |  $inputIsRow = true;
         |  if ($input.hasNext()) {
         |    $initRowTableDecoders
         |    $input.next();
         |    $numBatchRows = 1;
         |    $numBatchUpdatedRows = 0;
         |    $incrementNumRowsSnippet
         |    return true;
         |  }
         |  // else fall back to row table consumed case
         |}
      """.stripMargin
    } else ""
    ctx.addNewFunction(nextBatch,
      s"""
         |private boolean $nextBatch() throws Exception {
         |  if ($buffers != null) return true;
         |  // get next batch or row (latter for non-batch source iteration)
         |  if ($input == null) return false;
         |  if (!$input.hasNext()) {
         |    ${switchSRR}if ($input == $rowInput) {
         |      $incrementBufferOutputRows
         |      $incrementOtherRows
         |      $input = $colInput;
         |      $inputIsRow = false;
         |      if ($input == null || !$input.hasNext()) {
         |        return false;
         |      }
         |    } else {
         |      return false;
         |    }
         |  }
         |  if ($inputIsRow) {
         |    $nextRowSnippet
         |    $numBatchRows = 1;
         |    $numBatchUpdatedRows = 0;
         |    $incrementNumRowsSnippet
         |  } else {
         |    $batchInit
         |    $incrementBatchOutputRows
         |    // initialize the column buffers and decoders
         |    $columnBufferInit
         |  }
         |  $batchIndex = 0;
         |  return true;
         |}
      """.stripMargin)

    val (assignBatchId, assignOrdinalId) = if (ordinalIdTerm ne null) (
        s"""
           |final boolean $inputIsRow = this.$inputIsRow;
           |final long $columnBatchIdTerm;
           |final int $bucketIdTerm;
           |if ($inputIsRow) {
           |  $columnBatchIdTerm = $invalidUUID;
           |  $bucketIdTerm = -1; // not required for row buffer
           |} else {
           |  $columnBatchIdTerm = $colInput.getCurrentBatchId();
           |  $bucketIdTerm = $colInput.getCurrentBucketId();
           |}
        """.stripMargin,
        // ordinalId is the last column in the row buffer table (exclude virtual columns)
        s"""
           |final long $ordinalIdTerm;
           |if ($inputIsRow) {
           |  $ordinalIdTerm = $rs.getLong(
           |    ${if (embedded) relationSchema.length - 3 else output.length - 3});
           |} else {
           |  $ordinalIdTerm = -$batchOrdinal -1;
           |}
        """.stripMargin)
    else ("", "")
    val batchConsume = batchConsumers.map(_.batchConsume(ctx, this,
      columnsInput)).mkString("\n").trim
    val beforeStop = batchConsumers.map(_.beforeStop(ctx, this,
      columnsInput)).mkString("\n").trim
    val finallyCode = session match {
      case Some(s) => s.evaluateFinallyCode(ctx)
      case _ => ""
    }
    val consumeCode = consume(ctx, columnsInput).trim

    s"""
       |// Combined iterator for column batches from column table
       |// and ResultSet from row buffer. Also takes care of otherRDDs
       |// case when partition is of otherRDDs by iterating over it
       |// using an UnsafeRow adapter.
       |try {
       |  while ($nextBatch()) {
       |    $bufferInitCodeStr
       |    $assignBatchId
       |    $batchConsume
       |    $deletedDeclaration
       |    final int $numRowsUpdated = $numBatchUpdatedRows;
       |    final int $numRows = $numBatchRows$deletedCountCheck;
       |    // TODO VB: Temporary variable. Must go away
       |    boolean $isCaseOfUpdate = ${ordinalIdTerm ne null};
       |    if ($isCaseOfUpdate) {
       |      $isCaseOfSortedInsert = ${ColumnTableScan.isCaseOfSortedInsertValue};
       |      if ($isCaseOfSortedInsert) {
       |        $isCaseOfUpdate = false;
       |      }
       |    } else {
       |      $isCaseOfSortedInsert = false;
       |    }
       |    for (int $batchOrdinal = $batchIndex; $batchOrdinal < $numRows; $batchOrdinal++) {
       |      boolean $thisRowFromDelta = false;
       |      $deletedCheck
       |      $assignOrdinalId
       |      $consumeCode
       |      if (shouldStop()) {
       |        $beforeStop
       |        if ($isCaseOfSortedInsert || !$thisRowFromDelta) {
       |          // increment index for return
       |          $batchIndex = $batchOrdinal + 1;
       |        }
       |        return;
       |      }
       |      if ($isCaseOfSortedInsert) {
       |        $batchOrdinal = $numRows; // exit the loop
       |      }
       |    }
       |    $buffers = null;
       |  }
       |} catch (java.io.IOException ioe) {
       |  throw ioe;
       |} catch (RuntimeException re) {
       |  throw re;
       |} catch (Exception e) {
       |  throw new java.io.IOException(e.toString(), e);
       |} finally {
       |  $finallyCode
       |}
    """.stripMargin
  }

  private def getBatchConsumers(parent: CodegenSupport): List[BatchConsumer] = {
    parent match {
      case null => Nil
      case b: BatchConsumer if b.canConsume(this) => b :: getBatchConsumers(
        TypeUtilities.parentMethod.invoke(parent).asInstanceOf[CodegenSupport])
      case _ => getBatchConsumers(TypeUtilities.parentMethod.invoke(parent)
          .asInstanceOf[CodegenSupport])
    }
  }

  // TODO: VB Fix scalastyle issue
  // scalastyle:off
  private def genCodeColumnBuffer(ctx: CodegenContext, decoder: String, updateDecoder: String,
      decoderGlobal: String, mutableDecoderGlobal: String, buffer: String, batchOrdinal: String,
      numNullsVar: String, attr: Attribute, weightVar: String, thisRowFromDelta: String,
      isCaseOfUpdate: String, isCaseOfSortedInsert: String, numRows: String, colInput: String,
      inputIsRow: String, numRowsUpdated: String): ExprCode = {
    val nonNullPosition = if (attr.nullable) s"$batchOrdinal - $numNullsVar" else batchOrdinal
    val col = ctx.freshName("col")
    val sqlType = Utils.getSQLDataType(attr.dataType)
    val jt = ctx.javaType(sqlType)
    var colAssign = ""
    var updatedAssign = ""
    val typeName = sqlType match {
      case DateType => "Date"
      case TimestampType => "Timestamp"
      case _ if ctx.isPrimitiveType(jt) => ctx.primitiveTypeName(jt)
      case StringType =>
        val dictionaryVar = ctx.freshName("dictionary")
        val dictionaryIndexVar = ctx.freshName("dictionaryIndex")
        val dictionary = ExprCode(
          s"""
             |$dictionaryVar = $mutableDecoderGlobal == null
             |    ? $decoderGlobal.getStringDictionary()
             |    : $mutableDecoderGlobal.getStringDictionary();
          """.stripMargin, s"($dictionaryVar == null)", dictionaryVar)
        val dictionaryIndex = if (attr.nullable) {
          ExprCode(
            s"""
               |${genIfNonNullCode(ctx, decoder, buffer, batchOrdinal, numNullsVar)} {
               |  $dictionaryIndexVar = $updateDecoder == null
               |    ? $decoder.readDictionaryIndex($buffer, $nonNullPosition)
               |    : $updateDecoder.readDictionaryIndex();
               |} else {
               |  $dictionaryIndexVar = $dictionaryVar.size();
               |}
               """.stripMargin, "false", dictionaryIndexVar)
        } else {
          ExprCode(
            s"""
               |$dictionaryIndexVar = $updateDecoder == null
               |    ? $decoder.readDictionaryIndex($buffer, $nonNullPosition)
               |    : $updateDecoder.readDictionaryIndex();
          """.stripMargin, "false", dictionaryIndexVar)
        }
        session.foreach(_.addDictionaryCode(ctx, col,
          DictionaryCode(dictionary, buffer, dictionaryIndex)))
        "UTF8String"
      case d: DecimalType if d.precision <= Decimal.MAX_LONG_DIGITS =>
        colAssign = s"$col = $decoder.readLongDecimal($buffer, ${d.precision}, " +
            s"${d.scale}, $nonNullPosition);"
        updatedAssign = s"readLongDecimal(${d.precision}, ${d.scale})"
        "LongDecimal"
      case d: DecimalType =>
        colAssign = s"$col = $decoder.readDecimal($buffer, ${d.precision}, " +
            s"${d.scale}, $nonNullPosition);"
        updatedAssign = s"readDecimal(${d.precision}, ${d.scale})"
        "Decimal"
      case BinaryType => "Binary"
      case CalendarIntervalType => "Interval"
      case _: ArrayType => "Array"
      case _: MapType => "Map"
      case t: StructType =>
        colAssign = s"$col = $decoder.readStruct($buffer, ${t.size}, $nonNullPosition);"
        updatedAssign = s"readStruct(${t.size})"
        "Struct"
      case _ =>
        throw new UnsupportedOperationException(s"unknown type $sqlType")
    }
    if (colAssign.isEmpty) {
      colAssign = s"$col = $decoder.read$typeName($buffer, $nonNullPosition);"
    }
    if (updatedAssign.isEmpty) {
      updatedAssign = s"read$typeName()"
    }
    updatedAssign = s"$col = $updateDecoder.getCurrentDeltaBuffer().$updatedAssign;"

    val unchangedCode = s"$updateDecoder == null ||" +
        s"$updateDecoder.unchanged($batchOrdinal, $isCaseOfSortedInsert)"
    if (attr.nullable) {
      val isNullVar = ctx.freshName("isNull")
      val defaultValue = ctx.defaultValue(jt)
      val code =
        s"""
           |final $jt $col;
           |boolean $isNullVar = false;
           |if ($unchangedCode) {
           |  ${genIfNonNullCode(ctx, decoder, buffer, batchOrdinal, numNullsVar)} {
           |    $colAssign
           |  } else {
           |    $col = $defaultValue;
<<<<<<< HEAD
           |    $numNullsVar++;
           |  } else {
           |    $colAssign
           |    // TODO VB: Remove this
           |    System.out.println("VB: Scan [inserted] " + $col +
           |    " ,batchOrdinal=" + $batchOrdinal +
           |    " ,thisRowFromDelta=" + $thisRowFromDelta +
           |    " ,bucketId=" + ($inputIsRow ? -1 : $colInput.getCurrentBucketId()) +
           |    " ,batchId=" + ($inputIsRow ? -1 : $colInput.getCurrentBatchId()) +
           |    " ,isCaseOfUpdate=" + $isCaseOfUpdate +
           |    " ,isCaseOfSortedInsert=" + $isCaseOfSortedInsert +
           |    " ,numRowsUpdated=" + $numRowsUpdated +
           |    " ,numRows=" + $numRows);
=======
           |    $isNullVar = true;
>>>>>>> 5f4196f0
           |  }
           |} else if ($updateDecoder.readNotNull()) {
           |  $thisRowFromDelta = true;
           |  $updatedAssign
<<<<<<< HEAD
           |  // TODO VB: Remove this
           |  System.out.println("VB: Scan [updated] " + $col +
           |    " ,batchOrdinal=" + $batchOrdinal +
           |    " ,thisRowFromDelta=" + $thisRowFromDelta +
           |    " ,bucketId=" + ($inputIsRow ? -1 : $colInput.getCurrentBucketId()) +
           |    " ,batchId=" + ($inputIsRow ? -1 : $colInput.getCurrentBatchId()) +
           |    " ,isCaseOfUpdate=" + $isCaseOfUpdate +
           |    " ,isCaseOfSortedInsert=" + $isCaseOfSortedInsert +
           |    " ,numRowsUpdated=" + $numRowsUpdated +
           |    " ,numRows=" + $numRows);
           |  $isNullVar = false;
=======
>>>>>>> 5f4196f0
           |} else {
           |  $col = $defaultValue;
           |  $isNullVar = true;
           |}
        """.stripMargin
      ExprCode(code, isNullVar, col)
    } else {
      var code =
        s"""
           |final $jt $col;
           |if ($unchangedCode) $colAssign
           |else $updatedAssign
        """.stripMargin
      if (weightVar != null && attr.name == Utils.WEIGHTAGE_COLUMN_NAME) {
        code += s"if ($col == 1) $col = $weightVar;\n"
      }
      ExprCode(code, "false", col)
    }
  }
<<<<<<< HEAD
  // scalastyle:on
}

object ColumnTableScan {
  // TODO VB: Temporary, remove this
  var isCaseOfSortedInsertValue: Boolean = true
=======

  private def genIfNonNullCode(ctx: CodegenContext, decoder: String,
      buffer: String, batchOrdinal: String, numNullsVar: String): String = {
    // nextNullPosition is not updated immediately rather when batchOrdinal
    // goes just past because a column read code can be invoked multiple
    // times for the same batchOrdinal like in SNAP-2118;
    // check below crams in all the conditions in a single check to minimize code
    // repetition of non-null assignment call that is normally inlined by JVM
    // and besides this piece of code should get inlined in any case or else
    // it will be big performance hit for every column nullability check
    val nextNullPosition = ctx.freshName("nextNullPosition")
    s"""
       |int $nextNullPosition = $decoder.getNextNullPosition();
       |if ($batchOrdinal < $nextNullPosition ||
       |    // check case when batchOrdinal has gone just past nextNullPosition
       |    ($batchOrdinal == $nextNullPosition + 1 &&
       |     $batchOrdinal < ($nextNullPosition = $decoder.findNextNullPosition(
       |       $buffer, $nextNullPosition, $numNullsVar++))) ||
       |    // check if batchOrdinal has moved ahead by more than one due to filters
       |    ($batchOrdinal != $nextNullPosition && (($numNullsVar =
       |       $decoder.numNulls($buffer, $batchOrdinal, $numNullsVar)) == 0 ||
       |       $batchOrdinal != $decoder.getNextNullPosition())))""".stripMargin
  }
>>>>>>> 5f4196f0
}

/**
 * This class is a simplified copy of Spark's UnionRDD. The reason for
 * having this is to ensure that partition IDs are always assigned in order
 * (which may possibly change in future versions of Spark's UnionRDD)
 * so that a compute on executor can tell owner RDD of the current partition.
 */
private[sql] final class UnionScanRDD[T: ClassTag](
    sc: SparkContext,
    var rdds: Seq[RDD[T]])
    extends RDD[T](sc, Nil) {

  override def getPartitions: Array[Partition] = {
    val array = new Array[Partition](rdds.map(_.getNumPartitions).sum)
    var pos = 0
    for ((rdd, rddIndex) <- rdds.zipWithIndex; split <- rdd.partitions) {
      array(pos) = new UnionPartition(pos, rdd, rddIndex, split.index)
      pos += 1
    }
    array
  }

  override def getDependencies: Seq[Dependency[_]] = {
    val deps = new ArrayBuffer[Dependency[_]]
    var pos = 0
    for (rdd <- rdds) {
      deps += new RangeDependency(rdd, 0, pos, rdd.getNumPartitions)
      pos += rdd.getNumPartitions
    }
    deps
  }

  override def compute(s: Partition, context: TaskContext): Iterator[T] = {
    val part = s.asInstanceOf[UnionPartition[T]]
    parent[T](part.parentRddIndex).iterator(part.parentPartition, context)
  }

  override def getPreferredLocations(s: Partition): Seq[String] =
    s.asInstanceOf[UnionPartition[T]].preferredLocations()

  override def clearDependencies() {
    super.clearDependencies()
    rdds = null
  }
}

case class NumBatchRows(varName: String) extends LeafExpression {

  override def nullable: Boolean = false

  override def dataType: DataType = IntegerType

  override def doGenCode(ctx: CodegenContext, ev: ExprCode): ExprCode = {
    ExprCode("", "false", varName)
  }

  override def eval(input: InternalRow): Any =
    throw new UnsupportedOperationException(
      "NumBatchRows.eval not expected to be invoked")

  override def sql: String = s"NumBatchRows($varName)"
}<|MERGE_RESOLUTION|>--- conflicted
+++ resolved
@@ -904,12 +904,6 @@
            |if ($unchangedCode) {
            |  ${genIfNonNullCode(ctx, decoder, buffer, batchOrdinal, numNullsVar)} {
            |    $colAssign
-           |  } else {
-           |    $col = $defaultValue;
-<<<<<<< HEAD
-           |    $numNullsVar++;
-           |  } else {
-           |    $colAssign
            |    // TODO VB: Remove this
            |    System.out.println("VB: Scan [inserted] " + $col +
            |    " ,batchOrdinal=" + $batchOrdinal +
@@ -920,14 +914,13 @@
            |    " ,isCaseOfSortedInsert=" + $isCaseOfSortedInsert +
            |    " ,numRowsUpdated=" + $numRowsUpdated +
            |    " ,numRows=" + $numRows);
-=======
+           |  } else {
+           |    $col = $defaultValue;
            |    $isNullVar = true;
->>>>>>> 5f4196f0
            |  }
            |} else if ($updateDecoder.readNotNull()) {
            |  $thisRowFromDelta = true;
            |  $updatedAssign
-<<<<<<< HEAD
            |  // TODO VB: Remove this
            |  System.out.println("VB: Scan [updated] " + $col +
            |    " ,batchOrdinal=" + $batchOrdinal +
@@ -939,8 +932,6 @@
            |    " ,numRowsUpdated=" + $numRowsUpdated +
            |    " ,numRows=" + $numRows);
            |  $isNullVar = false;
-=======
->>>>>>> 5f4196f0
            |} else {
            |  $col = $defaultValue;
            |  $isNullVar = true;
@@ -960,14 +951,6 @@
       ExprCode(code, "false", col)
     }
   }
-<<<<<<< HEAD
-  // scalastyle:on
-}
-
-object ColumnTableScan {
-  // TODO VB: Temporary, remove this
-  var isCaseOfSortedInsertValue: Boolean = true
-=======
 
   private def genIfNonNullCode(ctx: CodegenContext, decoder: String,
       buffer: String, batchOrdinal: String, numNullsVar: String): String = {
@@ -991,7 +974,11 @@
        |       $decoder.numNulls($buffer, $batchOrdinal, $numNullsVar)) == 0 ||
        |       $batchOrdinal != $decoder.getNextNullPosition())))""".stripMargin
   }
->>>>>>> 5f4196f0
+}
+
+object ColumnTableScan {
+  // TODO VB: Temporary, remove this
+  var isCaseOfSortedInsertValue: Boolean = true
 }
 
 /**
