/*
 * Copyright (c) 2017-2019 TIBCO Software Inc. All rights reserved.
 *
 * Licensed under the Apache License, Version 2.0 (the "License"); you
 * may not use this file except in compliance with the License. You
 * may obtain a copy of the License at
 *
 * http://www.apache.org/licenses/LICENSE-2.0
 *
 * Unless required by applicable law or agreed to in writing, software
 * distributed under the License is distributed on an "AS IS" BASIS,
 * WITHOUT WARRANTIES OR CONDITIONS OF ANY KIND, either express or
 * implied. See the License for the specific language governing
 * permissions and limitations under the License. See accompanying
 * LICENSE file.
 */
package org.apache.spark.sql.execution.columnar

import java.sql.{Connection, PreparedStatement, SQLException, Statement, Types}
import java.util.Properties
import javax.naming.NameNotFoundException

import scala.collection.JavaConverters._
import scala.collection.mutable
import scala.util.control.NonFatal

import com.gemstone.gemfire.internal.cache.ExternalTableMetaData
import com.pivotal.gemfirexd.internal.engine.Misc
import com.pivotal.gemfirexd.internal.engine.distributed.utils.GemFireXDUtils
import com.pivotal.gemfirexd.internal.engine.store.GemFireContainer
import com.pivotal.gemfirexd.internal.iapi.types.DataTypeDescriptor
import com.pivotal.gemfirexd.internal.impl.jdbc.authentication.{AuthenticationServiceBase, LDAPAuthenticationSchemeImpl}
import com.pivotal.gemfirexd.internal.impl.sql.execute.GranteeIterator
import com.pivotal.gemfirexd.jdbc.ClientAttribute
import io.snappydata.sql.catalog.SnappyExternalCatalog
import io.snappydata.thrift.internal.ClientStatement
import io.snappydata.thrift.snappydataConstants
import io.snappydata.{Constant, Property}

import org.apache.spark.SparkContext
import org.apache.spark.scheduler.local.LocalSchedulerBackend
import org.apache.spark.sql._
import org.apache.spark.sql.catalyst.expressions
import org.apache.spark.sql.catalyst.expressions.codegen.{CodeAndComment, CodeFormatter, CodegenContext}
<<<<<<< HEAD
import org.apache.spark.sql.catalyst.expressions.{Attribute, BinaryExpression, DynamicInSet, Expression, TokenLiteral}
=======
import org.apache.spark.sql.catalyst.expressions.{Attribute, BinaryComparison, BinaryExpression, DynamicInSet, Expression, TokenLiteral}
import org.apache.spark.sql.catalyst.util.CaseInsensitiveMap
>>>>>>> 85e79041
import org.apache.spark.sql.collection.Utils
import org.apache.spark.sql.execution.columnar.impl.JDBCSourceAsColumnarStore
import org.apache.spark.sql.execution.datasources.jdbc.DriverRegistry
import org.apache.spark.sql.execution.{BufferedRowIterator, CodegenSupport, CodegenSupportOnExecutor, ConnectionPool, RefreshMetadata}
import org.apache.spark.sql.jdbc.{JdbcDialect, JdbcDialects}
import org.apache.spark.sql.row.SnappyStoreDialect
import org.apache.spark.sql.sources.{ConnectionProperties, ExternalSchemaRelationProvider, JdbcExtendedDialect, JdbcExtendedUtils}
import org.apache.spark.sql.store.CodeGeneration
import org.apache.spark.sql.types._
import org.apache.spark.util.{Utils => SparkUtils}

/**
 * Utility methods used by external storage layers.
 */
object ExternalStoreUtils extends SparkSupport {

  private[spark] final lazy val (defaultTableBuckets, defaultSampleTableBuckets) = {
    val sc = Option(SnappyContext.globalSparkContext)
    sc.map(_.schedulerBackend) match {
      case Some(local: LocalSchedulerBackend) =>
        // apply a max limit of 32 in local mode since there is not much
        // scaling to be had beyond that on most machines
        val result = math.min(32, math.max(local.totalCores << 1, 8)).toString
        // use same number of partitions for sample table in local mode
        (result, result)
      case _ => sc.flatMap(s => Property.Locators.getOption(s.conf).map(Utils.toLowerCase)) match {
        // reduce defaults for localhost-only cluster too
        case Some(s) if s.startsWith("localhost:") || s.startsWith("localhost[") ||
            s.startsWith("127.0.0.1") || s.startsWith("::1[") =>
          val result = math.min(32,
            math.max(SnappyContext.totalPhysicalCoreCount.get() << 1, 8)).toString
          (result, result)
        case _ => ("128", "64")
      }
    }
  }

  final val INDEX_TYPE = "index_type"
  final val INDEX_NAME = "index_name"
  final val COLUMN_BATCH_SIZE = "column_batch_size"
  final val COLUMN_MAX_DELTA_ROWS = "column_max_delta_rows"
  final val COMPRESSION_CODEC = "compression"

  // inbuilt basic table properties
  final val PARTITION_BY = "partition_by"
  final val REPLICATE = "replicate"
  final val BUCKETS = "buckets"
  final val KEY_COLUMNS = "key_columns"

  // these three are obsolete column table properties only for backward compatibility
  final val COLUMN_BATCH_SIZE_TRANSIENT = "column_batch_size_transient"
  final val COLUMN_MAX_DELTA_ROWS_TRANSIENT = "column_max_delta_rows_transient"
  final val RELATION_FOR_SAMPLE = "relation_for_sample"

  val ddlOptions: Seq[String] = Seq(INDEX_NAME, COLUMN_BATCH_SIZE,
    COLUMN_BATCH_SIZE_TRANSIENT, COLUMN_MAX_DELTA_ROWS,
    COLUMN_MAX_DELTA_ROWS_TRANSIENT, COMPRESSION_CODEC, RELATION_FOR_SAMPLE, KEY_COLUMNS)

  private[this] val storePropertyPrefixes = Array("", Constant.STORE_PROPERTY_PREFIX,
    Constant.SPARK_STORE_PREFIX, Constant.PROPERTY_PREFIX, Constant.SPARK_SNAPPY_PREFIX)

  registerBuiltinDrivers()

  def registerBuiltinDrivers(): Unit = {
    DriverRegistry.register(Constant.JDBC_EMBEDDED_DRIVER)
    DriverRegistry.register(Constant.JDBC_CLIENT_DRIVER)
  }

  private def addProperty(props: mutable.Map[String, String], key: String,
      default: String): Unit = {
    if (!props.contains(key)) props.put(key, default)
  }

  private def defaultMaxExternalPoolSize: String =
    String.valueOf(math.max(256, Runtime.getRuntime.availableProcessors() * 8))

  private def defaultMaxEmbeddedPoolSize: String =
    String.valueOf(math.max(256, Runtime.getRuntime.availableProcessors() * 16))

  def getAllPoolProperties(url: String, driver: String,
      poolProps: Map[String, String], hikariCP: Boolean,
      isEmbedded: Boolean): Map[String, String] = {
    // setup default pool properties
    val props = new mutable.HashMap[String, String]()
    if (poolProps.nonEmpty) props ++= poolProps
    if (driver != null && !driver.isEmpty) {
      addProperty(props, "driverClassName", driver)
    }
    val defaultMaxPoolSize = if (isEmbedded) defaultMaxEmbeddedPoolSize
    else defaultMaxExternalPoolSize
    if (hikariCP) {
      props.put("jdbcUrl", url)
      addProperty(props, "maximumPoolSize", defaultMaxPoolSize)
      addProperty(props, "minimumIdle", "10")
      addProperty(props, "idleTimeout", "120000")
    } else {
      props.put("url", url)
      addProperty(props, "maxActive", defaultMaxPoolSize)
      addProperty(props, "maxIdle", defaultMaxPoolSize)
      addProperty(props, "minIdle", "4")
      addProperty(props, "initialSize", "4")
      addProperty(props, "testOnBorrow", "true")
      // embedded validation check is cheap
      if (isEmbedded) addProperty(props, "validationInterval", "0")
      else addProperty(props, "validationInterval", "10000")
    }
    props.toMap
  }

  def getDriver(url: String, dialect: JdbcDialect): String = {
    dialect match {
      case SnappyStoreDialect => Constant.JDBC_EMBEDDED_DRIVER
      case SnappyStoreClientDialect => Constant.JDBC_CLIENT_DRIVER
      case SnappyDataPoolDialect => Constant.JDBC_CLIENT_POOL_DRIVER
      case _ => Utils.getDriverClassName(url)
    }
  }

  class CaseInsensitiveMutableHashMap[T](map: scala.collection.Map[String, T])
      extends mutable.Map[String, T] with Serializable {

    val baseMap = new mutable.HashMap[String, T]
    baseMap ++= map.map(kv => kv.copy(_1 = kv._1.toLowerCase))

    override def get(k: String): Option[T] = baseMap.get(k.toLowerCase)

    override def put(k: String, v: T): Option[T] = baseMap.put(k.toLowerCase, v)

    override def remove(k: String): Option[T] = baseMap.remove(k.toLowerCase)

    override def iterator: Iterator[(String, T)] = baseMap.iterator

    override def +=(kv: (String, T)): this.type = {
      baseMap += kv.copy(_1 = kv._1.toLowerCase)
      this
    }

    override def -=(key: String): this.type = {
      baseMap -= key.toLowerCase
      this
    }
  }

  val emptyCIMutableMap: CaseInsensitiveMutableHashMap[String] =
    new CaseInsensitiveMutableHashMap[String](Map.empty)

  def removeInternalPropsAndGetTable(parameters: mutable.Map[String, String],
      tableAsUpper: Boolean = true): String = {
    val dbtableProp = SnappyExternalCatalog.DBTABLE_PROPERTY
    val table = parameters.remove(dbtableProp)
        .getOrElse(sys.error(s"Option '$dbtableProp' not specified"))
    // obsolete property but has to be removed when recovering from old meta-stores
    parameters.remove("ALLOWEXISTING")
    // remove the "path" property added by Spark hive catalog
    parameters.remove("path")
    parameters.remove("serialization.format")
    if (tableAsUpper) Utils.toUpperCase(table) else Utils.toLowerCase(table)
  }

  def removeSamplingOptions(
      parameters: mutable.Map[String, String]): Map[String, String] = {

    val optSequence = Seq("qcs", "fraction", "strataReservoirSize",
      "errorLimitColumn", "errorLimitPercent", "timeSeriesColumn",
      "timeInterval", "aqp.debug.byPassSampleOperator")

    val optMap = new mutable.HashMap[String, String]

    optSequence.map(key => {
      val value = parameters.remove(key)
      value match {
        case Some(v) => optMap += key -> v
        case None => // Do nothing
      }
    })
    internals.newCaseInsensitiveMap(optMap.toMap)
  }

  def getLdapGroupsForUser(userId: String): Array[String] = {
    val auth = Misc.getMemStoreBooting.getDatabase.getAuthenticationService.
        asInstanceOf[AuthenticationServiceBase].getAuthenticationScheme

    auth match {
      case x: LDAPAuthenticationSchemeImpl => x.getLdapGroupsOfUser(userId).
          toArray[String](Array.empty)
      case _ => throw new NameNotFoundException("Require LDAP authentication scheme for " +
          "LDAP group support but is " + auth)
    }
  }

  def getExpandedGranteesIterator(grantees: Seq[String]): Iterator[String] = {
    new GranteeIterator(grantees.asJava, null, true, -1, -1, -1, null, null).asScala
  }

  def defaultStoreURL(sparkContext: Option[SparkContext]): String = sparkContext match {
    case None => defaultStoreURL(SnappyContext.getClusterMode(SnappyContext.globalSparkContext))
    case Some(sc) => defaultStoreURL(SnappyContext.getClusterMode(sc))
  }

  def defaultStoreURL(clusterMode: ClusterMode): String = clusterMode match {
    case null | SnappyEmbeddedMode(_, _) =>
      // Already connected to SnappyData in embedded mode.
      Constant.DEFAULT_EMBEDDED_URL +
          ";host-data=false;mcast-port=0;internal-connection=true"
    case ThinClientConnectorMode(_, url) =>
      url + ";route-query=false;internal-connection=true"
    case LocalMode(_, url) =>
      Constant.DEFAULT_EMBEDDED_URL + ";" + url + ";internal-connection=true"
  }

  def isLocalMode(sparkContext: SparkContext): Boolean = {
    SnappyContext.getClusterMode(sparkContext) match {

      case LocalMode(_, _) => true
      case _ => false
    }
  }

  def validateAndGetAllProps(session: Option[SparkSession],
      parameters: CaseInsensitiveMutableHashMap[String]): ConnectionProperties = {

    val url = parameters.remove("url").getOrElse(defaultStoreURL(
      session.map(_.sparkContext)))

    val dialect = JdbcDialects.get(url)
    val driver = parameters.remove("driver") match {
      case Some(d) => DriverRegistry.register(d); d
      case None => getDriver(url, dialect)
    }

    val poolImpl = parameters.remove("poolimpl")
    val poolProperties = parameters.remove("poolproperties")

    val hikariCP = poolImpl match {
      case None => Constant.DEFAULT_USE_HIKARICP
      case Some(s) if s.equalsIgnoreCase("tomcat") => false
      case Some(s) if s.equalsIgnoreCase("hikari") => true
      case _ =>
        throw new IllegalArgumentException("ExternalStoreUtils: " +
            s"unsupported pool implementation '${poolImpl.get}' " +
            s"(supported values: tomcat, hikari)")
    }
    val poolProps = poolProperties.map(p => Map(p.split(',').map { s =>
      val eqIndex = s.indexOf('=')
      if (eqIndex >= 0) {
        (s.substring(0, eqIndex).trim, s.substring(eqIndex + 1).trim)
      } else {
        // assume a boolean property to be enabled
        (s.trim, "true")
      }
    }: _*)).getOrElse(Map.empty)

    val isLoner = session match {
      case None => false
      case Some(ss) => Utils.isLoner(ss.sparkContext)
    }

    // remaining parameters are passed as properties to getConnection
    val connProps = new Properties()
    val executorConnProps = new Properties()
    parameters.foreach { kv =>
      if (!ddlOptions.contains(Utils.toLowerCase(kv._1))) {
        connProps.setProperty(kv._1, kv._2)
        executorConnProps.setProperty(kv._1, kv._2)
      }
    }
    connProps.remove("poolProperties")
    executorConnProps.remove("poolProperties")
    connProps.setProperty("driver", driver)
    executorConnProps.setProperty("driver", driver)
    val isEmbedded = dialect match {
      case SnappyStoreDialect =>
        SnappyStoreDialect.addExtraDriverProperties(isLoner, connProps)
        true
      case SnappyStoreClientDialect =>
        SnappyStoreClientDialect.addExtraDriverProperties(isLoner, connProps)
        connProps.setProperty(ClientAttribute.ROUTE_QUERY, "false")
        executorConnProps.setProperty(ClientAttribute.ROUTE_QUERY, "false")
        // increase the lob-chunk-size to match/exceed column batch size
        val batchSize = parameters.get(COLUMN_BATCH_SIZE) match {
          case Some(s) => sizeAsBytes(s, COLUMN_BATCH_SIZE)
          case None => session.map(defaultColumnBatchSize).getOrElse(
            sizeAsBytes(Property.ColumnBatchSize.defaultValue.get, Property.ColumnBatchSize.name))
        }
        val columnBatchSize = math.min(Int.MaxValue, math.max((batchSize << 2) / 3,
          snappydataConstants.DEFAULT_LOB_CHUNKSIZE))
        executorConnProps.setProperty(ClientAttribute.THRIFT_LOB_CHUNK_SIZE,
          Integer.toString(columnBatchSize))
        false
      case d: JdbcExtendedDialect =>
        d.addExtraDriverProperties(isLoner, connProps)
        false
      case _ => false
    }
    val allPoolProps = getAllPoolProperties(url, driver,
      poolProps, hikariCP, isEmbedded)
    getConnectionProperties(session, url, driver, dialect, allPoolProps,
      connProps, executorConnProps, hikariCP)
  }

  def getConnectionProperties(session: Option[SparkSession], url: String, driver: String,
      dialect: JdbcDialect, poolProps: Map[String, String], connProps: Properties,
      executorConnProps: Properties, hikariCP: Boolean): ConnectionProperties = {
    session match {
      case Some(s) => getConnProps(s, url, driver, dialect, poolProps, connProps,
        executorConnProps, hikariCP)
      case None => ConnectionProperties(url, driver, dialect, poolProps, connProps,
        executorConnProps, hikariCP)
    }
  }

  private def getConnProps(session: SparkSession, url: String, driver: String,
      dialect: JdbcDialect, poolProps: Map[String, String], connProps: Properties,
      executorConnProps: Properties, hikariCP: Boolean): ConnectionProperties = {
    val (user, password) = getCredentials(session)

    val isSnappy = dialect match {
      case _: SnappyDataBaseDialect => true
      case _ => false
    }

    if (!user.isEmpty && !password.isEmpty && isSnappy) {
      def secureProps(props: Properties): Properties = {
        props.setProperty(ClientAttribute.USERNAME, user)
        props.setProperty(ClientAttribute.PASSWORD, password)
        props
      }

      // Hikari only take 'username'. So does Tomcat
      def securePoolProps(props: Map[String, String]): Map[String, String] = {
        props + (ClientAttribute.USERNAME_ALT.toLowerCase -> user) + (ClientAttribute.PASSWORD ->
            password)
      }

      ConnectionProperties(url, driver, dialect, securePoolProps(poolProps),
        secureProps(connProps), secureProps(executorConnProps), hikariCP)
    } else {
      ConnectionProperties(url, driver, dialect, poolProps, connProps, executorConnProps,
        hikariCP)
    }
  }

  def getCredentials(session: SparkSession, prefix: String = ""): (String, String) = {
    for (prefix <- storePropertyPrefixes) {
      val userProperty =
        if (prefix.isEmpty) ClientAttribute.USERNAME
        else prefix + ClientAttribute.USERNAME
      if (session.conf.contains(userProperty)) {
        val passwordProperty =
          if (prefix.isEmpty) ClientAttribute.PASSWORD
          else prefix + ClientAttribute.PASSWORD
        return (session.conf.get(userProperty), session.conf.get(passwordProperty, ""))
      }
    }
    ("", "")
  }

  def getConnection(id: String, connProperties: ConnectionProperties,
      forExecutor: Boolean): Connection = {
    connProperties.driver match {
      case Constant.JDBC_EMBEDDED_DRIVER | Constant.JDBC_CLIENT_DRIVER => // ignore
      case driver => Utils.registerDriver(driver)
    }
    val connProps = if (forExecutor) connProperties.executorConnProps
    else connProperties.connProps
    ConnectionPool.getPoolConnection(id, connProperties.dialect,
      connProperties.poolProps, connProps, connProperties.hikariCP)
  }

  def getConnectionType(dialect: JdbcDialect): ConnectionType.Value = {
    dialect match {
      case SnappyStoreDialect => ConnectionType.Embedded
      case SnappyStoreClientDialect => ConnectionType.Net
      case _ => ConnectionType.Unknown
    }
  }

  /** check if the DataSource implements ExternalSchemaRelationProvider */
  def isExternalSchemaRelationProvider(provider: String, session: SparkSession): Boolean = {
    try {
      classOf[ExternalSchemaRelationProvider].isAssignableFrom(
        internals.lookupDataSource(provider, session.sessionState.conf))
    } catch {
      case NonFatal(_) => false
    }
  }

  // This should match JDBCRDD.compileFilter for best performance
  def unhandledFilter(f: Expression): Boolean = f match {
    case _: expressions.EqualTo | _: expressions.LessThan | _: expressions.GreaterThan |
         _: expressions.LessThanOrEqual | _: expressions.GreaterThanOrEqual =>
      val b = f.asInstanceOf[BinaryExpression]
      !((b.left.isInstanceOf[Attribute] && TokenLiteral.isConstant(b.right)) ||
          (TokenLiteral.isConstant(b.left) && b.right.isInstanceOf[Attribute]))
    case expressions.IsNull(_: Attribute) | expressions.IsNotNull(_: Attribute) => false
    case _: expressions.StartsWith | _: expressions.EndsWith | _: expressions.Contains =>
      val b = f.asInstanceOf[BinaryExpression]
      !(b.left.isInstanceOf[Attribute] && TokenLiteral.isConstant(b.right))
    case _ => true
  }

  private def checkIndexedColumn(a: Attribute,
      indexedCols: scala.collection.Set[String]): Option[Attribute] = {
    val col = a.name
    // quote identifiers when they could be case-sensitive
    if (indexedCols.contains(col)) Some(a.withName("\"" + col + '"'))
    else {
      // case-insensitive check
      val ucol = Utils.toLowerCase(col)
      if ((col ne ucol) && indexedCols.contains(ucol)) Some(a) else None
    }
  }

  // below should exactly match RowFormatScanRDD.compileFilter
  def handledFilter(f: Expression,
      indexedCols: scala.collection.Set[String]): Option[Expression] = f match {
    // only pushdown filters if there is an index on the column;
    // keeping a bit conservative and not pushing other filters because
    // Spark execution engine is much faster at filter apply (though
    //   its possible that not all indexed columns will be used for
    //   index lookup still push down all to keep things simple)
    case _ @ BinaryComparison(_: Attribute, _: Attribute) =>
      None
    case expressions.EqualTo(a: Attribute, v) =>
      checkIndexedColumn(a, indexedCols).map(expressions.EqualTo(_, v))
    case expressions.EqualTo(v, a: Attribute) =>
      checkIndexedColumn(a, indexedCols).map(expressions.EqualTo(v, _))
    case expressions.LessThan(a: Attribute, v) =>
      checkIndexedColumn(a, indexedCols).map(expressions.LessThan(_, v))
    case expressions.LessThan(v, a: Attribute) =>
      checkIndexedColumn(a, indexedCols).map(expressions.LessThan(v, _))
    case expressions.GreaterThan(a: Attribute, v) =>
      checkIndexedColumn(a, indexedCols).map(expressions.GreaterThan(_, v))
    case expressions.GreaterThan(v, a: Attribute) =>
      checkIndexedColumn(a, indexedCols).map(expressions.GreaterThan(v, _))
    case expressions.LessThanOrEqual(a: Attribute, v) =>
      checkIndexedColumn(a, indexedCols).map(expressions.LessThanOrEqual(_, v))
    case expressions.LessThanOrEqual(v, a: Attribute) =>
      checkIndexedColumn(a, indexedCols).map(expressions.LessThanOrEqual(v, _))
    case expressions.GreaterThanOrEqual(a: Attribute, v) =>
      checkIndexedColumn(a, indexedCols).map(expressions.GreaterThanOrEqual(_, v))
    case expressions.GreaterThanOrEqual(v, a: Attribute) =>
      checkIndexedColumn(a, indexedCols).map(expressions.GreaterThanOrEqual(v, _))
    case expressions.StartsWith(a: Attribute, v) =>
      checkIndexedColumn(a, indexedCols).map(expressions.StartsWith(_, v))
    case expressions.In(a: Attribute, v) =>
      checkIndexedColumn(a, indexedCols).map(expressions.In(_, v))
    case DynamicInSet(a: Attribute, v) =>
      checkIndexedColumn(a, indexedCols).map(DynamicInSet(_, v))
    // At least one column should be indexed for the AND condition to be
    // evaluated efficiently
    // Commenting out the below conditions for SNAP-2463. This needs to be fixed
    /* case expressions.And(left, right) => handledFilter(left, indexedCols) match {
      case None => handledFilter(right, indexedCols)
      case lf@Some(l) => handledFilter(right, indexedCols) match {
        case None => lf
        case Some(r) => Some(expressions.And(l, r))
      }
    }
    // ORList optimization requires all columns to have indexes
    // which is ensured by the condition below
    case expressions.Or(left, right) => handledFilter(left, indexedCols) match {
      case None => None
      case Some(l) => handledFilter(right, indexedCols) match {
        case None => None
        case Some(r) => Some(expressions.Or(l, r))
      }
    } */
    case _ => None
  }

  def unhandledFilter(f: Expression, indexedCols: scala.collection.Set[String]): Boolean =
    handledFilter(f, indexedCols) eq None

  /**
   * Prune all but the specified columns from the specified Catalyst schema.
   *
   * @param fieldMap - The Catalyst column name to metadata of the master table
   * @param columns  - The list of desired columns
   * @return A Catalyst schema corresponding to columns in the given order.
   */
  def pruneSchema(fieldMap: scala.collection.Map[String, StructField],
      columns: Seq[String], columnType: String): StructType = {
    StructType(columns.map { col =>
      fieldMap.get(col) match {
        case None => throw new AnalysisException("Cannot resolve " +
            s"""$columnType column name "$col" among (${fieldMap.keys.mkString(", ")})""")
        case Some(f) => f
      }
    })
  }

  def setStatementParameters(stmt: PreparedStatement,
      row: mutable.ArrayBuffer[Any]): Unit = {
    var col = 1
    val len = row.length
    while (col <= len) {
      val colVal = row(col - 1)
      if (colVal != null) {
        colVal match {
          case s: String => stmt.setString(col, s)
          case i: Int => stmt.setInt(col, i)
          case l: Long => stmt.setLong(col, l)
          case d: Double => stmt.setDouble(col, d)
          case f: Float => stmt.setFloat(col, f)
          case s: Short => stmt.setInt(col, s)
          case b: Byte => stmt.setInt(col, b)
          case b: Boolean => stmt.setBoolean(col, b)
          case b: Array[Byte] => stmt.setBytes(col, b)
          case ts: java.sql.Timestamp => stmt.setTimestamp(col, ts)
          case d: java.sql.Date => stmt.setDate(col, d)
          case t: java.sql.Time => stmt.setTime(col, t)
          case d: Decimal => stmt.setBigDecimal(col, d.toJavaBigDecimal)
          case bd: java.math.BigDecimal => stmt.setBigDecimal(col, bd)
          case _ => stmt.setObject(col, colVal)
        }
      } else {
        stmt.setNull(col, Types.NULL)
      }
      col += 1
    }
  }

  def getAndSetTotalPartitions(session: SnappySession,
      parameters: mutable.Map[String, String],
      forManagedTable: Boolean, forColumnTable: Boolean = true,
      forSampleTable: Boolean = false): Int = {

    parameters.getOrElse(BUCKETS, {
      val partitions = if (forSampleTable) defaultSampleTableBuckets else defaultTableBuckets
      if (forManagedTable) {
        if (forColumnTable) {
          // column tables are always partitioned
          parameters += BUCKETS -> partitions
        } else if (parameters.contains(PARTITION_BY) &&
            !parameters.contains(REPLICATE)) {
          parameters += BUCKETS -> partitions
        }
      }
      partitions
    }).toInt

  }

  def removeCachedObjects(sqlContext: SQLContext, table: String): Unit = {
    RefreshMetadata.executeOnAll(sqlContext.sparkContext,
      RefreshMetadata.REMOVE_CACHED_OBJECTS, table)
  }

  def removeCachedObjects(table: String): Unit = {
    ConnectionPool.removePoolReference(table)
    CodeGeneration.removeCache(table)
  }

  /**
   * Generates code for this subtree.
   *
   * Adapted from WholeStageCodegenExec to allow running on executors.
   *
   * @return the tuple of the codegen context and the actual generated source.
   */
  def codeGenOnExecutor(plan: CodegenSupport,
      child: CodegenSupportOnExecutor): (CodegenContext, CodeAndComment) = {
    val ctx = new CodegenContext
    val code = child.produceOnExecutor(ctx, plan)
    val source =
      s"""
      public Object generate(Object[] references) {
        return new GeneratedIterator(references);
      }

      ${ctx.registerComment(s"""Codegend pipeline for\n${child.treeString.trim}""")}
      final class GeneratedIterator extends ${classOf[BufferedRowIterator].getName} {

        private Object[] references;
        private scala.collection.Iterator[] inputs;
        ${ctx.declareMutableStates()}

        public GeneratedIterator(Object[] references) {
          this.references = references;
        }

        public void init(int index, scala.collection.Iterator inputs[]) {
          partitionIndex = index;
          this.inputs = inputs;
          ${ctx.initMutableStates()}
        }

        ${ctx.declareAddedFunctions()}

        protected void processNext() throws java.io.IOException {
          ${code.trim}
        }
      }
      """.trim

    // try to compile, helpful for debug
    val cleanedSource = CodeFormatter.stripOverlappingComments(
      new CodeAndComment(CodeFormatter.stripExtraNewLines(source),
        ctx.getPlaceHolderToComments()))

    CodeGeneration.logDebug(s"\n${CodeFormatter.format(cleanedSource)}")
    (ctx, cleanedSource)
  }

  def getExternalStoreOnExecutor(parameters: CaseInsensitiveMutableHashMap[String],
      partitions: Int, tableName: String, schema: StructType): ExternalStore = {
    val connProperties: ConnectionProperties =
      ExternalStoreUtils.validateAndGetAllProps(None, parameters)
    new JDBCSourceAsColumnarStore(connProperties, partitions, tableName, schema)
  }

  def getTableSchema(schemaAsJson: String): StructType = StructType.fromString(schemaAsJson)

  /**
   * Get the table schema from CatalogTable.properties if present.
   */
  def getTableSchema(props: Map[String, String], forView: Boolean): Option[StructType] = {
    (if (forView) {
      JdbcExtendedUtils.readSplitProperty(SnappyExternalCatalog.SPLIT_VIEW_SCHEMA, props) match {
        case None => JdbcExtendedUtils.readSplitProperty(SnappyExternalCatalog.TABLE_SCHEMA, props)
        case s => s
      }
    } else JdbcExtendedUtils.readSplitProperty(SnappyExternalCatalog.TABLE_SCHEMA, props)) match {
      case Some(s) => Some(StructType.fromString(s))
      case None => None
    }
  }

  def getColumnMetadata(schema: StructType): java.util.List[ExternalTableMetaData.Column] = {
    schema.toList.map { f =>
      val (dataType, typeName, jdbcType, prec, scale) = SnappyStoreDialect.getJDBCMetadata(
        f.dataType, f.metadata, forTableDefn = false)
      val (precision, width) = if (prec == -1) {
        val dtd = DataTypeDescriptor.getBuiltInDataTypeDescriptor(jdbcType, f.nullable)
        if (dtd ne null) {
          (dtd.getPrecision, dtd.getMaximumWidth)
        } else (dataType.defaultSize, dataType.defaultSize)
      } else (prec, prec)
      new ExternalTableMetaData.Column(f.name, jdbcType, typeName,
        precision, scale, width, f.nullable)
    }.asJava
  }

  def getExternalTableMetaData(qualifiedTable: String): ExternalTableMetaData = {
    getExternalTableMetaData(qualifiedTable,
      GemFireXDUtils.getGemFireContainer(qualifiedTable, true), checkColumnStore = false)
  }

  def getExternalTableMetaData(qualifiedTable: String, container: GemFireContainer,
      checkColumnStore: Boolean): ExternalTableMetaData = {
    container match {
      case null =>
        throw new IllegalStateException(s"Table $qualifiedTable not found in containers")
      case c => c.fetchHiveMetaData(false) match {
        case null =>
          throw new IllegalStateException(s"Table $qualifiedTable not found in hive metadata")
        case m => if (checkColumnStore && !c.isColumnStore) {
          throw new IllegalStateException(s"Table $qualifiedTable not a column table")
        } else m
      }
    }
  }

  def sizeAsBytes(str: String, propertyName: String): Int =
    sizeAsBytes(str, propertyName, 1, Int.MaxValue).toInt

  def sizeAsBytes(str: String, propertyName: String, minSize: Long, maxSize: Long): Long = {
    val s = str.trim
    // if last character is a digit then it does not have a unit suffix
    val size =
      if (Character.isDigit(s.charAt(s.length - 1))) java.lang.Long.parseLong(s)
      else SparkUtils.byteStringAsBytes(s)
    if (size >= minSize && size <= maxSize) size
    else {
      throw new IllegalArgumentException(
        s"$propertyName should be >= $minSize and <= $maxSize (provided = $str)")
    }
  }

  def defaultColumnBatchSize(session: SparkSession): Int = {
    sizeAsBytes(Property.ColumnBatchSize.get(session.sessionState.conf),
      Property.ColumnBatchSize.name)
  }

  def checkPositiveNum(n: Int, propertyName: String): Int = {
    if (n > 0 && n < Int.MaxValue) n
    else {
      throw new IllegalArgumentException(
        s"$propertyName should be > 0 and < 2GB (provided = $n)")
    }
  }

  def defaultColumnMaxDeltaRows(session: SparkSession): Int = {
    checkPositiveNum(Property.ColumnMaxDeltaRows.get(session.sessionState.conf),
      Property.ColumnMaxDeltaRows.name)
  }

  def setSchemaVersionOnConnection(catalogVersion: Long, conn: Connection): Unit = {
    var clientStmt: Option[Statement] = None
    if (catalogVersion != -1) {
      try {
        clientStmt = Option(conn.createStatement())
        clientStmt match {
          case Some(c: ClientStatement) =>
            val clientConn = c.getConnection
            clientConn.setCommonStatementAttributes(
              new io.snappydata.thrift.StatementAttrs().setCatalogVersion(catalogVersion))
          case _ =>
        }
      } catch {
        case sqle: SQLException =>
          throw new java.io.IOException(sqle.toString, sqle)
      } finally {
        clientStmt.foreach(s => s.close())
      }
    }
  }

  def resetSchemaVersionOnConnection(catalogVersion: Long, conn: Connection): Unit = {
    var clientStmt: Option[Statement] = None
    if (catalogVersion != -1) {
      try {
        clientStmt = Option(conn.createStatement())
        clientStmt match {
          case Some(c: ClientStatement) =>
            c.getConnection.setCommonStatementAttributes(null)
          case _ =>
        }
      } catch {
        case _: SQLException => // ignored
      }
      finally {
        clientStmt.foreach(s => s.close())
      }
    }
  }
}

object ConnectionType extends Enumeration {
  type ConnectionType = Value
  val Embedded, Net, Unknown = Value
}<|MERGE_RESOLUTION|>--- conflicted
+++ resolved
@@ -42,16 +42,12 @@
 import org.apache.spark.sql._
 import org.apache.spark.sql.catalyst.expressions
 import org.apache.spark.sql.catalyst.expressions.codegen.{CodeAndComment, CodeFormatter, CodegenContext}
-<<<<<<< HEAD
-import org.apache.spark.sql.catalyst.expressions.{Attribute, BinaryExpression, DynamicInSet, Expression, TokenLiteral}
-=======
 import org.apache.spark.sql.catalyst.expressions.{Attribute, BinaryComparison, BinaryExpression, DynamicInSet, Expression, TokenLiteral}
-import org.apache.spark.sql.catalyst.util.CaseInsensitiveMap
->>>>>>> 85e79041
 import org.apache.spark.sql.collection.Utils
 import org.apache.spark.sql.execution.columnar.impl.JDBCSourceAsColumnarStore
 import org.apache.spark.sql.execution.datasources.jdbc.DriverRegistry
 import org.apache.spark.sql.execution.{BufferedRowIterator, CodegenSupport, CodegenSupportOnExecutor, ConnectionPool, RefreshMetadata}
+import org.apache.spark.sql.internal.SQLConf
 import org.apache.spark.sql.jdbc.{JdbcDialect, JdbcDialects}
 import org.apache.spark.sql.row.SnappyStoreDialect
 import org.apache.spark.sql.sources.{ConnectionProperties, ExternalSchemaRelationProvider, JdbcExtendedDialect, JdbcExtendedUtils}
@@ -170,23 +166,23 @@
       extends mutable.Map[String, T] with Serializable {
 
     val baseMap = new mutable.HashMap[String, T]
-    baseMap ++= map.map(kv => kv.copy(_1 = kv._1.toLowerCase))
-
-    override def get(k: String): Option[T] = baseMap.get(k.toLowerCase)
-
-    override def put(k: String, v: T): Option[T] = baseMap.put(k.toLowerCase, v)
-
-    override def remove(k: String): Option[T] = baseMap.remove(k.toLowerCase)
+    baseMap ++= map.map(kv => kv.copy(_1 = Utils.toLowerCase(kv._1)))
+
+    override def get(k: String): Option[T] = baseMap.get(Utils.toLowerCase(k))
+
+    override def put(k: String, v: T): Option[T] = baseMap.put(Utils.toLowerCase(k), v)
+
+    override def remove(k: String): Option[T] = baseMap.remove(Utils.toLowerCase(k))
 
     override def iterator: Iterator[(String, T)] = baseMap.iterator
 
     override def +=(kv: (String, T)): this.type = {
-      baseMap += kv.copy(_1 = kv._1.toLowerCase)
+      baseMap += kv.copy(_1 = Utils.toLowerCase(kv._1))
       this
     }
 
     override def -=(key: String): this.type = {
-      baseMap -= key.toLowerCase
+      baseMap -= Utils.toLowerCase(key)
       this
     }
   }
@@ -240,6 +236,10 @@
 
   def getExpandedGranteesIterator(grantees: Seq[String]): Iterator[String] = {
     new GranteeIterator(grantees.asJava, null, true, -1, -1, -1, null, null).asScala
+  }
+
+  def escapeSingleQuotedString(str: String): String = {
+    str.replace("'", s"\\\'")
   }
 
   def defaultStoreURL(sparkContext: Option[SparkContext]): String = sparkContext match {
@@ -378,8 +378,8 @@
 
       // Hikari only take 'username'. So does Tomcat
       def securePoolProps(props: Map[String, String]): Map[String, String] = {
-        props + (ClientAttribute.USERNAME_ALT.toLowerCase -> user) + (ClientAttribute.PASSWORD ->
-            password)
+        props + (Utils.toLowerCase(ClientAttribute.USERNAME_ALT) -> user) +
+            (ClientAttribute.PASSWORD -> password)
       }
 
       ConnectionProperties(url, driver, dialect, securePoolProps(poolProps),
@@ -390,7 +390,7 @@
     }
   }
 
-  def getCredentials(session: SparkSession, prefix: String = ""): (String, String) = {
+  def getCredentials(session: SparkSession): (String, String) = {
     for (prefix <- storePropertyPrefixes) {
       val userProperty =
         if (prefix.isEmpty) ClientAttribute.USERNAME
@@ -426,10 +426,10 @@
   }
 
   /** check if the DataSource implements ExternalSchemaRelationProvider */
-  def isExternalSchemaRelationProvider(provider: String, session: SparkSession): Boolean = {
+  def isExternalSchemaRelationProvider(provider: String, conf: => SQLConf): Boolean = {
     try {
       classOf[ExternalSchemaRelationProvider].isAssignableFrom(
-        internals.lookupDataSource(provider, session.sessionState.conf))
+        internals.lookupDataSource(provider, conf))
     } catch {
       case NonFatal(_) => false
     }
@@ -469,8 +469,7 @@
     // Spark execution engine is much faster at filter apply (though
     //   its possible that not all indexed columns will be used for
     //   index lookup still push down all to keep things simple)
-    case _ @ BinaryComparison(_: Attribute, _: Attribute) =>
-      None
+    case _@BinaryComparison(_: Attribute, _: Attribute) => None
     case expressions.EqualTo(a: Attribute, v) =>
       checkIndexedColumn(a, indexedCols).map(expressions.EqualTo(_, v))
     case expressions.EqualTo(v, a: Attribute) =>
@@ -571,12 +570,10 @@
     }
   }
 
-  def getAndSetTotalPartitions(session: SnappySession,
-      parameters: mutable.Map[String, String],
+  def getAndSetTotalPartitions(parameters: mutable.Map[String, String],
       forManagedTable: Boolean, forColumnTable: Boolean = true,
-      forSampleTable: Boolean = false): Int = {
-
-    parameters.getOrElse(BUCKETS, {
+      forSampleTable: Boolean = false): Int = parameters.get(BUCKETS) match {
+    case None =>
       val partitions = if (forSampleTable) defaultSampleTableBuckets else defaultTableBuckets
       if (forManagedTable) {
         if (forColumnTable) {
@@ -587,9 +584,9 @@
           parameters += BUCKETS -> partitions
         }
       }
-      partitions
-    }).toInt
-
+      partitions.toInt
+
+    case Some(b) => b.toInt
   }
 
   def removeCachedObjects(sqlContext: SQLContext, table: String): Unit = {
