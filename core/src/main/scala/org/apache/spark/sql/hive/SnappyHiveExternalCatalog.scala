--- conflicted
+++ resolved
@@ -1,5 +1,5 @@
 /*
- * Copyright (c) 2017-2019 TIBCO Software Inc. All rights reserved.
+ * Copyright (c) 2017-2020 TIBCO Software Inc. All rights reserved.
  *
  * Licensed under the Apache License, Version 2.0 (the "License"); you
  * may not use this file except in compliance with the License. You
@@ -56,14 +56,12 @@
 import org.apache.spark.sql.execution.RefreshMetadata
 import org.apache.spark.sql.execution.columnar.ExternalStoreUtils
 import org.apache.spark.sql.hive.client.HiveClientImpl
-import org.apache.spark.sql.internal.StaticSQLConf.{GLOBAL_TEMP_DATABASE, SCHEMA_STRING_LENGTH_THRESHOLD, WAREHOUSE_PATH}
+import org.apache.spark.sql.internal.StaticSQLConf.SCHEMA_STRING_LENGTH_THRESHOLD
 import org.apache.spark.sql.policy.PolicyProperties
 import org.apache.spark.sql.sources.JdbcExtendedUtils
-import org.apache.spark.sql.sources.JdbcExtendedUtils.{toLowerCase, toUpperCase, normalizeSchema}
+import org.apache.spark.sql.sources.JdbcExtendedUtils.normalizeSchema
 import org.apache.spark.sql.store.CodeGeneration
 import org.apache.spark.sql.types.LongType
-import org.apache.spark.sql.{AnalysisException, _}
-import org.apache.spark.{SparkConf, SparkException}
 
 abstract class SnappyHiveExternalCatalog(val conf: SparkConf,
     val hadoopConf: Configuration, val createTime: Long)
@@ -77,8 +75,8 @@
 
     // fire dummy queries to initialize more components of hive meta-store
     withHiveExceptionHandling {
-       assert(!client.tableExists(SYS_SCHEMA, "dbs"))
-       assert(!client.functionExists(SYS_SCHEMA, "funcs"))
+      assert(!client.tableExists(SYS_DATABASE, "dbs"))
+      assert(!client.functionExists(SYS_DATABASE, "funcs"))
     }
 
     // initialize the CacheLoader
@@ -199,118 +197,118 @@
   // Base HiveExternalCatalog calls
   // --------------------------------------------------------------------------
 
-  protected def baseCreateDatabase(schemaDefinition: CatalogDatabase,
+  protected def baseCreateDatabase(dbDefinition: CatalogDatabase,
       ignoreIfExists: Boolean): Unit
 
-  protected def baseDropDatabase(schema: String, ignoreIfNotExists: Boolean,
+  protected def baseDropDatabase(db: String, ignoreIfNotExists: Boolean,
       cascade: Boolean): Unit
 
   protected def baseCreateTable(tableDefinition: CatalogTable, ignoreIfExists: Boolean): Unit
 
-  protected def baseDropTable(schema: String, table: String, ignoreIfNotExists: Boolean,
+  protected def baseDropTable(db: String, table: String, ignoreIfNotExists: Boolean,
       purge: Boolean): Unit
 
   protected def baseAlterTable(table: CatalogTable): Unit
 
-  protected def baseRenameTable(schema: String, oldName: String, newName: String): Unit
-
-  protected def baseLoadDynamicPartitions(schema: String, table: String, loadPath: String,
+  protected def baseRenameTable(db: String, oldName: String, newName: String): Unit
+
+  protected def baseLoadDynamicPartitions(db: String, table: String, loadPath: String,
       partition: TablePartitionSpec, replace: Boolean, numDP: Int, holdDDLTime: Boolean): Unit
 
-  protected def baseCreateFunction(schema: String, funcDefinition: CatalogFunction): Unit
-
-  protected def baseDropFunction(schema: String, name: String): Unit
-
-  protected def baseRenameFunction(schema: String, oldName: String, newName: String): Unit
+  protected def baseCreateFunction(db: String, funcDefinition: CatalogFunction): Unit
+
+  protected def baseDropFunction(db: String, name: String): Unit
+
+  protected def baseRenameFunction(db: String, oldName: String, newName: String): Unit
 
   // --------------------------------------------------------------------------
   // Databases
   // --------------------------------------------------------------------------
 
-  protected def createDatabaseImpl(schemaDefinition: CatalogDatabase,
+  protected def createDatabaseImpl(dbDefinition: CatalogDatabase,
       ignoreIfExists: Boolean): Unit = {
-    // dot is used for schema, name separation and will cause many problems if present
-    if (schemaDefinition.name.indexOf('.') != -1) {
+    // dot is used for database, name separation and will cause many problems if present
+    if (dbDefinition.name.indexOf('.') != -1) {
       throw new AnalysisException(
-        s"Schema '${schemaDefinition.name}' cannot contain dot in its name")
-    }
-    // dependent tables are store comma separated so don't allow commas in schema names
-    if (schemaDefinition.name.indexOf(',') != -1) {
+        s"Database/Schema '${dbDefinition.name}' cannot contain dot in its name")
+    }
+    // dependent tables are store comma separated so don't allow commas in database names
+    if (dbDefinition.name.indexOf(',') != -1) {
       throw new AnalysisException(
-        s"Schema '${schemaDefinition.name}' cannot contain comma in its name")
-    }
-    if (databaseExists(schemaDefinition.name)) {
+        s"Database/Schema '${dbDefinition.name}' cannot contain comma in its name")
+    }
+    if (databaseExists(dbDefinition.name)) {
       if (ignoreIfExists) return
-      else throw new AnalysisException(s"Schema ${schemaDefinition.name} already exists")
-    }
-    withHiveExceptionHandling(baseCreateDatabase(schemaDefinition, ignoreIfExists))
-  }
-
-  protected def dropDatabaseImpl(schema: String, ignoreIfNotExists: Boolean,
+      else throw new AnalysisException(s"Database/Schema ${dbDefinition.name} already exists")
+    }
+    withHiveExceptionHandling(baseCreateDatabase(dbDefinition, ignoreIfExists))
+  }
+
+  protected def dropDatabaseImpl(db: String, ignoreIfNotExists: Boolean,
       cascade: Boolean): Unit = {
-    if (schema == SYS_SCHEMA) {
-      throw new AnalysisException(s"$schema is a system preserved database/schema")
+    if (db == SYS_DATABASE) {
+      throw new AnalysisException(s"$db is a system preserved database/schema")
     }
     try {
-      withHiveExceptionHandling(baseDropDatabase(schema, ignoreIfNotExists, cascade))
+      withHiveExceptionHandling(baseDropDatabase(db, ignoreIfNotExists, cascade))
     } catch {
       case _: NoSuchDatabaseException | _: NoSuchObjectException =>
-        throw SnappyExternalCatalog.schemaNotFoundException(schema)
-    }
-  }
-
-  protected def alterDatabaseImpl(schemaDefinition: CatalogDatabase): Unit = {
+        throw SnappyExternalCatalog.databaseNotFoundException(db)
+    }
+  }
+
+  protected def alterDatabaseImpl(dbDefinition: CatalogDatabase): Unit = {
     try {
-      withHiveExceptionHandling(super.alterDatabase(schemaDefinition))
+      withHiveExceptionHandling(super.alterDatabase(dbDefinition))
     } catch {
       case _: NoSuchDatabaseException | _: NoSuchObjectException =>
-        throw SnappyExternalCatalog.schemaNotFoundException(schemaDefinition.name)
-    }
-  }
-
-  // Special in-built SYS schema does not have hive catalog entry so the methods below
-  // add that specifically to the existing schemas.
-
-  override def getDatabase(schema: String): CatalogDatabase = {
+        throw SnappyExternalCatalog.databaseNotFoundException(dbDefinition.name)
+    }
+  }
+
+  // Special in-built SYS database does not have hive catalog entry so the methods below
+  // add that specifically to the existing databases.
+
+  override def getDatabase(db: String): CatalogDatabase = {
     try {
-      if (schema == SYS_SCHEMA) systemSchemaDefinition
-      else withHiveExceptionHandling(super.getDatabase(schema).copy(name = schema))
+      if (db == SYS_DATABASE) systemDatabaseDefinition
+      else withHiveExceptionHandling(super.getDatabase(db).copy(name = db))
     } catch {
       case _: NoSuchDatabaseException | _: NoSuchObjectException =>
-        throw SnappyExternalCatalog.schemaNotFoundException(schema)
-    }
-  }
-
-  override def databaseExists(schema: String): Boolean = {
-    if (schema == SYS_SCHEMA) true
+        throw SnappyExternalCatalog.databaseNotFoundException(db)
+    }
+  }
+
+  override def databaseExists(db: String): Boolean = {
+    if (db == SYS_DATABASE) true
     else {
       // if cache is small enough then linearly search in it since hive call is expensive
       if (cachedCatalogTables.size() <= 200) {
         val itr = cachedCatalogTables.asMap().keySet().iterator()
         while (itr.hasNext) {
-          if (itr.next()._1 == schema) return true
+          if (itr.next()._1 == db) return true
         }
       }
-      withHiveExceptionHandling(super.databaseExists(schema))
+      withHiveExceptionHandling(super.databaseExists(db))
     }
   }
 
   override def listDatabases(): Seq[String] = {
-    (withHiveExceptionHandling(super.listDatabases().toSet) + SYS_SCHEMA)
+    (withHiveExceptionHandling(super.listDatabases().toSet) + SYS_DATABASE)
         .toSeq.sorted
   }
 
   override def listDatabases(pattern: String): Seq[String] = {
     (withHiveExceptionHandling(super.listDatabases(pattern).toSet) ++
-        StringUtils.filterPattern(Seq(SYS_SCHEMA), pattern)).toSeq.sorted
-  }
-
-  override def setCurrentDatabase(schema: String): Unit = {
+        StringUtils.filterPattern(Seq(SYS_DATABASE), pattern)).toSeq.sorted
+  }
+
+  override def setCurrentDatabase(db: String): Unit = {
     try {
-      withHiveExceptionHandling(super.setCurrentDatabase(schema))
+      withHiveExceptionHandling(super.setCurrentDatabase(db))
     } catch {
       case _: NoSuchDatabaseException | _: NoSuchObjectException =>
-        throw SnappyExternalCatalog.schemaNotFoundException(schema)
+        throw SnappyExternalCatalog.databaseNotFoundException(db)
     }
   }
 
@@ -413,38 +411,21 @@
     if (!ifExists && (CatalogObjectType.isTableBackedByRegion(
       CatalogObjectType.getTableType(catalogTable)) || isGemFireTable)) {
       withHiveExceptionHandling {
-        val schemaName = catalogTable.database
+        val dbName = catalogTable.database
         val tableName = catalogTable.identifier.table
-        if (client.tableExists(schemaName, tableName)) {
+        if (client.tableExists(dbName, tableName)) {
           // This is the case of CTAS or GemFire. With CTAS ignoreIfExists is always false at this
           // point and any non-CTAS case with ignoreIfExists=false would have failed much earlier
           // when creating the backing region since table already exists for the Some(.) case.
           // Recreate the catalog table because final properties may be slightly different.
           if (isGemFireTable) ifExists = true
-          else client.dropTable(schemaName, tableName, ignoreIfNotExists = true, purge = false)
-          invalidate(schemaName -> tableName)
+          else client.dropTable(dbName, tableName, ignoreIfNotExists = true, purge = false)
+          invalidate(dbName -> tableName)
         }
       }
     }
     try {
-<<<<<<< HEAD
       withHiveExceptionHandling(baseCreateTable(catalogTable, ifExists))
-=======
-      val catalogTable_ = if (catalogTable.properties.contains("schemaPart.0")) {
-        // schemaJson is already added during preprocessed queue replay and hence we skip in lead
-        catalogTable
-      } else {
-        val schemaParts = catalogTable.schema.json.grouped(3500).toSeq
-        val schemaJsonMap = new mutable.HashMap[String, String]
-        schemaJsonMap += ("NoOfschemaParts" -> s"${schemaParts.size}")
-        schemaParts.zipWithIndex.foreach{ case(part, index) =>
-          schemaJsonMap += (s"schemaPart.$index" -> s"$part")
-        }
-        catalogTable.copy(properties =
-            catalogTable.properties ++ schemaJsonMap)
-      }
-      withHiveExceptionHandling(super.createTable(catalogTable_, ifExists))
->>>>>>> 85e79041
     } catch {
       case e: TableAlreadyExistsException =>
         val objectType = CatalogObjectType.getTableType(tableDefinition)
@@ -456,13 +437,13 @@
     registerCatalogSchemaChange(refreshRelations)
   }
 
-  def dropTableUnsafe(schema: String, table: String, forceDrop: Boolean): Unit = {
+  def dropTableUnsafe(db: String, table: String, forceDrop: Boolean): Unit = {
     try {
-      super.getTable(schema, table)
+      super.getTable(db, table)
       // no exception raised while getting catalogTable
       if (forceDrop) {
         // parameter to force drop entry from metastore is set
-        withHiveExceptionHandling(super.dropTable(schema, table,
+        withHiveExceptionHandling(super.dropTable(db, table,
           ignoreIfNotExists = true, purge = true))
       } else {
         // AnalysisException not thrown while getting table. suspecting that wrong table
@@ -473,40 +454,40 @@
     } catch {
       case a: AnalysisException if a.message.contains("might be inconsistent in hive catalog") =>
         // exception is expected as table might be inconsistent. continuing to drop
-        withHiveExceptionHandling(super.dropTable(schema, table,
+        withHiveExceptionHandling(super.dropTable(db, table,
           ignoreIfNotExists = true, purge = true))
     }
 
     SnappySession.clearAllCache(onlyQueryPlanCache = true)
     CodeGeneration.clearAllCache()
-    invalidate(schema -> table)
-  }
-
-  protected def dropTableImpl(schema: String, table: String, ignoreIfNotExists: Boolean,
+    invalidate(db -> table)
+  }
+
+  protected def dropTableImpl(db: String, table: String, ignoreIfNotExists: Boolean,
       purge: Boolean): Unit = {
-    val tableDefinition = getTableIfExists(schema, table) match {
+    val tableDefinition = getTableIfExists(db, table) match {
       case None =>
-        if (ignoreIfNotExists) return else throw new TableNotFoundException(schema, table)
+        if (ignoreIfNotExists) return else throw new TableNotFoundException(db, table)
       case Some(t) => t
     }
-    withHiveExceptionHandling(baseDropTable(schema, table, ignoreIfNotExists, purge))
+    withHiveExceptionHandling(baseDropTable(db, table, ignoreIfNotExists, purge))
 
     // drop all policies for the table
     if (Misc.getMemStoreBooting.isRLSEnabled) {
-      val policies = getPolicies(schema, table, tableDefinition.properties)
+      val policies = getPolicies(db, table, tableDefinition.properties)
       if (policies.nonEmpty) for (policy <- policies) {
-        val schemaName = policy.database
+        val dbName = policy.database
         val policyName = policy.identifier.table
-        withHiveExceptionHandling(baseDropTable(schemaName, policyName,
+        withHiveExceptionHandling(baseDropTable(dbName, policyName,
           ignoreIfNotExists = true, purge = false))
-        invalidate(schemaName -> policyName)
+        invalidate(dbName -> policyName)
       }
     }
 
     // remove from base table if this is a dependent relation
     val refreshRelations = getTableWithBaseTable(tableDefinition)
     if (refreshRelations.length > 1) {
-      val dependent = s"$schema.$table"
+      val dependent = s"$db.$table"
       removeDependentFromBase(refreshRelations.head, dependent)
     }
 
@@ -516,7 +497,7 @@
 
   protected def alterTableImpl(tableDefinition: CatalogTable): Unit = {
     val catalogTable = addViewProperties(tableDefinition)
-    val schemaName = catalogTable.database
+    val dbName = catalogTable.database
     val tableName = catalogTable.identifier.table
 
     // if schema has changed then assume only that has to be changed and add the schema
@@ -536,22 +517,22 @@
         val newProps = JdbcExtendedUtils.addSplitProperty(catalogTable.schema.json,
           SnappyExternalCatalog.TABLE_SCHEMA, oldRawDefinition.properties, maxLen)
         withHiveExceptionHandling(client.alterTable(oldRawDefinition.copy(
-          schema = catalogTable.schema, properties = catalogTable.properties ++ newProps.toMap)))
-
-        registerCatalogSchemaChange(schemaName -> tableName :: Nil)
+          schema = catalogTable.schema, properties = newProps.toMap)))
+
+        registerCatalogSchemaChange(dbName -> tableName :: Nil)
         return
       }
     }
 
     withHiveExceptionHandling(baseAlterTable(catalogTable))
 
-    registerCatalogSchemaChange(schemaName -> tableName :: Nil)
-  }
-
-  protected def renameTableImpl(schema: String, oldName: String, newName: String): Unit = {
-    withHiveExceptionHandling(baseRenameTable(schema, oldName, newName))
-
-    registerCatalogSchemaChange(schema -> oldName :: schema -> newName :: Nil)
+    registerCatalogSchemaChange(dbName -> tableName :: Nil)
+  }
+
+  protected def renameTableImpl(db: String, oldName: String, newName: String): Unit = {
+    withHiveExceptionHandling(baseRenameTable(db, oldName, newName))
+
+    registerCatalogSchemaChange(db -> oldName :: db -> newName :: Nil)
   }
 
   /**
@@ -605,10 +586,10 @@
     } else newTable
   }
 
-  override protected def getCachedCatalogTable(schema: String, table: String): CatalogTable = {
-    val name = schema -> table
+  override protected def getCachedCatalogTable(db: String, table: String): CatalogTable = {
+    val name = db -> table
     if (nonExistentTables.getIfPresent(name) eq java.lang.Boolean.TRUE) {
-      throw new TableNotFoundException(schema, table)
+      throw new TableNotFoundException(db, table)
     }
     // need to do the load under a sync block to avoid deadlock due to lock inversion
     // (sync block and map loader future) so do a get separately first
@@ -625,12 +606,12 @@
     r
   }
 
-  override def getRelationInfo(schema: String, table: String,
+  override def getRelationInfo(db: String, table: String,
       rowTable: Boolean): (RelationInfo, Option[LocalRegion]) = {
-    if (SYS_SCHEMA.equalsIgnoreCase(schema)) {
+    if (SYS_DATABASE.equalsIgnoreCase(db)) {
       RelationInfo(1, isPartitioned = false) -> None
     } else {
-      val r = Misc.getRegion(Misc.getRegionPath(JdbcExtendedUtils.toUpperCase(schema),
+      val r = Misc.getRegion(Misc.getRegionPath(JdbcExtendedUtils.toUpperCase(db),
         JdbcExtendedUtils.toUpperCase(table), null),
         true, false).asInstanceOf[LocalRegion]
       val indexCols = if (rowTable) {
@@ -651,7 +632,7 @@
     }
   }
 
-  override def createPolicy(schemaName: String, policyName: String, targetTable: String,
+  override def createPolicy(dbName: String, policyName: String, targetTable: String,
       policyFor: String, policyApplyTo: Seq[String], expandedPolicyApplyTo: Seq[String],
       owner: String, filterString: String): Unit = {
 
@@ -664,7 +645,7 @@
       expandedPolicyApplyTo.mkString(","))
     policyProperties.put(PolicyProperties.policyOwner, owner)
     val tableDefinition = CatalogTable(
-      identifier = TableIdentifier(policyName, Some(schemaName)),
+      identifier = TableIdentifier(policyName, Some(dbName)),
       tableType = CatalogTableType.EXTERNAL,
       schema = JdbcExtendedUtils.EMPTY_SCHEMA,
       provider = Some("policy"),
@@ -697,29 +678,29 @@
     }
   }
 
-  override def tableExists(schema: String, table: String): Boolean = {
+  override def tableExists(db: String, table: String): Boolean = {
     try {
-      getTable(schema, table) ne null
+      getTable(db, table) ne null
     } catch {
       case _: NoSuchTableException => false
     }
   }
 
-  override def listTables(schema: String): Seq[String] = {
-    if (SYS_SCHEMA.equalsIgnoreCase(schema)) listTables(schema, "*")
-    else withHiveExceptionHandling(super.listTables(schema))
-  }
-
-  override def listTables(schema: String, pattern: String): Seq[String] = {
-    if (SYS_SCHEMA.equalsIgnoreCase(schema)) {
+  override def listTables(db: String): Seq[String] = {
+    if (SYS_DATABASE.equalsIgnoreCase(db)) listTables(db, "*")
+    else withHiveExceptionHandling(super.listTables(db))
+  }
+
+  override def listTables(db: String, pattern: String): Seq[String] = {
+    if (SYS_DATABASE.equalsIgnoreCase(db)) {
       // check for a system table/VTI in store
       val session = SparkSession.getActiveSession
-      val conn = ConnectionUtil.getPooledConnection(schema, new ConnectionConf(
+      val conn = ConnectionUtil.getPooledConnection(db, new ConnectionConf(
         ExternalStoreUtils.validateAndGetAllProps(session, ExternalStoreUtils.emptyCIMutableMap)))
       try {
         // hive compatible filter patterns are different from JDBC ones
-        // so get all tables in the schema and apply filter separately
-        val rs = conn.getMetaData.getTables(null, JdbcExtendedUtils.toUpperCase(schema), "%", null)
+        // so get all tables in the database and apply filter separately
+        val rs = conn.getMetaData.getTables(null, JdbcExtendedUtils.toUpperCase(db), "%", null)
         val buffer = new mutable.ArrayBuffer[String]()
         // add special case sys.members which is a distributed VTI but used by
         // SnappyData layer as a replicated one
@@ -735,109 +716,109 @@
       } finally {
         conn.close()
       }
-    } else withHiveExceptionHandling(super.listTables(schema, pattern))
-  }
-
-  override def loadTable(schema: String, table: String, loadPath: String,
+    } else withHiveExceptionHandling(super.listTables(db, pattern))
+  }
+
+  override def loadTable(db: String, table: String, loadPath: String,
       isOverwrite: Boolean, holdDDLTime: Boolean): Unit = {
-    withHiveExceptionHandling(super.loadTable(schema, table, loadPath, isOverwrite, holdDDLTime))
+    withHiveExceptionHandling(super.loadTable(db, table, loadPath, isOverwrite, holdDDLTime))
   }
 
   // --------------------------------------------------------------------------
   // Partitions
   // --------------------------------------------------------------------------
 
-  override def createPartitions(schema: String, table: String, parts: Seq[CatalogTablePartition],
+  override def createPartitions(db: String, table: String, parts: Seq[CatalogTablePartition],
       ignoreIfExists: Boolean): Unit = {
-    withHiveExceptionHandling(super.createPartitions(schema, table, parts, ignoreIfExists))
-
-    registerCatalogSchemaChange(schema -> table :: Nil)
-  }
-
-  override def dropPartitions(schema: String, table: String, parts: Seq[TablePartitionSpec],
+    withHiveExceptionHandling(super.createPartitions(db, table, parts, ignoreIfExists))
+
+    registerCatalogSchemaChange(db -> table :: Nil)
+  }
+
+  override def dropPartitions(db: String, table: String, parts: Seq[TablePartitionSpec],
       ignoreIfNotExists: Boolean, purge: Boolean, retainData: Boolean): Unit = {
-    withHiveExceptionHandling(super.dropPartitions(schema, table, parts, ignoreIfNotExists,
+    withHiveExceptionHandling(super.dropPartitions(db, table, parts, ignoreIfNotExists,
       purge, retainData))
 
-    registerCatalogSchemaChange(schema -> table :: Nil)
-  }
-
-  override def renamePartitions(schema: String, table: String, specs: Seq[TablePartitionSpec],
+    registerCatalogSchemaChange(db -> table :: Nil)
+  }
+
+  override def renamePartitions(db: String, table: String, specs: Seq[TablePartitionSpec],
       newSpecs: Seq[TablePartitionSpec]): Unit = {
-    withHiveExceptionHandling(super.renamePartitions(schema, table, specs, newSpecs))
-
-    registerCatalogSchemaChange(schema -> table :: Nil)
-  }
-
-  override def alterPartitions(schema: String, table: String,
+    withHiveExceptionHandling(super.renamePartitions(db, table, specs, newSpecs))
+
+    registerCatalogSchemaChange(db -> table :: Nil)
+  }
+
+  override def alterPartitions(db: String, table: String,
       parts: Seq[CatalogTablePartition]): Unit = {
-    withHiveExceptionHandling(super.alterPartitions(schema, table, parts))
-
-    registerCatalogSchemaChange(schema -> table :: Nil)
-  }
-
-  override def loadPartition(schema: String, table: String, loadPath: String,
+    withHiveExceptionHandling(super.alterPartitions(db, table, parts))
+
+    registerCatalogSchemaChange(db -> table :: Nil)
+  }
+
+  override def loadPartition(db: String, table: String, loadPath: String,
       partition: TablePartitionSpec, isOverwrite: Boolean, holdDDLTime: Boolean,
       inheritTableSpecs: Boolean): Unit = {
-    withHiveExceptionHandling(super.loadPartition(schema, table, loadPath, partition,
+    withHiveExceptionHandling(super.loadPartition(db, table, loadPath, partition,
       isOverwrite, holdDDLTime, inheritTableSpecs))
   }
 
-  protected def loadDynamicPartitionsImpl(schema: String, table: String, loadPath: String,
+  protected def loadDynamicPartitionsImpl(db: String, table: String, loadPath: String,
       partition: TablePartitionSpec, replace: Boolean, numDP: Int, holdDDLTime: Boolean): Unit = {
-    withHiveExceptionHandling(baseLoadDynamicPartitions(schema, table, loadPath, partition,
+    withHiveExceptionHandling(baseLoadDynamicPartitions(db, table, loadPath, partition,
       replace, numDP, holdDDLTime))
   }
 
-  override def getPartition(schema: String, table: String,
+  override def getPartition(db: String, table: String,
       spec: TablePartitionSpec): CatalogTablePartition = {
-    withHiveExceptionHandling(super.getPartition(schema, table, spec))
-  }
-
-  override def getPartitionOption(schema: String, table: String,
+    withHiveExceptionHandling(super.getPartition(db, table, spec))
+  }
+
+  override def getPartitionOption(db: String, table: String,
       spec: TablePartitionSpec): Option[CatalogTablePartition] = {
-    withHiveExceptionHandling(super.getPartitionOption(schema, table, spec))
-  }
-
-  override def listPartitionNames(schema: String, table: String,
+    withHiveExceptionHandling(super.getPartitionOption(db, table, spec))
+  }
+
+  override def listPartitionNames(db: String, table: String,
       partialSpec: Option[TablePartitionSpec]): Seq[String] = {
-    withHiveExceptionHandling(super.listPartitionNames(schema, table, partialSpec))
-  }
-
-  override def listPartitions(schema: String, table: String,
+    withHiveExceptionHandling(super.listPartitionNames(db, table, partialSpec))
+  }
+
+  override def listPartitions(db: String, table: String,
       partialSpec: Option[TablePartitionSpec] = None): Seq[CatalogTablePartition] = {
-    withHiveExceptionHandling(super.listPartitions(schema, table, partialSpec))
+    withHiveExceptionHandling(super.listPartitions(db, table, partialSpec))
   }
 
   // --------------------------------------------------------------------------
   // Functions
   // --------------------------------------------------------------------------
 
-  protected def createFunctionImpl(schema: String, funcDefinition: CatalogFunction): Unit = {
-    withHiveExceptionHandling(baseCreateFunction(schema, funcDefinition))
+  protected def createFunctionImpl(db: String, funcDefinition: CatalogFunction): Unit = {
+    withHiveExceptionHandling(baseCreateFunction(db, funcDefinition))
     SnappySession.clearAllCache()
   }
 
-  protected def dropFunctionImpl(schema: String, name: String): Unit = {
-    withHiveExceptionHandling(baseDropFunction(schema, name))
+  protected def dropFunctionImpl(db: String, name: String): Unit = {
+    withHiveExceptionHandling(baseDropFunction(db, name))
     SnappySession.clearAllCache()
   }
 
-  protected def renameFunctionImpl(schema: String, oldName: String, newName: String): Unit = {
-    withHiveExceptionHandling(baseRenameFunction(schema, oldName, newName))
+  protected def renameFunctionImpl(db: String, oldName: String, newName: String): Unit = {
+    withHiveExceptionHandling(baseRenameFunction(db, oldName, newName))
     SnappySession.clearAllCache()
   }
 
-  override def getFunction(schema: String, funcName: String): CatalogFunction = {
-    withHiveExceptionHandling(super.getFunction(schema, funcName))
-  }
-
-  override def functionExists(schema: String, funcName: String): Boolean = {
-    withHiveExceptionHandling(super.functionExists(schema, funcName))
-  }
-
-  override def listFunctions(schema: String, pattern: String): Seq[String] = {
-    withHiveExceptionHandling(super.listFunctions(schema, pattern))
+  override def getFunction(db: String, funcName: String): CatalogFunction = {
+    withHiveExceptionHandling(super.getFunction(db, funcName))
+  }
+
+  override def functionExists(db: String, funcName: String): Boolean = {
+    withHiveExceptionHandling(super.functionExists(db, funcName))
+  }
+
+  override def listFunctions(db: String, pattern: String): Seq[String] = {
+    withHiveExceptionHandling(super.listFunctions(db, pattern))
   }
 
   /**
@@ -896,18 +877,23 @@
   private[sql] val ignoreIfExists: ThreadLocal[java.lang.Boolean] =
     new ThreadLocal[java.lang.Boolean]()
 
-  def getInstance(sparkConf: SparkConf,
-      hadoopConf: Configuration): SnappyHiveExternalCatalog = synchronized {
+  @GuardedBy("this")
+  private[hive] def getInstanceIfCurrent: Option[SnappyHiveExternalCatalog] = {
     val catalog = instance
-    val createTime = Misc.getMemStoreBooting.getCreateTime
     if (catalog ne null) {
       // Check if it is being invoked for the same instance of GemFireStore.
       // We don't store the store instance itself to avoid a dangling reference to
       // entire store even after shutdown, rather compare its creation time.
-      if (createTime == catalog.createTime) return catalog
-      close()
-    }
-
+      if (Misc.getMemStoreBooting.getCreateTime == catalog.createTime) Some(catalog)
+      else {
+        close()
+        None
+      }
+    } else None
+  }
+
+  def newInstance(sparkConf: SparkConf,
+      hadoopConf: Configuration): SnappyHiveExternalCatalog = synchronized {
     // Reduce log level to error during hive client initialization
     // as it generates hundreds of lines of logs which are of no use.
     // Once the initialization is done, restore the logging level.
@@ -923,7 +909,8 @@
       log4jLogger.setLevel(Level.ERROR)
     }
     try {
-      instance = internals.newEmbeddedHiveCatalog(sparkConf, hadoopConf, createTime)
+      instance = internals.newEmbeddedHiveCatalog(sparkConf, hadoopConf,
+        Misc.getMemStoreBooting.getCreateTime)
     } finally {
       logger.setLevel(previousLevel)
       log4jLogger.setLevel(log4jLevel)
