/*
 * Copyright (c) 2017-2019 TIBCO Software Inc. All rights reserved.
 *
 * Licensed under the Apache License, Version 2.0 (the "License"); you
 * may not use this file except in compliance with the License. You
 * may obtain a copy of the License at
 *
 * http://www.apache.org/licenses/LICENSE-2.0
 *
 * Unless required by applicable law or agreed to in writing, software
 * distributed under the License is distributed on an "AS IS" BASIS,
 * WITHOUT WARRANTIES OR CONDITIONS OF ANY KIND, either express or
 * implied. See the License for the specific language governing
 * permissions and limitations under the License. See accompanying
 * LICENSE file.
 */
package org.apache.spark.sql.sources

import scala.reflect.{ClassTag, classTag}

import org.apache.spark.rdd.RDD
import org.apache.spark.sql._
import org.apache.spark.sql.catalyst.expressions.{Attribute, AttributeReference, Expression}
import org.apache.spark.sql.catalyst.plans.logical.{InsertIntoTable, LogicalPlan}
import org.apache.spark.sql.execution._
import org.apache.spark.sql.execution.command.{ExecutedCommandExec, RunnableCommand}
import org.apache.spark.sql.execution.datasources.LogicalRelation
import org.apache.spark.sql.internal.PutIntoColumnTable
import org.apache.spark.sql.types.{DataType, LongType}

/**
 * Support for DML and other operations on external tables.
 */
<<<<<<< HEAD
object StoreStrategy extends Strategy with SparkSupport {

=======
object StoreStrategy extends Strategy {

  private def findLogicalRelation[T: ClassTag](table: LogicalPlan): Option[LogicalRelation] = {
    table.find(_.isInstanceOf[LogicalRelation]) match {
      case s@Some(lr) if classTag[T].runtimeClass.isInstance(
        lr.asInstanceOf[LogicalRelation].relation) => s.asInstanceOf[Option[LogicalRelation]]
      case _ => None
    }
  }

>>>>>>> a7295f4c
  def apply(plan: LogicalPlan): Seq[SparkPlan] = plan match {
    case p: EncoderPlan[_] =>
      val plan = p.asInstanceOf[EncoderPlan[Any]]
      EncoderScanExec(plan.rdd.asInstanceOf[RDD[Any]],
        plan.encoder, plan.isFlat, plan.output) :: Nil

    case insert: InsertIntoTable if insert.partition.isEmpty &&
        !internals.getIfNotExistsOption(insert) && insert.table.isInstanceOf[LogicalRelation] &&
        insert.table.asInstanceOf[LogicalRelation].relation.isInstanceOf[PlanInsertableRelation] =>
      val l = insert.table.asInstanceOf[LogicalRelation]
      val p = l.relation.asInstanceOf[PlanInsertableRelation]
      val preAction = if (internals.getOverwriteOption(insert)) () => p.truncate() else () => ()
      ExecutePlan(p.getInsertPlan(l, planLater(insert.children.head)), preAction) :: Nil

    case d@DMLExternalTable(table, cmd) => findLogicalRelation[BaseRelation](table) match {
      case Some(l) => ExecutedCommandExec(ExternalTableDMLCmd(l, cmd, d.output)) :: Nil
      case _ => Nil
    }

<<<<<<< HEAD
    case PutIntoTable(l: LogicalRelation, query) if l.relation.isInstanceOf[RowPutRelation] =>
      ExecutePlan(l.relation.asInstanceOf[RowPutRelation].getPutPlan(l, planLater(query))) :: Nil

    case PutIntoColumnTable(l: LogicalRelation, left, right)
      if l.relation.isInstanceOf[BulkPutRelation] =>
      ExecutePlan(l.relation.asInstanceOf[BulkPutRelation].getPutPlan(planLater(left),
        planLater(right))) :: Nil

    case Update(l: LogicalRelation, child, keyColumns, updateColumns, updateExpressions)
      if l.relation.isInstanceOf[MutableRelation] =>
      ExecutePlan(l.relation.asInstanceOf[MutableRelation].getUpdatePlan(l, planLater(child),
        updateColumns, updateExpressions, keyColumns)) :: Nil

    case Delete(l: LogicalRelation, child, keyCols) if l.relation.isInstanceOf[MutableRelation] =>
      ExecutePlan(l.relation.asInstanceOf[MutableRelation].getDeletePlan(l, planLater(child),
        keyCols)) :: Nil

    case DeleteFromTable(l: LogicalRelation, q) if l.relation.isInstanceOf[DeletableRelation] =>
      ExecutePlan(l.relation.asInstanceOf[DeletableRelation].getDeletePlan(l, planLater(q),
        q.output)) :: Nil
=======
    case PutIntoTable(table, query) => findLogicalRelation[RowPutRelation](table) match {
      case Some(l) => ExecutePlan(l.relation.asInstanceOf[RowPutRelation].getPutPlan(
        l, planLater(query))) :: Nil
      case _ => Nil
    }

    case PutIntoColumnTable(t, left, right) => findLogicalRelation[BulkPutRelation](t) match {
      case Some(l) => ExecutePlan(l.relation.asInstanceOf[BulkPutRelation].getPutPlan(
        planLater(left), planLater(right))) :: Nil
      case _ => Nil
    }

    case Update(table, child, keyColumns, updateColumns, updateExpressions) =>
      findLogicalRelation[MutableRelation](table) match {
        case Some(l) => ExecutePlan(l.relation.asInstanceOf[MutableRelation].getUpdatePlan(
          l, planLater(child), updateColumns, updateExpressions, keyColumns)) :: Nil
        case _ => Nil
      }

    case Delete(table, child, keyColumns) => findLogicalRelation[MutableRelation](table) match {
      case Some(l) => ExecutePlan(l.relation.asInstanceOf[MutableRelation].getDeletePlan(
        l, planLater(child), keyColumns)) :: Nil
      case _ => Nil
    }

    case DeleteFromTable(table, query) => findLogicalRelation[DeletableRelation](table) match {
      case Some(l) => ExecutePlan(l.relation.asInstanceOf[DeletableRelation].getDeletePlan(
        l, planLater(query), query.output)) :: Nil
      case _ => Nil
    }
>>>>>>> a7295f4c

    case r: RunnableCommand => ExecutedCommandExec(r) :: Nil

    case _ => Nil
  }
}

// marker trait to indicate a plan that can mutate a table
trait TableMutationPlan

case class ExternalTableDMLCmd(
    storeRelation: LogicalRelation,
    command: String, childOutput: Seq[Attribute]) extends RunnableCommand with TableMutationPlan {

  override def run(session: SparkSession): Seq[Row] = {
    storeRelation.relation match {
      case relation: SingleRowInsertableRelation =>
        Seq(Row(relation.executeUpdate(command,
          JdbcExtendedUtils.toUpperCase(session.catalog.currentDatabase))))
      case other => throw new AnalysisException("DML support requires " +
          "SingleRowInsertableRelation but found " + other)
    }
  }

  override lazy val output: Seq[Attribute] = childOutput
}

case class PutIntoTable(table: LogicalPlan, child: LogicalPlan)
    extends LogicalPlan with TableMutationPlan {

  override def children: Seq[LogicalPlan] = table :: child :: Nil

  override lazy val output: Seq[Attribute] = AttributeReference(
    "count", LongType)() :: Nil

  override lazy val resolved: Boolean = childrenResolved &&
      child.output.zip(table.output).forall {
        case (childAttr, tableAttr) =>
          DataType.equalsIgnoreCompatibleNullability(childAttr.dataType,
            tableAttr.dataType)
      }
}

/**
 * Plan for update of a column or row table. The "table" passed should be
 * a resolved one (by parser and other callers) else there is ambiguity
 * in column resolution of updateColumns/expressions between table and child.
 */
case class Update(table: LogicalPlan, child: LogicalPlan,
    keyColumns: Seq[Attribute], updateColumns: Seq[Attribute],
    updateExpressions: Seq[Expression]) extends LogicalPlan with TableMutationPlan {

  assert(updateColumns.length == updateExpressions.length,
    s"Internal error: updateColumns=${updateColumns.length} " +
        s"updateExpressions=${updateExpressions.length}")

  override def children: Seq[LogicalPlan] = table :: child :: Nil

  override lazy val output: Seq[Attribute] = AttributeReference(
    "count", LongType)() :: Nil
}

/**
 * Plan for delete from a column or row table.
 */
case class Delete(table: LogicalPlan, child: LogicalPlan,
    keyColumns: Seq[Attribute]) extends LogicalPlan with TableMutationPlan {

  override def children: Seq[LogicalPlan] = table :: child :: Nil

  override lazy val output: Seq[Attribute] = AttributeReference(
    "count", LongType)() :: Nil

  override lazy val resolved: Boolean = childrenResolved
}

private[sql] case class DeleteFromTable(
    table: LogicalPlan,
    child: LogicalPlan)
    extends LogicalPlan with TableMutationPlan {

  override def children: Seq[LogicalPlan] = table :: child :: Nil

  override def output: Seq[Attribute] = Nil

  override lazy val resolved: Boolean = childrenResolved &&
      child.output.zip(table.output).forall {
        case (childAttr, tableAttr) =>
          DataType.equalsIgnoreCompatibleNullability(childAttr.dataType,
            tableAttr.dataType)
      }
}<|MERGE_RESOLUTION|>--- conflicted
+++ resolved
@@ -31,11 +31,7 @@
 /**
  * Support for DML and other operations on external tables.
  */
-<<<<<<< HEAD
 object StoreStrategy extends Strategy with SparkSupport {
-
-=======
-object StoreStrategy extends Strategy {
 
   private def findLogicalRelation[T: ClassTag](table: LogicalPlan): Option[LogicalRelation] = {
     table.find(_.isInstanceOf[LogicalRelation]) match {
@@ -45,7 +41,6 @@
     }
   }
 
->>>>>>> a7295f4c
   def apply(plan: LogicalPlan): Seq[SparkPlan] = plan match {
     case p: EncoderPlan[_] =>
       val plan = p.asInstanceOf[EncoderPlan[Any]]
@@ -65,28 +60,6 @@
       case _ => Nil
     }
 
-<<<<<<< HEAD
-    case PutIntoTable(l: LogicalRelation, query) if l.relation.isInstanceOf[RowPutRelation] =>
-      ExecutePlan(l.relation.asInstanceOf[RowPutRelation].getPutPlan(l, planLater(query))) :: Nil
-
-    case PutIntoColumnTable(l: LogicalRelation, left, right)
-      if l.relation.isInstanceOf[BulkPutRelation] =>
-      ExecutePlan(l.relation.asInstanceOf[BulkPutRelation].getPutPlan(planLater(left),
-        planLater(right))) :: Nil
-
-    case Update(l: LogicalRelation, child, keyColumns, updateColumns, updateExpressions)
-      if l.relation.isInstanceOf[MutableRelation] =>
-      ExecutePlan(l.relation.asInstanceOf[MutableRelation].getUpdatePlan(l, planLater(child),
-        updateColumns, updateExpressions, keyColumns)) :: Nil
-
-    case Delete(l: LogicalRelation, child, keyCols) if l.relation.isInstanceOf[MutableRelation] =>
-      ExecutePlan(l.relation.asInstanceOf[MutableRelation].getDeletePlan(l, planLater(child),
-        keyCols)) :: Nil
-
-    case DeleteFromTable(l: LogicalRelation, q) if l.relation.isInstanceOf[DeletableRelation] =>
-      ExecutePlan(l.relation.asInstanceOf[DeletableRelation].getDeletePlan(l, planLater(q),
-        q.output)) :: Nil
-=======
     case PutIntoTable(table, query) => findLogicalRelation[RowPutRelation](table) match {
       case Some(l) => ExecutePlan(l.relation.asInstanceOf[RowPutRelation].getPutPlan(
         l, planLater(query))) :: Nil
@@ -117,7 +90,6 @@
         l, planLater(query), query.output)) :: Nil
       case _ => Nil
     }
->>>>>>> a7295f4c
 
     case r: RunnableCommand => ExecutedCommandExec(r) :: Nil
 
