/*
 * Copyright (c) 2018 SnappyData, Inc. All rights reserved.
 *
 * Licensed under the Apache License, Version 2.0 (the "License"); you
 * may not use this file except in compliance with the License. You
 * may obtain a copy of the License at
 *
 * http://www.apache.org/licenses/LICENSE-2.0
 *
 * Unless required by applicable law or agreed to in writing, software
 * distributed under the License is distributed on an "AS IS" BASIS,
 * WITHOUT WARRANTIES OR CONDITIONS OF ANY KIND, either express or
 * implied. See the License for the specific language governing
 * permissions and limitations under the License. See accompanying
 * LICENSE file.
 */
package org.apache.spark.sql

import java.sql.SQLWarning

import scala.util.control.NonFatal

import com.pivotal.gemfirexd.internal.shared.common.reference.SQLState
import io.snappydata.{HintName, Property, QueryHint}

import org.apache.spark.sql.JoinStrategy._
import org.apache.spark.sql.catalyst.analysis
import org.apache.spark.sql.catalyst.expressions.aggregate.{AggregateExpression, AggregateFunction, Complete, Final, ImperativeAggregate, Partial, PartialMerge}
import org.apache.spark.sql.catalyst.expressions.{Alias, Expression, NamedExpression, RowOrdering, SubqueryExpression}
import org.apache.spark.sql.catalyst.planning.{ExtractEquiJoinKeys, PhysicalAggregation}
import org.apache.spark.sql.catalyst.plans.logical._
import org.apache.spark.sql.catalyst.plans.physical.{ClusteredDistribution, HashPartitioning}
import org.apache.spark.sql.catalyst.plans.{ExistenceJoin, Inner, JoinType, LeftAnti, LeftOuter, LeftSemi, RightOuter}
import org.apache.spark.sql.catalyst.rules.Rule
import org.apache.spark.sql.collection.Utils
import org.apache.spark.sql.execution._
import org.apache.spark.sql.execution.aggregate.{AggUtils, CollectAggregateExec, SnappyHashAggregateExec}
import org.apache.spark.sql.execution.columnar.ExternalStoreUtils
import org.apache.spark.sql.execution.datasources.LogicalRelation
import org.apache.spark.sql.execution.exchange.{EnsureRequirements, Exchange}
import org.apache.spark.sql.execution.sources.PhysicalScan
import org.apache.spark.sql.internal.{DefaultPlanner, JoinQueryPlanning, SQLConf}
import org.apache.spark.sql.streaming._

/**
 * This trait is an extension to SparkPlanner and introduces number of
 * enhancements specific to SnappyData.
 */
private[sql] trait SnappyStrategies {

  self: DefaultPlanner =>

  object SnappyStrategies extends Strategy {

    def apply(plan: LogicalPlan): Seq[SparkPlan] = {
      sampleSnappyCase(plan)
    }
  }

  def isDisabled: Boolean = {
    session.sessionState.disableStoreOptimizations
  }

  /** Stream related strategies to map stream specific logical plan to physical plan */
  object StreamQueryStrategy extends Strategy {
    def apply(plan: LogicalPlan): Seq[SparkPlan] = plan match {
      case LogicalDStreamPlan(output, rowStream) =>
        PhysicalDStreamPlan(output, rowStream) :: Nil
      case WindowLogicalPlan(d, s, LogicalDStreamPlan(output, rowStream), _) =>
        WindowPhysicalPlan(d, s, PhysicalDStreamPlan(output, rowStream)) :: Nil
      case WindowLogicalPlan(d, s, l: LogicalRelation, _) if l.relation.isInstanceOf[StreamPlan] =>
        WindowPhysicalPlan(d, s, PhysicalDStreamPlan(l.output,
          l.relation.asInstanceOf[StreamPlan].rowStream)) :: Nil
      case WindowLogicalPlan(_, _, child, _) => throw new AnalysisException(
        s"Unexpected child $child for WindowLogicalPlan")
      case _ => Nil
    }
  }

  object HashJoinStrategies extends Strategy with JoinQueryPlanning with SparkSupport {

    private def getStats(plan: LogicalPlan): Statistics = internals.getStatistics(plan)

    /** Try to apply a given join hint. Returns Nil if apply failed else the resulting plan. */
    private def applyJoinHint(joinHint: HintName.Type, joinType: JoinType,
        leftKeys: Seq[Expression], rightKeys: Seq[Expression], condition: Option[Expression],
        left: LogicalPlan, right: LogicalPlan, buildSide: joins.BuildSide,
<<<<<<< HEAD
        canBuild: JoinType => Boolean): Seq[SparkPlan] = joinHint match {
      case HintName.JoinType_Hash =>
=======
        buildPlan: LogicalPlan, canBuild: JoinType => Boolean): Seq[SparkPlan] = joinHint match {
      case Constant.JOIN_TYPE_HASH =>
>>>>>>> 1eff5d8c
        if (canBuild(joinType)) {
          // don't hash join beyond 10GB estimated size because that is likely a mistake
          val buildSize = buildPlan.statistics.sizeInBytes
          if (buildSize > math.max(JoinStrategy.getMaxHashJoinSize(conf),
            10L * 1024L * 1024L * 1024L)) {
            session.addWarning(new SQLWarning(s"Plan hint ${QueryHint.JoinType}=" +
                s"$joinHint for ${right.simpleString} skipped for ${joinType.sql} " +
                s"JOIN on columns=$rightKeys due to large estimated buildSize=$buildSize. " +
                s"Increase session property ${Property.HashJoinSize.name} to force.",
              SQLState.LANG_INVALID_JOIN_STRATEGY))
            return Nil
          }
          makeLocalHashJoin(leftKeys, rightKeys, left, right, condition, joinType,
            buildSide, replicatedTableJoin = allowsReplicatedJoin(buildPlan))
        } else Nil
      case HintName.JoinType_Broadcast =>
        if (canBuild(joinType)) {
          // don't broadcast beyond 1GB estimated size because that is likely a mistake
          val buildSize = buildPlan.statistics.sizeInBytes
          if (buildSize > math.max(conf.autoBroadcastJoinThreshold, 1L * 1024L * 1024L * 1024L)) {
            session.addWarning(new SQLWarning(s"Plan hint ${QueryHint.JoinType}=" +
                s"$joinHint for ${right.simpleString} skipped for ${joinType.sql} " +
                s"JOIN on columns=$rightKeys due to large estimated buildSize=$buildSize. " +
                s"Increase session property ${SQLConf.AUTO_BROADCASTJOIN_THRESHOLD.key} to force.",
              SQLState.LANG_INVALID_JOIN_STRATEGY))
            return Nil
          }
          joins.BroadcastHashJoinExec(leftKeys, rightKeys, joinType,
            buildSide, condition, planLater(left), planLater(right)) :: Nil
        } else Nil
      case HintName.JoinType_Sort =>
        if (RowOrdering.isOrderable(leftKeys)) {
          new joins.SnappySortMergeJoinExec(leftKeys, rightKeys, joinType, condition,
            planLater(left), planLater(right), left.statistics.sizeInBytes,
            right.statistics.sizeInBytes) :: Nil
        } else Nil
      case _ => throw new ParseException(s"Unknown joinType hint '$joinHint'. " +
          s"Expected one of ${QueryHint.JoinType.values}")
    }

    def apply(plan: LogicalPlan): Seq[SparkPlan] = if (isDisabled || session.disableHashJoin) {
      Nil
    } else {
      plan match {
        case ExtractEquiJoinKeys(joinType, leftKeys, rightKeys, condition, left, right) =>
          // check for explicit hints first and whether it is possible to apply them
          val rightHint = JoinStrategy.getJoinHint(right)
          rightHint match {
            case None =>
            case Some(joinHint) =>
              applyJoinHint(joinHint, joinType, leftKeys, rightKeys, condition,
                left, right, joins.BuildRight, right, canBuildRight) match {
                case Nil => session.addWarning(new SQLWarning(s"Plan hint ${QueryHint.JoinType}=" +
                    s"$joinHint for ${right.simpleString} cannot be applied for ${joinType.sql} " +
                    s"JOIN on columns=$rightKeys. Will try on the other side of join: " +
                    s"${left.simpleString}.", SQLState.LANG_INVALID_JOIN_STRATEGY))
                case result => return result
              }
          }
          (if (rightHint.isEmpty) JoinStrategy.getJoinHint(left) else rightHint) match {
            case None =>
            case Some(joinHint) =>
              applyJoinHint(joinHint, joinType, leftKeys, rightKeys, condition,
                left, right, joins.BuildLeft, left, canBuildLeft) match {
                case Nil => session.addWarning(new SQLWarning(s"Plan hint ${QueryHint.JoinType}=" +
                    s"$joinHint for ${left.simpleString} cannot be applied for ${joinType.sql} " +
                    s"JOIN on columns=$leftKeys", SQLState.LANG_INVALID_JOIN_STRATEGY))
                case result => return result
              }
          }

          // check for hash join with replicated table first
          if (canBuildRight(joinType) && allowsReplicatedJoin(right)) {
            makeLocalHashJoin(leftKeys, rightKeys, left, right, condition,
              joinType, joins.BuildRight, replicatedTableJoin = true)
          } else if (canBuildLeft(joinType) && allowsReplicatedJoin(left)) {
            makeLocalHashJoin(leftKeys, rightKeys, left, right, condition,
              joinType, joins.BuildLeft, replicatedTableJoin = true)
          }
          // check for collocated joins before going for broadcast
          else if (isCollocatedJoin(joinType, left, leftKeys, right, rightKeys)) {
            val buildLeft = canBuildLeft(joinType) && canBuildLocalHashMap(left, conf)
            if (buildLeft && getStats(left).sizeInBytes < getStats(right).sizeInBytes) {
              makeLocalHashJoin(leftKeys, rightKeys, left, right, condition,
                joinType, joins.BuildLeft, replicatedTableJoin = false)
            } else if (canBuildRight(joinType) && canBuildLocalHashMap(right, conf)) {
              makeLocalHashJoin(leftKeys, rightKeys, left, right, condition,
                joinType, joins.BuildRight, replicatedTableJoin = false)
            } else if (buildLeft) {
              makeLocalHashJoin(leftKeys, rightKeys, left, right, condition,
                joinType, joins.BuildLeft, replicatedTableJoin = false)
            } else if (RowOrdering.isOrderable(leftKeys)) {
              new joins.SnappySortMergeJoinExec(leftKeys, rightKeys, joinType, condition,
                planLater(left), planLater(right), left.statistics.sizeInBytes,
                right.statistics.sizeInBytes) :: Nil
            } else Nil
          }
          // broadcast joins preferred over exchange+local hash join or SMJ
          else if (canBuildRight(joinType) && canBroadcast(right, conf)) {
            if (skipBroadcastRight(joinType, left, right, conf)) {
              joins.BroadcastHashJoinExec(leftKeys, rightKeys, joinType,
                joins.BuildLeft, condition, planLater(left), planLater(right)) :: Nil
            } else {
              joins.BroadcastHashJoinExec(leftKeys, rightKeys, joinType,
                joins.BuildRight, condition, planLater(left), planLater(right)) :: Nil
            }
          } else if (canBuildLeft(joinType) && canBroadcast(left, conf)) {
            joins.BroadcastHashJoinExec(leftKeys, rightKeys, joinType,
              joins.BuildLeft, condition, planLater(left), planLater(right)) :: Nil
          }
          // prefer local hash join after exchange over sort merge join if size is small enough
          else if (canBuildRight(joinType) && canBuildLocalHashMap(right, conf) ||
              !RowOrdering.isOrderable(leftKeys)) {
            if (canBuildLeft(joinType) && canBuildLocalHashMap(left, conf) &&
                getStats(left).sizeInBytes < getStats(right).sizeInBytes) {
              makeLocalHashJoin(leftKeys, rightKeys, left, right, condition,
                joinType, joins.BuildLeft, replicatedTableJoin = false)
            } else {
              makeLocalHashJoin(leftKeys, rightKeys, left, right, condition,
                joinType, joins.BuildRight, replicatedTableJoin = false)
            }
          } else if (canBuildLeft(joinType) && canBuildLocalHashMap(left, conf) ||
              !RowOrdering.isOrderable(leftKeys)) {
            makeLocalHashJoin(leftKeys, rightKeys, left, right, condition,
              joinType, joins.BuildLeft, replicatedTableJoin = false)
          } else if (RowOrdering.isOrderable(leftKeys)) {
            new joins.SnappySortMergeJoinExec(leftKeys, rightKeys, joinType, condition,
              planLater(left), planLater(right), left.statistics.sizeInBytes,
              right.statistics.sizeInBytes) :: Nil
          } else Nil

        case _ => Nil
      }
    }

    private def getCollocatedPartitioning(joinType: JoinType,
        leftPlan: LogicalPlan, leftKeys: Seq[Expression],
        rightPlan: LogicalPlan, rightKeys: Seq[Expression],
        checkBroadcastJoin: Boolean): (Seq[NamedExpression], Seq[Int], Int) = {

      def getCompatiblePartitioning(plan: LogicalPlan,
          joinKeys: Seq[Expression]): (Seq[NamedExpression], Seq[Int], Int) = plan match {
        case PhysicalScan(_, _, child) => child match {
          case r: LogicalRelation if r.relation.isInstanceOf[PartitionedDataSourceScan] =>
            val scan = r.relation.asInstanceOf[PartitionedDataSourceScan]
            // send back numPartitions=1 for replicated table since collocated
            if (!scan.isPartitioned) return (Nil, Nil, 1)

            // use case-insensitive resolution since partitioning columns during
            // creation could be using the same as opposed to during scan
            val partCols = scan.partitionColumns.map(colName =>
              r.resolveQuoted(colName, analysis.caseInsensitiveResolution)
                  .getOrElse(throw new AnalysisException(
                    s"""Cannot resolve column "$colName" among (${r.output})""")))
            // check if join keys match (or are subset of) partitioning columns
            val (keyOrder, joinKeySubsetOfPart) = getKeyOrder(plan, joinKeys, partCols)
            if (joinKeySubsetOfPart) (partCols, keyOrder, scan.numBuckets)
            // return partitioning in any case when checking for broadcast
            else if (checkBroadcastJoin) (partCols, Nil, scan.numBuckets)
            else (Nil, Nil, -1)

          case ExtractEquiJoinKeys(jType, lKeys, rKeys, _, left, right) =>
            // If join is a result of collocated join, then the result can
            // also be a collocated join with other tables if compatible
            // Also the result of a broadcast join will be partitioned
            // on the other table, so allow collocation for the result.
            // Below will return partitioning columns of the result but the key
            // order of those in its join are not useful, rather need to determine
            // the key order as passed to the method.
            val (cols, _, numPartitions) = getCollocatedPartitioning(
              jType, left, lKeys, right, rKeys, checkBroadcastJoin = true)
            // check if the partitioning of the result is compatible with current
            val (keyOrder, joinKeySubsetOfPart) = getKeyOrder(plan, joinKeys, cols)
            if (joinKeySubsetOfPart) (cols, keyOrder, numPartitions)
            else (Nil, Nil, -1)

          case _ => (Nil, Nil, -1)
        }
        case _ => (Nil, Nil, -1)
      }

      val (leftCols, leftKeyOrder, leftNumPartitions) = getCompatiblePartitioning(
        leftPlan, leftKeys)
      val (rightCols, rightKeyOrder, rightNumPartitions) = getCompatiblePartitioning(
        rightPlan, rightKeys)
      if (leftKeyOrder.nonEmpty && leftNumPartitions == rightNumPartitions &&
          leftKeyOrder == rightKeyOrder) {
        (leftCols, leftKeyOrder, leftNumPartitions)
      } else if (leftNumPartitions == 1) {
        // replicate table is always collocated (used by recursive call for Join)
        (rightCols, rightKeyOrder, rightNumPartitions)
      } else if (rightNumPartitions == 1) {
        // replicate table is always collocated (used by recursive call for Join)
        (leftCols, leftKeyOrder, leftNumPartitions)
      } else {
        if (checkBroadcastJoin) {
          // check if one of the sides will be broadcast, then in that case
          // indicate that collocation is still possible for joins further down
          if (canBuildRight(joinType) && canBroadcast(rightPlan, conf)) {
            if (skipBroadcastRight(joinType, leftPlan, rightPlan, conf)) {
              // resulting partitioning will be of the side not broadcast
              (rightCols, rightKeyOrder, rightNumPartitions)
            } else {
              // resulting partitioning will be of the side not broadcast
              (leftCols, leftKeyOrder, leftNumPartitions)
            }
          } else if (canBuildLeft(joinType) && canBroadcast(leftPlan, conf)) {
            // resulting partitioning will be of the side not broadcast
            (rightCols, rightKeyOrder, rightNumPartitions)
          } else (Nil, Nil, -1)
        } else (Nil, Nil, -1)
      }
    }

    private def isCollocatedJoin(joinType: JoinType, leftPlan: LogicalPlan,
        leftKeys: Seq[Expression], rightPlan: LogicalPlan,
        rightKeys: Seq[Expression]): Boolean = {
      getCollocatedPartitioning(joinType, leftPlan, leftKeys,
        rightPlan, rightKeys, checkBroadcastJoin = false)._2.nonEmpty
    }

    private[this] def makeLocalHashJoin(
        leftKeys: Seq[Expression],
        rightKeys: Seq[Expression],
        left: LogicalPlan,
        right: LogicalPlan,
        condition: Option[Expression],
        joinType: JoinType,
        side: joins.BuildSide,
        replicatedTableJoin: Boolean): Seq[SparkPlan] = {
      joins.HashJoinExec(leftKeys, rightKeys, side, condition,
        joinType, planLater(left), planLater(right),
        getStats(left).sizeInBytes, getStats(right).sizeInBytes,
        replicatedTableJoin) :: Nil
    }
  }

  object SnappyAggregation extends Strategy {
    def apply(plan: LogicalPlan): Seq[SparkPlan] = if (isDisabled) {
      Nil
    } else {
      new SnappyAggregationStrategy(self).apply(plan)
    }
  }
}

private[sql] object JoinStrategy extends SparkSupport {

  def hasBroadcastHint(hints: Map[QueryHint.Type, HintName.Type]): Boolean = {
    hints.get(QueryHint.JoinType) match {
      case Some(h) => HintName.JoinType_Broadcast == h
      case None => false
    }
  }

  private def getStats(plan: LogicalPlan): Statistics = internals.getStatistics(plan)

  def skipBroadcastRight(joinType: JoinType, left: LogicalPlan,
      right: LogicalPlan, conf: SQLConf): Boolean = {
    canBuildLeft(joinType) && canBroadcast(left, conf) &&
        getStats(left).sizeInBytes < getStats(right).sizeInBytes
  }

  /**
   * Check for joinType query hint. A return value of Some(hint) indicates the query hint
   * for the join operation, if any, else this returns None.
   */
  private[sql] def getJoinHint(plan: LogicalPlan): Option[HintName.Type] = plan match {
    case p if internals.isHintPlan(p) => internals.getHints(p).get(QueryHint.JoinType)
    case _: Filter | _: Project | _: LocalLimit =>
      getJoinHint(plan.asInstanceOf[UnaryNode].child)
    case _ => None
  }

  /**
   * Matches a plan whose output should be small enough to be used in broadcast join.
   */
  def canBroadcast(plan: LogicalPlan, conf: SQLConf): Boolean = {
    val stats = getStats(plan)
    internals.isBroadcastable(plan) ||
        stats.sizeInBytes <= conf.autoBroadcastJoinThreshold
  }

  def getMaxHashJoinSize(conf: SQLConf): Long = {
    ExternalStoreUtils.sizeAsBytes(Property.HashJoinSize.get(conf),
      Property.HashJoinSize.name, -1, Long.MaxValue)
  }

  /**
   * Matches a plan whose size is small enough to build a hash table.
   */
  def canBuildLocalHashMap(plan: LogicalPlan, conf: SQLConf): Boolean = {
<<<<<<< HEAD
    getStats(plan).sizeInBytes <= ExternalStoreUtils.sizeAsBytes(
      Property.HashJoinSize.get(conf), Property.HashJoinSize.name, -1, Long.MaxValue)
=======
    plan.statistics.sizeInBytes <= getMaxHashJoinSize(conf)
>>>>>>> 1eff5d8c
  }

  def isReplicatedJoin(plan: LogicalPlan): Boolean = plan match {
    case ExtractEquiJoinKeys(joinType, _, _, _, left, right) =>
      (canBuildRight(joinType) && allowsReplicatedJoin(right)) ||
          (canBuildLeft(joinType) && allowsReplicatedJoin(left))
    case _ => false
  }

  def allowsReplicatedJoin(plan: LogicalPlan): Boolean = {
    plan match {
      case PhysicalScan(_, _, child) => child match {
        case lr: LogicalRelation if lr.relation.isInstanceOf[PartitionedDataSourceScan] =>
          !lr.relation.asInstanceOf[PartitionedDataSourceScan].isPartitioned
        case _: Filter | _: Project | _: LocalLimit => allowsReplicatedJoin(child.children.head)
        case ExtractEquiJoinKeys(joinType, _, _, _, left, right) =>
          allowsReplicatedJoin(left) && allowsReplicatedJoin(right) &&
              (canBuildLeft(joinType) || canBuildRight(joinType))
        case _ => false
      }
      case _ => false
    }
  }

  def canBuildRight(joinType: JoinType): Boolean = joinType match {
    case Inner | LeftOuter | LeftSemi | LeftAnti => true
    case _: ExistenceJoin => true
    case _ => false
  }

  def canBuildLeft(joinType: JoinType): Boolean = joinType match {
    case Inner | RightOuter => true
    case _ => false
  }
}

/**
 * Used to plan the aggregate operator for expressions using the optimized
 * SnappyData aggregation operators.
 *
 * Adapted from Spark's Aggregation strategy.
 */
class SnappyAggregationStrategy(planner: DefaultPlanner)
    extends Strategy with SparkSupport {

  private val maxAggregateInputSize = {
    // if below throws exception then clear the property from conf
    // else every query will fail in planning here (even reset using SQL will fail)
    try {
      ExternalStoreUtils.sizeAsBytes(Property.HashAggregateSize.get(planner.conf),
        Property.HashAggregateSize.name, -1, Long.MaxValue)
    } catch {
      case NonFatal(e) => planner.conf.unsetConf(Property.HashAggregateSize.name); throw e
    }
  }

  def apply(plan: LogicalPlan): Seq[SparkPlan] = plan match {
    case ReturnAnswer(rootPlan) => applyAggregation(rootPlan, isRootPlan = true)
    case _ => applyAggregation(plan, isRootPlan = false)
  }

  def applyAggregation(plan: LogicalPlan,
      isRootPlan: Boolean): Seq[SparkPlan] = plan match {
    case PhysicalAggregation(groupingExpressions, aggregateExpressions,
    resultExpressions, child) if maxAggregateInputSize == 0 ||
        internals.getStatistics(child).sizeInBytes <= maxAggregateInputSize =>

      val (functionsWithDistinct, functionsWithoutDistinct) =
        aggregateExpressions.partition(_.isDistinct)
      if (functionsWithDistinct.map(_.aggregateFunction.children)
          .distinct.length > 1) {
        // This is a sanity check. We should not reach here when we have
        // multiple distinct column sets. The MultipleDistinctRewriter
        // should take care this case.
        sys.error("You hit a query analyzer bug. Please report your query " +
            "to Spark user mailing list.")
      }

      val aggregateOperator =
        if (aggregateExpressions.map(_.aggregateFunction)
            .exists(!internals.supportsPartial(_))) {
          if (functionsWithDistinct.nonEmpty) {
            sys.error("Distinct columns cannot exist in Aggregate " +
                "operator containing aggregate functions which don't " +
                "support partial aggregation.")
          } else {
            internals.planAggregateWithoutPartial(
              groupingExpressions,
              aggregateExpressions,
              resultExpressions,
              () => planLater(child))
          }
        } else if (functionsWithDistinct.isEmpty) {
          planAggregateWithoutDistinct(
            groupingExpressions,
            aggregateExpressions,
            resultExpressions,
            planLater(child),
            isRootPlan)
        } else {
          planAggregateWithOneDistinct(
            groupingExpressions,
            aggregateExpressions,
            functionsWithDistinct,
            functionsWithoutDistinct,
            resultExpressions,
            planLater(child))
        }

      aggregateOperator

    case _ => Nil
  }

  def supportCodegen(aggregateExpressions: Seq[AggregateExpression]): Boolean = {
    // ImperativeAggregate is not supported right now in code generation.
    !aggregateExpressions.exists(_.aggregateFunction
        .isInstanceOf[ImperativeAggregate])
  }

  def planAggregateWithoutDistinct(
      groupingExpressions: Seq[NamedExpression],
      aggregateExpressions: Seq[AggregateExpression],
      resultExpressions: Seq[NamedExpression],
      child: SparkPlan,
      isRootPlan: Boolean): Seq[SparkPlan] = {

    // Check if we can use SnappyHashAggregateExec.
    if (!supportCodegen(aggregateExpressions)) {
      return AggUtils.planAggregateWithoutDistinct(groupingExpressions,
        aggregateExpressions, resultExpressions, child)
    }

    // 1. Create an Aggregate Operator for partial aggregations.

    val groupingAttributes = groupingExpressions.map(_.toAttribute)
    val partialAggregateExpressions = aggregateExpressions.map(_.copy(
      mode = Partial))
    val partialAggregateAttributes = partialAggregateExpressions.flatMap(
      _.aggregateFunction.aggBufferAttributes)
    val partialResultExpressions = groupingAttributes ++
        partialAggregateExpressions.flatMap(_.aggregateFunction
            .inputAggBufferAttributes)

    val partialAggregate = SnappyHashAggregateExec(
      requiredChildDistributionExpressions = None,
      groupingExpressions = groupingExpressions,
      aggregateExpressions = partialAggregateExpressions,
      aggregateAttributes = partialAggregateAttributes,
      __resultExpressions = partialResultExpressions,
      child = child,
      hasDistinct = false)

    // 2. Create an Aggregate Operator for final aggregations.
    val finalAggregateExpressions = aggregateExpressions.map(_.copy(
      mode = Final))
    // The attributes of the final aggregation buffer, which is presented
    // as input to the result projection:
    val finalAggregateAttributes = finalAggregateExpressions.map(
      _.resultAttribute)

    val finalHashAggregate = SnappyHashAggregateExec(
      requiredChildDistributionExpressions = Some(groupingAttributes),
      groupingExpressions = groupingAttributes,
      aggregateExpressions = finalAggregateExpressions,
      aggregateAttributes = finalAggregateAttributes,
      __resultExpressions = resultExpressions,
      child = partialAggregate,
      hasDistinct = false)

    val finalAggregate = if (isRootPlan && groupingAttributes.isEmpty) {
      // Special CollectAggregateExec plan for top-level simple aggregations
      // which can be performed on the driver itself rather than an exchange.
      CollectAggregateExec(basePlan = finalHashAggregate,
        child = partialAggregate, output = finalHashAggregate.output)
    } else finalHashAggregate
    finalAggregate :: Nil
  }

  def planAggregateWithOneDistinct(
      groupingExpressions: Seq[NamedExpression],
      aggregateExpressions: Seq[AggregateExpression],
      functionsWithDistinct: Seq[AggregateExpression],
      functionsWithoutDistinct: Seq[AggregateExpression],
      resultExpressions: Seq[NamedExpression],
      child: SparkPlan): Seq[SparkPlan] = {

    // Check if we can use SnappyHashAggregateExec.
    if (!supportCodegen(aggregateExpressions)) {
      return AggUtils.planAggregateWithOneDistinct(groupingExpressions,
        functionsWithDistinct, functionsWithoutDistinct,
        resultExpressions, child)
    }

    // functionsWithDistinct is guaranteed to be non-empty. Even though it
    // may contain more than one DISTINCT aggregate function, all of those
    // functions will have the same column expressions.
    // For example, it would be valid for functionsWithDistinct to be
    // [COUNT(DISTINCT foo), MAX(DISTINCT foo)], but [COUNT(DISTINCT bar),
    // COUNT(DISTINCT foo)] is disallowed because those two distinct
    // aggregates have different column expressions.
    val distinctExpressions = functionsWithDistinct.head
        .aggregateFunction.children
    val namedDistinctExpressions = distinctExpressions.map {
      case ne: NamedExpression => ne
      case other => Alias(other, other.toString)()
    }
    val distinctAttributes = namedDistinctExpressions.map(_.toAttribute)
    val groupingAttributes = groupingExpressions.map(_.toAttribute)

    // 1. Create an Aggregate Operator for partial aggregations.
    val partialAggregate: SparkPlan = {
      val aggregateExpressions = functionsWithoutDistinct.map(_.copy(
        mode = Partial))
      val aggregateAttributes = aggregateExpressions.map(_.resultAttribute)
      // We will group by the original grouping expression, plus an
      // additional expression for the DISTINCT column. For example, for
      // AVG(DISTINCT value) GROUP BY key, the grouping expressions
      // will be [key, value].
      SnappyHashAggregateExec(
        requiredChildDistributionExpressions = None,
        groupingExpressions = groupingExpressions ++ namedDistinctExpressions,
        aggregateExpressions = aggregateExpressions,
        aggregateAttributes = aggregateAttributes,
        __resultExpressions = groupingAttributes ++ distinctAttributes ++
            aggregateExpressions.flatMap(_.aggregateFunction
                .inputAggBufferAttributes),
        child = child,
        hasDistinct = true)
    }

    // 2. Create an Aggregate Operator for partial merge aggregations.
    val partialMergeAggregate: SparkPlan = {
      val aggregateExpressions = functionsWithoutDistinct.map(_.copy(
        mode = PartialMerge))
      val aggregateAttributes = aggregateExpressions.map(_.resultAttribute)
      SnappyHashAggregateExec(
        requiredChildDistributionExpressions =
            Some(groupingAttributes ++ distinctAttributes),
        groupingExpressions = groupingAttributes ++ distinctAttributes,
        aggregateExpressions = aggregateExpressions,
        aggregateAttributes = aggregateAttributes,
        __resultExpressions = groupingAttributes ++ distinctAttributes ++
            aggregateExpressions.flatMap(_.aggregateFunction
                .inputAggBufferAttributes),
        child = partialAggregate,
        hasDistinct = true)
    }

    // 3. Create an Aggregate operator for partial aggregation (for distinct)
    val distinctColumnAttributeLookup = distinctExpressions.zip(
      distinctAttributes).toMap
    val rewrittenDistinctFunctions = functionsWithDistinct.map {
      // Children of an AggregateFunction with DISTINCT keyword has already
      // been evaluated. At here, we need to replace original children
      // to AttributeReferences.
      case AggregateExpression(aggregateFunction, _, true, _) =>
        aggregateFunction.transformDown(distinctColumnAttributeLookup)
            .asInstanceOf[AggregateFunction]
    }

    val partialDistinctAggregate: SparkPlan = {
      val mergeAggregateExpressions = functionsWithoutDistinct.map(_.copy(
        mode = PartialMerge))
      // The attributes of the final aggregation buffer, which is presented
      // as input to the result projection:
      val mergeAggregateAttributes = mergeAggregateExpressions.map(
        _.resultAttribute)
      val (distinctAggregateExpressions, distinctAggregateAttributes) =
        rewrittenDistinctFunctions.zipWithIndex.map { case (func, i) =>
          // We rewrite the aggregate function to a non-distinct
          // aggregation because its input will have distinct arguments.
          // We just keep the isDistinct setting to true, so when users
          // look at the query plan, they still can see distinct aggregations.
          val expr = AggregateExpression(func, Partial, isDistinct = true)
          // Use original AggregationFunction to lookup attributes,
          // which is used to build aggregateFunctionToAttribute.
          val attr = functionsWithDistinct(i).resultAttribute
          (expr, attr)
        }.unzip

      val partialAggregateResult = groupingAttributes ++
          mergeAggregateExpressions.flatMap(_.aggregateFunction
              .inputAggBufferAttributes) ++
          distinctAggregateExpressions.flatMap(_.aggregateFunction
              .inputAggBufferAttributes)
      SnappyHashAggregateExec(
        requiredChildDistributionExpressions = None,
        groupingExpressions = groupingAttributes,
        aggregateExpressions = mergeAggregateExpressions ++
            distinctAggregateExpressions,
        aggregateAttributes = mergeAggregateAttributes ++
            distinctAggregateAttributes,
        __resultExpressions = partialAggregateResult,
        child = partialMergeAggregate,
        hasDistinct = true)
    }

    // 4. Create an Aggregate Operator for the final aggregation.
    val finalAndCompleteAggregate: SparkPlan = {
      val finalAggregateExpressions = functionsWithoutDistinct.map(_.copy(
        mode = Final))
      // The attributes of the final aggregation buffer, which is presented
      // as input to the result projection:
      val finalAggregateAttributes = finalAggregateExpressions.map(
        _.resultAttribute)

      val (distinctAggregateExpressions, distinctAggregateAttributes) =
        rewrittenDistinctFunctions.zipWithIndex.map { case (func, i) =>
          // We rewrite the aggregate function to a non-distinct
          // aggregation because its input will have distinct arguments.
          // We just keep the isDistinct setting to true, so when users
          // look at the query plan, they still can see distinct aggregations.
          val expr = AggregateExpression(func, Final, isDistinct = true)
          // Use original AggregationFunction to lookup attributes,
          // which is used to build aggregateFunctionToAttribute.
          val attr = functionsWithDistinct(i).resultAttribute
          (expr, attr)
        }.unzip

      SnappyHashAggregateExec(
        requiredChildDistributionExpressions = Some(groupingAttributes),
        groupingExpressions = groupingAttributes,
        aggregateExpressions = finalAggregateExpressions ++
            distinctAggregateExpressions,
        aggregateAttributes = finalAggregateAttributes ++
            distinctAggregateAttributes,
        __resultExpressions = resultExpressions,
        child = partialDistinctAggregate,
        hasDistinct = true)
    }

    finalAndCompleteAggregate :: Nil
  }
}

/**
 * Rule to replace Spark's SortExec plans with an optimized SnappySortExec (in SMJ for now).
 */
object OptimizeSortPlans extends Rule[SparkPlan] {
  override def apply(plan: SparkPlan): SparkPlan = plan.transformUp {
    case join@joins.SortMergeJoinExec(_, _, _, _, _, sort@SortExec(_, _, child, _)) =>
      join.copy(right = SnappySortExec(sort, child))
  }
}

/**
 * Rule to collapse the partial and final aggregates if the grouping keys
 * match or are superset of the child distribution. Also introduces exchange
 * when inserting into a partitioned table if number of partitions don't match.
 */
case class CollapseCollocatedPlans(session: SparkSession)
    extends Rule[SparkPlan] with SparkSupport {

  override def apply(plan: SparkPlan): SparkPlan = plan.transformUp {
    // collapse aggregates including removal of exchange completely if possible
    case agg@SnappyHashAggregateExec(Some(groupingAttributes), _,
    finalAggregateExpressions, _, resultExpressions, child, false)
      if groupingAttributes.nonEmpty &&
          // not for child classes (like AQP extensions)
          agg.getClass == classOf[SnappyHashAggregateExec] &&
          // also skip for bootstrap which depends on partial+final
          !agg.output.exists(_.name.contains("bootstrap")) =>
      val partialAggregate = child match {
        case s: SnappyHashAggregateExec => s
        case e: Exchange => e.child.asInstanceOf[SnappyHashAggregateExec]
        case o => throw new IllegalStateException(
          s"unexpected child ${o.simpleString} of ${agg.simpleString}")
      }
      val partitioning = partialAggregate.child.outputPartitioning
      val numColumns = Utils.getNumColumns(partitioning)
      val satisfied = if (groupingAttributes.length == numColumns) {
        if (partitioning.satisfies(ClusteredDistribution(groupingAttributes))) {
          Some(groupingAttributes)
        } else None
      } else if (numColumns > 0) {
        groupingAttributes.combinations(numColumns).find(p =>
          partitioning.satisfies(ClusteredDistribution(p)))
      } else None
      satisfied match {
        case distributionKeys: Some[_] =>
          val completeAggregateExpressions = finalAggregateExpressions
              .map(_.copy(mode = Complete))
          val completeAggregateAttributes = completeAggregateExpressions
              .map(_.resultAttribute)
          // apply EnsureRequirements just to be doubly sure since this rule is
          // applied after EnsureRequirements when outputPartitioning is final
          EnsureRequirements(session.sessionState.conf)(SnappyHashAggregateExec(
            requiredChildDistributionExpressions = distributionKeys,
            groupingExpressions = partialAggregate.groupingExpressions,
            aggregateExpressions = completeAggregateExpressions,
            aggregateAttributes = completeAggregateAttributes,
            __resultExpressions = resultExpressions,
            child = partialAggregate.child,
            hasDistinct = false))

        case _ => agg
      }

    case t: TableExec =>
      val addShuffle = if (t.partitioned) {
        // force shuffle when inserting into a table with different partitions
        t.child.outputPartitioning.numPartitions != t.outputPartitioning.numPartitions
      } else false
      if (addShuffle) {
        t.withNewChildren(Seq(internals.newShuffleExchange(HashPartitioning(
          t.requiredChildDistribution.head.asInstanceOf[ClusteredDistribution]
              .clustering, t.numBuckets), t.child)))
      } else t
  }
}

/**
 * Rule to insert a helper plan to collect information for other entities
 * like parameterized literals.
 */
case class InsertCachedPlanFallback(session: SnappySession, topLevel: Boolean)
    extends Rule[SparkPlan] {
  private def addFallback(plan: SparkPlan): SparkPlan = {
    // skip fallback plan when optimizations are already disabled,
    // or if the plan is not a top-level one e.g. a subquery or inside
    // CollectAggregateExec (only top-level plan will catch and retry
    //   with disabled optimizations)
    if (!topLevel || session.sessionState.disableStoreOptimizations) plan
    else plan match {
      // TODO: disabled for StreamPlans due to issues but can it require fallback?
      case _: StreamPlan => plan
      case _ => CodegenSparkFallback(plan)
    }
  }

  override def apply(plan: SparkPlan): SparkPlan = addFallback(plan)
}

/**
 * Plans scalar subqueries like the Spark's PlanSubqueries but uses customized
 * ScalarSubquery to insert a tokenized literal instead of literal value embedded
 * in code to allow generated code re-use and improve performance substantially.
 */
case class TokenizeSubqueries(sparkSession: SparkSession)
    extends Rule[SparkPlan] with SparkSupport {

  def apply(plan: SparkPlan): SparkPlan = {
    plan.transformAllExpressions {
      case subquery: catalyst.expressions.ScalarSubquery =>
        val executedPlan = new QueryExecution(sparkSession, subquery.plan).executedPlan
        new TokenizedScalarSubquery(SubqueryExec(s"subquery${subquery.exprId.id}",
          executedPlan), subquery.exprId)
      case expr if internals.isPredicateSubquery(expr) && expr.children.size == 1 =>
        val subquery = expr.asInstanceOf[SubqueryExpression]
        val executedPlan = new QueryExecution(sparkSession, subquery.plan).executedPlan
        InSubquery(subquery.children.head, SubqueryExec(s"subquery${subquery.exprId.id}",
          executedPlan), subquery.exprId)
    }
  }
}<|MERGE_RESOLUTION|>--- conflicted
+++ resolved
@@ -85,13 +85,8 @@
     private def applyJoinHint(joinHint: HintName.Type, joinType: JoinType,
         leftKeys: Seq[Expression], rightKeys: Seq[Expression], condition: Option[Expression],
         left: LogicalPlan, right: LogicalPlan, buildSide: joins.BuildSide,
-<<<<<<< HEAD
-        canBuild: JoinType => Boolean): Seq[SparkPlan] = joinHint match {
+        buildPlan: LogicalPlan, canBuild: JoinType => Boolean): Seq[SparkPlan] = joinHint match {
       case HintName.JoinType_Hash =>
-=======
-        buildPlan: LogicalPlan, canBuild: JoinType => Boolean): Seq[SparkPlan] = joinHint match {
-      case Constant.JOIN_TYPE_HASH =>
->>>>>>> 1eff5d8c
         if (canBuild(joinType)) {
           // don't hash join beyond 10GB estimated size because that is likely a mistake
           val buildSize = buildPlan.statistics.sizeInBytes
@@ -384,12 +379,7 @@
    * Matches a plan whose size is small enough to build a hash table.
    */
   def canBuildLocalHashMap(plan: LogicalPlan, conf: SQLConf): Boolean = {
-<<<<<<< HEAD
-    getStats(plan).sizeInBytes <= ExternalStoreUtils.sizeAsBytes(
-      Property.HashJoinSize.get(conf), Property.HashJoinSize.name, -1, Long.MaxValue)
-=======
-    plan.statistics.sizeInBytes <= getMaxHashJoinSize(conf)
->>>>>>> 1eff5d8c
+    getStats(plan).sizeInBytes <= getMaxHashJoinSize(conf)
   }
 
   def isReplicatedJoin(plan: LogicalPlan): Boolean = plan match {
