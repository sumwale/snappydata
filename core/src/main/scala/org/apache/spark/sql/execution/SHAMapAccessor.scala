--- conflicted
+++ resolved
@@ -422,21 +422,11 @@
         |int $numValueBytes = $numAggBytes;
         |
         |// prepare the key
-<<<<<<< HEAD
+
         |${generateKeyBytesHolderAndMapInsertCode(numKeyBytesTerm, numValueBytes,
           keyVars, keysDataType, hashVar)}
-        |boolean $keyExistedTerm = $valueOffsetTerm < 0;
-        |if ($keyExistedTerm) {
-=======
-        |${generateKeyBytesHolderCode(numKeyBytesTerm, numValueBytes,
-           keyVars, keysDataType, aggregateDataTypes, valueInitVars)
-          }
-        // insert or lookup
-        |long $valueOffsetTerm = $hashMapTerm.putBufferIfAbsent($baseKeyObject,
-        | $baseKeyHolderOffset, $numKeyBytesTerm, $numValueBytes + $numKeyBytesTerm, ${hashVar(0)});
         |boolean $keyExistedTerm = $valueOffsetTerm >= 0;
         |if (!$keyExistedTerm) {
->>>>>>> 1d60f304
           |$valueOffsetTerm = -1 * $valueOffsetTerm;
           |$bbDataClass $tempValueData = $hashMapTerm.getValueData();
           |if ($valueDataTerm !=  $tempValueData) {
