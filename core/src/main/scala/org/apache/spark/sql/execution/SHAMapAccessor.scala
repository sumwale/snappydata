--- conflicted
+++ resolved
@@ -46,14 +46,10 @@
   keyBytesHolderVarTerm: String, baseKeyObject: String,
   baseKeyHolderOffset: String, keyExistedTerm: String,
   skipLenForAttribIndex: Int, codeForLenOfSkippedTerm: String,
-<<<<<<< HEAD
   multiBytesWrapperTerm: String, valueDataCapacityTerm: String,
-  storedAggNullBitsTerm: Option[String], aggregateBufferVars: Seq[String]) extends CodegenSupport {
-=======
-  valueDataCapacityTerm: String, storedAggNullBitsTerm: Option[String],
-  aggregateBufferVars: Seq[String], keyHolderCapacityTerm: String)
-  extends CodegenSupport {
->>>>>>> dcb43aa3
+  storedAggNullBitsTerm: Option[String], aggregateBufferVars: Seq[String],
+keyHolderCapacityTerm: String) extends CodegenSupport {
+
 
   private val alwaysExplode = Property.TestExplodeComplexDataTypeInSHA.
     get(session.sessionState.conf)
@@ -424,24 +420,11 @@
         |//  System.out.println("hash code for key = " +${hashVar(0)});
         |// get key size code
         |$numKeyBytesTerm = ${generateKeySizeCode(keyVars, keysDataType, numBytesForNullKeyBits)};
-<<<<<<< HEAD
-        |int $numValueBytes = $numAggBytes;
-        |
-        |// prepare the key
-
-        |${generateKeyBytesHolderAndMapInsertCode(numKeyBytesTerm, numValueBytes,
-          keyVars, keysDataType, hashVar)}
-=======
         |$numValueBytesTerm = $numAggBytes;
         |// prepare the key
-        |${generateKeyBytesHolderCode(numKeyBytesTerm, numValueBytesTerm,
-           keyVars, keysDataType, aggregateDataTypes, valueInitVars)
-          }
-        // insert or lookup
-        |long $valueOffsetTerm = $hashMapTerm.putBufferIfAbsent($baseKeyObject,
-        | $baseKeyHolderOffset, $numKeyBytesTerm, $numValueBytesTerm + $numKeyBytesTerm,
-        | ${hashVar(0)});
->>>>>>> dcb43aa3
+        |${generateKeyBytesHolderAndMapInsertCode(numKeyBytesTerm, numValueBytesTerm,
+          keyVars, keysDataType, hashVar)}
+
         |boolean $keyExistedTerm = $valueOffsetTerm >= 0;
         |if (!$keyExistedTerm) {
           |$valueOffsetTerm = -1 * $valueOffsetTerm;
@@ -885,7 +868,8 @@
     s"""
         if ($keyBytesHolderVarTerm == null || $keyHolderCapacityTerm <
       $numKeyBytesVar + $numValueBytesVar) {
-          //$keyBytesHolderVarTerm = $allocatorTerm.allocate($numKeyBytesVar + $numValueBytesVar, "SHA");
+          //$keyBytesHolderVarTerm = $allocatorTerm.allocate($numKeyBytesVar + $numValueBytesVar,
+           //"SHA");
           //$baseKeyObject = $allocatorTerm.baseObject($keyBytesHolderVarTerm);
           //$baseKeyHolderOffset = $allocatorTerm.baseOffset($keyBytesHolderVarTerm);
            $keyHolderCapacityTerm = $numKeyBytesVar + $numValueBytesVar;
