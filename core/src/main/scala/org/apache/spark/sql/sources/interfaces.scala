/*
 * Copyright (c) 2017-2019 TIBCO Software Inc. All rights reserved.
 *
 * Licensed under the Apache License, Version 2.0 (the "License"); you
 * may not use this file except in compliance with the License. You
 * may obtain a copy of the License at
 *
 * http://www.apache.org/licenses/LICENSE-2.0
 *
 * Unless required by applicable law or agreed to in writing, software
 * distributed under the License is distributed on an "AS IS" BASIS,
 * WITHOUT WARRANTIES OR CONDITIONS OF ANY KIND, either express or
 * implied. See the License for the specific language governing
 * permissions and limitations under the License. See accompanying
 * LICENSE file.
 */
package org.apache.spark.sql.sources

import java.sql.Connection

import com.gemstone.gemfire.internal.cache.LocalRegion
import com.pivotal.gemfirexd.internal.engine.Misc
import io.snappydata.sql.catalog.{RelationInfo, SnappyExternalCatalog}

import org.apache.spark.annotation.DeveloperApi
import org.apache.spark.jdbc.{ConnectionConf, ConnectionUtil}
import org.apache.spark.rdd.RDD
import org.apache.spark.sql._
import org.apache.spark.sql.catalyst.expressions.{Attribute, Expression, SortDirection}
import org.apache.spark.sql.catalyst.{InternalRow, TableIdentifier}
import org.apache.spark.sql.execution.SparkPlan
<<<<<<< HEAD
import org.apache.spark.sql.execution.columnar.ExternalStoreUtils.CaseInsensitiveMutableHashMap
import org.apache.spark.sql.execution.columnar.impl.BaseColumnFormatRelation
import org.apache.spark.sql.execution.datasources.LogicalRelation
=======
import org.apache.spark.sql.execution.aqp.SampleInsertExec
import org.apache.spark.sql.execution.columnar.impl.BaseColumnFormatRelation
import org.apache.spark.sql.execution.datasources.LogicalRelation
import org.apache.spark.sql.execution.datasources.jdbc.{JDBCOptions, JDBCRDD}
import org.apache.spark.sql.internal.SnappySessionCatalog
>>>>>>> 85e79041
import org.apache.spark.sql.jdbc.JdbcDialect
import org.apache.spark.sql.sources.JdbcExtendedUtils.quotedName
import org.apache.spark.sql.types.{StructField, StructType}

@DeveloperApi
trait RowInsertableRelation extends SingleRowInsertableRelation {

  /**
   * Insert a sequence of rows into the table represented by this relation.
   *
   * @param rows the rows to be inserted
   *
   * @return number of rows inserted
   */
  def insert(rows: Seq[Row]): Int
}

trait PlanInsertableRelation extends DestroyRelation with InsertableRelation {

  /**
   * Get a spark plan for insert. The result of SparkPlan execution should
   * be a count of number of inserted rows.
   */
  def getInsertPlan(relation: LogicalRelation, child: SparkPlan): SparkPlan = {
    val baseTableInsert = getBasicInsertPlan(relation, child);
    val catalog = child.sqlContext.sessionState.catalog.asInstanceOf[SnappySessionCatalog]
    val fqn = resolvedName
    val dot = fqn.indexOf('.')
    val (schemaName, tableName) = if (dot == -1) {
      (None, fqn)
    } else {
      (Some(fqn.substring(0, dot)), fqn.substring(dot + 1))
    }
    val ti = TableIdentifier(tableName, schemaName)
    val sampleRelations = catalog.getSampleRelations(ti)
    if (sampleRelations.isEmpty) {
      baseTableInsert
    } else {
      SampleInsertExec (baseTableInsert, child, ti, sampleRelations, relation.schema)
    }
  }

  def getBasicInsertPlan(relation: LogicalRelation, child: SparkPlan): SparkPlan
  def resolvedName: String
}

trait RowPutRelation extends DestroyRelation {

  /**
   * If the row is already present, it gets updated otherwise it gets
   * inserted into the table represented by this relation
   *
   * @param rows the rows to be upserted
   *
   * @return number of rows upserted
   */
  def put(rows: Seq[Row]): Int

  /**
   * Get a spark plan for puts. If the row is already present, it gets updated
   * otherwise it gets inserted into the table represented by this relation.
   * The result of SparkPlan execution should be a count of number of rows put.
   */
  def getPutPlan(relation: LogicalRelation, child: SparkPlan): SparkPlan
}

trait BulkPutRelation extends DestroyRelation {

  def table: String

  def getPutKeys(session: SnappySession): Option[Seq[String]]

  /**
    * Get a spark plan for puts. If the row is already present, it gets updated
    * otherwise it gets inserted into the table represented by this relation.
    * The result of SparkPlan execution should be a count of number of rows put.
    */
  def getPutPlan(insertPlan: SparkPlan, updatePlan: SparkPlan): SparkPlan
}

@DeveloperApi
trait SingleRowInsertableRelation {
  /**
   * Execute a DML SQL and return the number of rows affected.
   */
  def executeUpdate(sql: String, defaultSchema: String): Int
}

/**
 * ::DeveloperApi
 *
 * API for updates and deletes to a relation.
 */
@DeveloperApi
trait MutableRelation extends DestroyRelation {

  /** Name of this mutable table as stored in catalog. */
  def table: String

  /**
   * Get the "key" columns for the table that need to be projected out by
   * UPDATE and DELETE operations for affecting the selected rows.
   */
  def getKeyColumns: Seq[String]

  /**
    * Get the "primary key" of the row table and "key columns" of the  column table
  */
  def getPrimaryKeyColumns(session: SnappySession): Seq[String]

  /** Get the partitioning columns for the table, if any. */
  def partitionColumns: Seq[String]

  /**
   * If required inject the key columns in the original relation.
   */
  def withKeyColumns(relation: LogicalRelation,
      keyColumns: Seq[String]): LogicalRelation = relation

  /**
   * Get a spark plan to update rows in the relation. The result of SparkPlan
   * execution should be a count of number of updated rows.
   */
  def getUpdatePlan(relation: LogicalRelation, child: SparkPlan,
      updateColumns: Seq[Attribute], updateExpressions: Seq[Expression],
      keyColumns: Seq[Attribute]): SparkPlan

  /**
   * Get a spark plan to delete rows the relation. The result of SparkPlan
   * execution should be a count of number of updated rows.
   */
  def getDeletePlan(relation: LogicalRelation, child: SparkPlan,
      keyColumns: Seq[Attribute]): SparkPlan
}

/**
 * ::DeveloperApi
 *
 * An extension to <code>InsertableRelation</code> that allows for data to be
 * inserted (possibily having different schema) into the target relation after
 * comparing against the result of <code>insertSchema</code>.
 */
@DeveloperApi
trait SchemaInsertableRelation extends InsertableRelation {

  /**
   * Return the actual relation to be used for insertion into the relation
   * or None if <code>sourceSchema</code> cannot be inserted.
   */
  def insertableRelation(
      sourceSchema: Seq[Attribute]): Option[InsertableRelation]

  /**
   * Append a given RDD or rows into the relation.
   */
  def append(rows: RDD[Row], time: Long = -1): Unit
}

@DeveloperApi
trait SamplingRelation extends BaseRelation with SchemaInsertableRelation {

  /**
   * Options set for this sampling relation.
   */
  def samplingOptions: Map[String, Any]

  /**
   * The QCS columns for the sample.
   */
  def qcs: Array[String]

  /** Base table of this relation. */
  def baseTable: Option[String]

  /**
   * The underlying column table used to store data.
   */
  def baseRelation: BaseColumnFormatRelation

  /**
    * If underlying sample table is partitioned
    * @return
    */
  def isPartitioned: Boolean

  /**
   * True if underlying sample table is using a row table as reservoir store.
   */
  def isReservoirAsRegion: Boolean

  def canBeOnBuildSide: Boolean
}

@DeveloperApi
trait UpdatableRelation extends MutableRelation with SingleRowInsertableRelation {

  /**
   * Update a set of rows matching given criteria.
   *
   * @param filterExpr SQL WHERE criteria to select rows that will be updated
   * @param newColumnValues updated values for the columns being changed;
   *                        must match `updateColumns`
   * @param updateColumns the columns to be updated; must match `updatedColumns`
   *
   * @return number of rows affected
   */
  def update(filterExpr: String, newColumnValues: Row,
      updateColumns: Seq[String]): Int
}

@DeveloperApi
trait DeletableRelation extends MutableRelation {

  /**
   * Delete a set of row matching given criteria.
   *
   * @param filterExpr SQL WHERE criteria to select rows that will be deleted
   *
   * @return number of rows deleted
   */
  def delete(filterExpr: String): Int
}

@DeveloperApi
trait DestroyRelation extends BaseRelation {

  /**
   * Truncate the table represented by this relation.
   */
  def truncate(): Unit

  /**
   * Destroy and cleanup this relation. It may include, but not limited to,
   * dropping the external table that this relation represents.
   */
  def destroy(ifExists: Boolean): Unit
}

@DeveloperApi
trait IndexableRelation {
  /**
    * Create an index on a table.
    * @param indexIdent Index Identifier which goes in the catalog
    * @param tableIdent Table identifier on which the index is created.
    * @param indexColumns Columns on which the index has to be created with the
    *                     direction of sorting. Direction can be specified as None.
    * @param options Options for indexes. For e.g.
    *                column table index - ("COLOCATE_WITH"->"CUSTOMER").
    *                row table index - ("INDEX_TYPE"->"GLOBAL HASH") or
    *                ("INDEX_TYPE"->"UNIQUE")
    */
  def createIndex(indexIdent: TableIdentifier,
      tableIdent: TableIdentifier,
      indexColumns: Seq[(String, Option[SortDirection])],
      options: Map[String, String]): Unit

  /**
    * Drops an index on this table
    * @param indexIdent Index identifier
    * @param tableIdent Table identifier
    * @param ifExists Drop if exists
    */
  def dropIndex(indexIdent: TableIdentifier,
      tableIdent: TableIdentifier,
      ifExists: Boolean): Unit

}

@DeveloperApi
trait AlterableRelation {

  /**
   * Alter's table schema by adding or dropping a provided column.
   * The schema of this instance must reflect the updated one after alter.
   *
   * @param tableIdent  Table identifier
   * @param isAddColumn True if column is to be added else it is to be dropped
   * @param column      Column to be added or dropped
   * @param extensions  Any additional clauses accepted by underlying table storage
   *                    like DEFAULT value or column constraints
   */
  def alterTable(tableIdent: TableIdentifier,
      isAddColumn: Boolean, column: StructField, extensions: String): Unit
}

trait RowLevelSecurityRelation {
  def isRowLevelSecurityEnabled: Boolean
  def schemaName: String
  def tableName: String
  def resolvedName: String
  def enableOrDisableRowLevelSecurity(tableIdent: TableIdentifier,
      enableRowLevelSecurity: Boolean)
}

/**
 * ::DeveloperApi::
 * Marker interface for data sources that allow for extended schema specification
 * in CREATE TABLE (like constraints in RDBMS databases). The schema string is passed
 * as [[SnappyExternalCatalog.SCHEMADDL_PROPERTY]] in the relation provider parameters.
 */
@DeveloperApi
trait ExternalSchemaRelationProvider extends RelationProvider {

  def getSchemaString(options: Map[String, String]): Option[String] =
    JdbcExtendedUtils.readSplitProperty(SnappyExternalCatalog.SCHEMADDL_PROPERTY, options)
}

@DeveloperApi
trait SnappyTableRelation extends DestroyRelation with RowLevelSecurityRelation {

  protected val connFactory: () => Connection

  protected def dialect: JdbcDialect

  def connProperties: ConnectionProperties

  def origOptions: CaseInsensitiveMutableHashMap[String]

  protected def isRowTable: Boolean

  val sqlContext: SQLContext
  val table: String

  override def enableOrDisableRowLevelSecurity(tableIdent: TableIdentifier,
      enableRowLevelSecurity: Boolean): Unit = {
    val conn = connFactory()
    try {
      val tableExists = JdbcExtendedUtils.tableExists(tableIdent.unquotedString,
        conn, dialect, sqlContext)
      val sql = if (enableRowLevelSecurity) {
        s"""alter table ${quotedName(table)} enable row level security"""
      } else {
        s"""alter table ${quotedName(table)} disable row level security"""
      }
      if (tableExists) {
        JdbcExtendedUtils.executeUpdate(sql, conn)
      } else {
        throw new AnalysisException(s"table $table does not exist.")
      }
    } catch {
      case se: java.sql.SQLException =>
        if (se.getMessage.contains("No suitable driver found")) {
          throw new AnalysisException(s"${se.getMessage}\n" +
              "Ensure that the 'driver' option is set appropriately and " +
              "the driver jars available (--jars option in spark-submit).")
        } else {
          throw se
        }
    } finally {
      conn.commit()
      conn.close()
    }
  }

  def isRowLevelSecurityEnabled: Boolean = {
    val conn = connFactory()
    try {
      JdbcExtendedUtils.isRowLevelSecurityEnabled(resolvedName,
        conn, dialect, sqlContext)
    } catch {
      case se: java.sql.SQLException =>
        if (se.getMessage.contains("No suitable driver found")) {
          throw new AnalysisException(s"${se.getMessage}\n" +
              "Ensure that the 'driver' option is set appropriately and " +
              "the driver jars available (--jars option in spark-submit).")
        } else {
          throw se
        }
    } finally {
      conn.commit()
      conn.close()
    }
  }

  protected[this] var _schema: StructType = JdbcExtendedUtils.EMPTY_SCHEMA
  @transient protected[this] var _relationInfoAndRegion: (RelationInfo, Option[LocalRegion]) = _

  protected def refreshTableSchema(invalidateCached: Boolean, fetchFromStore: Boolean): Unit = {
    // Schema here must match the RelationInfo obtained from catalog.
    // If the schema has changed (in smart connector) then execution should throw an exception
    // leading to a retry or a CatalogStaleException to fail the operation.
    val session = sqlContext.sparkSession.asInstanceOf[SnappySession]
    if (invalidateCached) session.externalCatalog.invalidate(schemaName -> tableName)
    _relationInfoAndRegion = null
    if (fetchFromStore) {
      val conn = ConnectionUtil.getPooledConnection(schemaName, new ConnectionConf(connProperties))
      try {
        _schema = JdbcExtendedUtils.getTableSchema(schemaName, tableName, conn, Some(session))
      } finally {
        conn.close()
      }
    } else {
      session.externalCatalog.getTableIfExists(schemaName, tableName) match {
        case None => _schema = JdbcExtendedUtils.EMPTY_SCHEMA
        case Some(t) => _schema = t.schema; assert(relationInfoAndRegion ne null)
      }
    }
  }

  override def schema: StructType = _schema

  protected def relationInfoAndRegion: (RelationInfo, Option[LocalRegion]) = {
    if (((_relationInfoAndRegion eq null) || _relationInfoAndRegion._1.invalid) &&
        (sqlContext ne null)) {
      val session = sqlContext.sparkSession.asInstanceOf[SnappySession]
      _relationInfoAndRegion = session.externalCatalog.getRelationInfo(
        schemaName, tableName, isRowTable)
    }
    _relationInfoAndRegion
  }

  protected def withoutUserSchema: Boolean

  def relationInfo: RelationInfo = relationInfoAndRegion._1

  @transient lazy val region: LocalRegion = {
    val relationInfoAndRegion = this.relationInfoAndRegion
    var lr = if (relationInfoAndRegion ne null) relationInfoAndRegion._2 match {
      case None => null
      case Some(r) => r
    } else null
    if (lr eq null) {
      lr = Misc.getRegionForTable(resolvedName, true).asInstanceOf[LocalRegion]
    }
    lr
  }

  protected def createActualTables(connection: Connection): Unit

  def createTable(mode: SaveMode): Unit = {
    var tableExists = true
    var conn: Connection = null
    try {
      // if no user-schema has been provided then expect the table to exist
      if (withoutUserSchema) {
        if (schema.isEmpty) {
          // refresh schema and try again
          refreshTableSchema(invalidateCached = true, fetchFromStore = false)
          if (schema.isEmpty) throw new TableNotFoundException(schemaName, tableName)
        }
      } else {
        conn = connFactory()
        tableExists = JdbcExtendedUtils.tableExists(resolvedName, conn, dialect, sqlContext)
      }
      if (tableExists) mode match {
        case SaveMode.ErrorIfExists => throw new AnalysisException(
          s"Table '$resolvedName' already exists. SaveMode: ErrorIfExists.")
        case SaveMode.Overwrite =>
          // truncate the table and return
          truncate()
        case _ =>
      } else createActualTables(conn)
    } catch {
      case se: java.sql.SQLException =>
        if (se.getMessage.contains("No suitable driver found")) {
          throw new AnalysisException(s"${se.getMessage}\n" +
              "Ensure that the 'driver' option is set appropriately and the driver jars " +
              "available (deploy jars in SnappyData cluster or --jars option in spark-submit).")
        } else throw se
    } finally {
      if ((conn ne null) && !conn.isClosed) {
        conn.commit()
        conn.close()
      }
    }
  }
}

/**
  * ::DeveloperApi::
  * A BaseRelation that can eliminate unneeded columns and filter using selected
  * predicates before producing an RDD containing all matching tuples as Unsafe Row objects.
  *
  * The actual filter should be the conjunction of all `filters`,
  * i.e. they should be "and" together.
  *
  * The pushed down filters are currently purely an optimization as they will all be evaluated
  * again.  This means it is safe to use them with methods that produce false positives such
  * as filtering partitions based on a bloom filter.
  *
  * @since 1.3.0
  */
@DeveloperApi
trait PrunedUnsafeFilteredScan {

  /**
   * Returns the list of [[Expression]]s that this datasource may not be able to handle.
   * By default, this function will return all filters, as it is always safe to
   * double evaluate an [[Expression]].
   */
  def unhandledFilters(filters: Seq[Expression]): Seq[Expression]

  def buildUnsafeScan(requiredColumns: Array[String],
      filters: Array[Expression]): (RDD[Any], Seq[RDD[InternalRow]])
}<|MERGE_RESOLUTION|>--- conflicted
+++ resolved
@@ -29,17 +29,10 @@
 import org.apache.spark.sql.catalyst.expressions.{Attribute, Expression, SortDirection}
 import org.apache.spark.sql.catalyst.{InternalRow, TableIdentifier}
 import org.apache.spark.sql.execution.SparkPlan
-<<<<<<< HEAD
+import org.apache.spark.sql.execution.aqp.SampleInsertExec
 import org.apache.spark.sql.execution.columnar.ExternalStoreUtils.CaseInsensitiveMutableHashMap
 import org.apache.spark.sql.execution.columnar.impl.BaseColumnFormatRelation
 import org.apache.spark.sql.execution.datasources.LogicalRelation
-=======
-import org.apache.spark.sql.execution.aqp.SampleInsertExec
-import org.apache.spark.sql.execution.columnar.impl.BaseColumnFormatRelation
-import org.apache.spark.sql.execution.datasources.LogicalRelation
-import org.apache.spark.sql.execution.datasources.jdbc.{JDBCOptions, JDBCRDD}
-import org.apache.spark.sql.internal.SnappySessionCatalog
->>>>>>> 85e79041
 import org.apache.spark.sql.jdbc.JdbcDialect
 import org.apache.spark.sql.sources.JdbcExtendedUtils.quotedName
 import org.apache.spark.sql.types.{StructField, StructType}
@@ -64,25 +57,19 @@
    * be a count of number of inserted rows.
    */
   def getInsertPlan(relation: LogicalRelation, child: SparkPlan): SparkPlan = {
-    val baseTableInsert = getBasicInsertPlan(relation, child);
-    val catalog = child.sqlContext.sessionState.catalog.asInstanceOf[SnappySessionCatalog]
-    val fqn = resolvedName
-    val dot = fqn.indexOf('.')
-    val (schemaName, tableName) = if (dot == -1) {
-      (None, fqn)
-    } else {
-      (Some(fqn.substring(0, dot)), fqn.substring(dot + 1))
-    }
-    val ti = TableIdentifier(tableName, schemaName)
-    val sampleRelations = catalog.getSampleRelations(ti)
+    val baseTableInsert = getBasicInsertPlan(relation, child)
+    val session = child.sqlContext.sparkSession.asInstanceOf[SnappySession]
+    val tableIdentifier = session.tableIdentifier(resolvedName)
+    val sampleRelations = session.sessionCatalog.getSampleRelations(tableIdentifier)
     if (sampleRelations.isEmpty) {
       baseTableInsert
     } else {
-      SampleInsertExec (baseTableInsert, child, ti, sampleRelations, relation.schema)
+      SampleInsertExec(baseTableInsert, child, tableIdentifier, sampleRelations, relation.schema)
     }
   }
 
   def getBasicInsertPlan(relation: LogicalRelation, child: SparkPlan): SparkPlan
+
   def resolvedName: String
 }
 
@@ -397,8 +384,7 @@
   def isRowLevelSecurityEnabled: Boolean = {
     val conn = connFactory()
     try {
-      JdbcExtendedUtils.isRowLevelSecurityEnabled(resolvedName,
-        conn, dialect, sqlContext)
+      JdbcExtendedUtils.isRowLevelSecurityEnabled(resolvedName, conn)
     } catch {
       case se: java.sql.SQLException =>
         if (se.getMessage.contains("No suitable driver found")) {
@@ -427,7 +413,7 @@
     if (fetchFromStore) {
       val conn = ConnectionUtil.getPooledConnection(schemaName, new ConnectionConf(connProperties))
       try {
-        _schema = JdbcExtendedUtils.getTableSchema(schemaName, tableName, conn, Some(session))
+        _schema = JdbcExtendedUtils.getTableDatabase(schemaName, tableName, conn, Some(session))
       } finally {
         conn.close()
       }
