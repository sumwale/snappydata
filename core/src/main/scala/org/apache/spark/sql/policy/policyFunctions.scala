--- conflicted
+++ resolved
@@ -23,24 +23,12 @@
 
 import org.apache.spark.sql.catalyst.InternalRow
 import org.apache.spark.sql.catalyst.expressions.LeafExpression
-<<<<<<< HEAD
 import org.apache.spark.sql.catalyst.expressions.codegen.{CodegenContext, ExprCode}
 import org.apache.spark.sql.types.{DataType, StringType}
 import org.apache.spark.sql.{SnappySession, SparkSession, SparkSupport}
 import org.apache.spark.unsafe.types.UTF8String
 
 case class CurrentUser() extends LeafExpression with SparkSupport {
-=======
-import org.apache.spark.sql.catalyst.expressions.codegen.CodegenFallback
-import org.apache.spark.sql.types.{DataType, StringType}
-import org.apache.spark.sql.{SnappySession, SparkSession}
-import org.apache.spark.unsafe.types.UTF8String
-
-/**
- * There is no code generation since this expression should get constant folded by the optimizer.
- */
-case class CurrentUser() extends LeafExpression with CodegenFallback {
->>>>>>> 568b7e1f
 
   override def foldable: Boolean = true
 
@@ -48,27 +36,14 @@
 
   override def dataType: DataType = StringType
 
-<<<<<<< HEAD
   override def prettyName: String = "CURRENT_USER"
 
   private val userName: UTF8String = {
     val snappySession = SparkSession.getActiveSession.getOrElse(
       throw new IllegalStateException("SnappySession unavailable")).asInstanceOf[SnappySession]
-    var owner = snappySession.conf.get(Attribute.USERNAME_ATTR, "")
-
-    owner = IdUtil.getUserAuthorizationId(
-      if (owner.isEmpty) Constant.DEFAULT_SCHEMA
-      else snappySession.sessionState.catalog.formatDatabaseName(owner))
-
-    UTF8String.fromString(owner)
-=======
-  override def eval(input: InternalRow): Any = {
-    val snappySession = SparkSession.getActiveSession.getOrElse(
-      throw new IllegalStateException("SnappySession unavailable")).asInstanceOf[SnappySession]
     val owner = snappySession.conf.get(Attribute.USERNAME_ATTR, Constant.DEFAULT_SCHEMA)
     // normalize the name for string comparison
     UTF8String.fromString(IdUtil.getUserAuthorizationId(owner))
->>>>>>> 568b7e1f
   }
 
   override def eval(input: InternalRow): Any = userName
