--- conflicted
+++ resolved
@@ -22,17 +22,6 @@
 import io.snappydata.{Constant, SnappyDataFunctions}
 
 import org.apache.spark.sql.catalyst.InternalRow
-<<<<<<< HEAD
-import org.apache.spark.sql.catalyst.expressions.LeafExpression
-import org.apache.spark.sql.catalyst.expressions.codegen.{CodegenContext, CodegenFallback, ExprCode}
-import org.apache.spark.sql.catalyst.util.ArrayData
-import org.apache.spark.sql.execution.columnar.ExternalStoreUtils
-import org.apache.spark.sql.types.{ArrayType, DataType, StringType}
-import org.apache.spark.sql.{SnappySession, SparkSession, SparkSupport}
-import org.apache.spark.unsafe.types.UTF8String
-
-case class CurrentUser() extends LeafExpression with SparkSupport {
-=======
 import org.apache.spark.sql.catalyst.expressions.codegen.CodegenFallback
 import org.apache.spark.sql.catalyst.expressions.{ExpressionDescription, LeafExpression}
 import org.apache.spark.sql.catalyst.util.ArrayData
@@ -49,13 +38,13 @@
 @ExpressionDescription(
   usage = "_FUNC_() - Returns the name of the user that owns the session executing the " +
       "current SQL statement.",
-  extended = """
+  extended =
+      """
     Examples:
       > SELECT _FUNC_();
        USER1
   """)
 case class CurrentUser() extends LeafExpression with CodegenFallback {
->>>>>>> a7295f4c
 
   override def foldable: Boolean = true
 
@@ -74,28 +63,23 @@
   }
 
   override def eval(input: InternalRow): Any = userName
+}
 
-<<<<<<< HEAD
-  override def doGenCode(ctx: CodegenContext, ev: ExprCode): ExprCode = {
-    val userVar = internals.addClassField(ctx, "UTF8String", "currentUser",
-      varName => s"$varName = UTF8String.fromString($userName);")
-    ev.copy(code = "", isNull = "false", value = userVar)
-  }
-}
-=======
 /**
  * Get the LDAP groups of the current user executing the function.
+ *
+ * There is no code generation since this expression should get constant folded by the optimizer.
  */
 @ExpressionDescription(
   usage = "_FUNC_() - Returns all the ldap groups as an ARRAY to which the user " +
       "who is executing the current SQL statement belongs.",
-  extended = """
+  extended =
+      """
     Examples:
       > SELECT array_contains(_FUNC_(), 'GROUP1');
        true
   """)
 case class LdapGroupsOfCurrentUser() extends LeafExpression with CodegenFallback {
->>>>>>> a7295f4c
 
   override def foldable: Boolean = true
 
