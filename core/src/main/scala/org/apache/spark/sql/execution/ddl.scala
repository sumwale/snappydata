/*
 * Copyright (c) 2018 SnappyData, Inc. All rights reserved.
 *
 * Licensed under the Apache License, Version 2.0 (the "License"); you
 * may not use this file except in compliance with the License. You
 * may obtain a copy of the License at
 *
 * http://www.apache.org/licenses/LICENSE-2.0
 *
 * Unless required by applicable law or agreed to in writing, software
 * distributed under the License is distributed on an "AS IS" BASIS,
 * WITHOUT WARRANTIES OR CONDITIONS OF ANY KIND, either express or
 * implied. See the License for the specific language governing
 * permissions and limitations under the License. See accompanying
 * LICENSE file.
 */

package org.apache.spark.sql.execution

import java.io.File
import java.lang
import java.nio.file.{Files, Paths}
import java.sql.SQLException
import java.util.Map.Entry
import java.util.function.Consumer

import scala.collection.mutable.ArrayBuffer

import com.gemstone.gemfire.SystemFailure
import com.pivotal.gemfirexd.internal.engine.Misc
import com.pivotal.gemfirexd.internal.engine.store.GemFireStore
import com.pivotal.gemfirexd.internal.iapi.reference.{Property => GemXDProperty}
import com.pivotal.gemfirexd.internal.impl.jdbc.Util
import com.pivotal.gemfirexd.internal.shared.common.reference.SQLState
import io.snappydata.{Property, SnappyTableStatsProviderService}

<<<<<<< HEAD
import org.apache.spark.SparkEnv
import org.apache.spark.deploy.SparkSubmitUtils
=======
import org.apache.spark.{SparkContext, SparkEnv}
>>>>>>> 28191cba
import org.apache.spark.memory.MemoryMode
import org.apache.spark.sql._
import org.apache.spark.sql.catalyst.TableIdentifier
import org.apache.spark.sql.catalyst.catalog.CatalogTableType
import org.apache.spark.sql.catalyst.catalog.CatalogTypes.TablePartitionSpec
import org.apache.spark.sql.catalyst.expressions.{Attribute, AttributeReference, SortDirection}
import org.apache.spark.sql.catalyst.plans.QueryPlan
import org.apache.spark.sql.catalyst.plans.logical.LogicalPlan
import org.apache.spark.sql.collection.{ToolsCallbackInit, Utils}
import org.apache.spark.sql.execution.columnar.InMemoryTableScanExec
import org.apache.spark.sql.execution.command.{DescribeTableCommand, DropTableCommand, RunnableCommand, ShowTablesCommand}
import org.apache.spark.sql.execution.datasources.LogicalRelation
import org.apache.spark.sql.internal.BypassRowLevelSecurity
<<<<<<< HEAD
import org.apache.spark.sql.sources.DestroyRelation
import org.apache.spark.sql.types.{BooleanType, NullType, StringType, StructField, StructType}
=======
import org.apache.spark.sql.sources.JdbcExtendedUtils
import org.apache.spark.sql.types.{BooleanType, LongType, MetadataBuilder, StringType, StructField, StructType}
>>>>>>> 28191cba
import org.apache.spark.storage.StorageLevel
import org.apache.spark.streaming.{Duration, SnappyStreamingContext}

case class CreateTableUsingCommand(
    tableIdent: TableIdentifier,
    baseTable: Option[TableIdentifier],
    userSpecifiedSchema: Option[StructType],
    schemaDDL: Option[String],
    provider: String,
    mode: SaveMode,
    options: Map[String, String],
    query: Option[LogicalPlan],
    isBuiltIn: Boolean) extends RunnableCommand {

  override def run(sparkSession: SparkSession): Seq[Row] = {
    val session = sparkSession.asInstanceOf[SnappySession]
    val allOptions = session.addBaseTableOption(baseTable, options)
    session.createTableInternal(tableIdent, provider, userSpecifiedSchema,
      schemaDDL, mode, allOptions, isBuiltIn, query)
    Nil
  }
}

/**
 * Like Spark's DropTableCommand but checks for non-existent table case upfront to avoid
 * unnecessary warning logs from Spark's DropTableCommand.
 */
case class DropTableOrViewCommand(
    tableIdent: TableIdentifier,
    ifExists: Boolean,
    isView: Boolean,
    purge: Boolean) extends RunnableCommand {

  override def run(sparkSession: SparkSession): Seq[Row] = {
    val catalog = sparkSession.asInstanceOf[SnappySession].sessionCatalog

    if (!catalog.isTemporaryTable(tableIdent) && !catalog.tableExists(tableIdent)) {
      val resolved = catalog.resolveTableIdentifier(tableIdent)
      if (ifExists) return Nil
      else throw new TableNotFoundException(resolved.database.get, resolved.table)
    }

    DropTableCommand(tableIdent, ifExists, isView, purge).run(sparkSession)
  }
}

case class CreateSchemaCommand(ifNotExists: Boolean, schemaName: String,
    authId: Option[(String, Boolean)]) extends RunnableCommand {

  override def run(sparkSession: SparkSession): Seq[Row] = {
    val session = sparkSession.asInstanceOf[SnappySession]
    val catalog = session.sessionCatalog
    val schema = catalog.formatDatabaseName(schemaName)

    // create schema in catalog first
    catalog.createSchema(schema, ifNotExists)

    // next in store if catalog was successful
    val authClause = authId match {
      case None => ""
      case Some((id, false)) => s""" AUTHORIZATION "$id""""
      case Some((id, true)) => s""" AUTHORIZATION ldapGroup: "$id""""
    }
    val conn = session.defaultPooledConnection(schema)
    try {
      val stmt = conn.createStatement()
      stmt.executeUpdate(s"""CREATE SCHEMA "$schema"$authClause""")
      stmt.close()
    } catch {
      case se: SQLException if ifNotExists && se.getSQLState == "X0Y68" => // ignore
      case err: Error if SystemFailure.isJVMFailureError(err) =>
        SystemFailure.initiateFailure(err)
        // If this ever returns, rethrow the error. We're poisoned
        // now, so don't let this thread continue.
        throw err
      case t: Throwable =>
        // drop from catalog
        catalog.dropDatabase(schema, ignoreIfNotExists = true, cascade = false)
        // Whenever you catch Error or Throwable, you must also
        // check for fatal JVM error (see above).  However, there is
        // _still_ a possibility that you are dealing with a cascading
        // error condition, so you also need to check to see if the JVM
        // is still usable:
        SystemFailure.checkFailure()
        throw t
    } finally {
      conn.close()
    }
    Nil
  }
}

case class DropSchemaCommand(schemaName: String, ifExists: Boolean, cascade: Boolean)
    extends RunnableCommand {
  override def run(sparkSession: SparkSession): Seq[Row] = {
    val session = sparkSession.asInstanceOf[SnappySession]
    val catalog = session.sessionCatalog
    val schema = catalog.formatDatabaseName(schemaName)
    // drop from catalog first to cascade drop all objects if required
    catalog.dropDatabase(schema, ifExists, cascade)
    // drop the schema from store (no cascade required since catalog drop will take care)
    val checkIfExists = if (ifExists) " IF EXISTS" else ""
    val conn = session.defaultPooledConnection(schema)
    try {
      val stmt = conn.createStatement()
      stmt.executeUpdate(s"""DROP SCHEMA$checkIfExists "$schema" RESTRICT""")
      stmt.close()
    } finally {
      conn.close()
    }
    Nil
  }
}

case class DropPolicyCommand(ifExists: Boolean,
    policyIdentifer: TableIdentifier) extends RunnableCommand {

  override def run(session: SparkSession): Seq[Row] = {
    val snc = session.asInstanceOf[SnappySession]
    snc.dropPolicy(policyIdentifer, ifExists)
    Nil
  }
}

case class TruncateManagedTableCommand(ifExists: Boolean,
    table: TableIdentifier) extends RunnableCommand {

  override def run(session: SparkSession): Seq[Row] = {
    val catalog = session.asInstanceOf[SnappySession].sessionCatalog
    // skip if "ifExists" is true and table does not exist
    if (!(ifExists && !catalog.tableExists(table))) {
      catalog.resolveRelation(table) match {
        case lr: LogicalRelation if lr.relation.isInstanceOf[DestroyRelation] =>
          lr.relation.asInstanceOf[DestroyRelation].truncate()
        case plan => throw new AnalysisException(
          s"Table '$table' must be a DestroyRelation for truncate. Found plan: $plan")
      }
      session.sharedState.cacheManager.uncacheQuery(session.table(table))
    }
    Nil
  }
}

case class AlterTableAddColumnCommand(tableIdent: TableIdentifier,
    addColumn: StructField) extends RunnableCommand {

  override def run(session: SparkSession): Seq[Row] = {
    val snc = session.asInstanceOf[SnappySession]
    snc.alterTable(tableIdent, isAddColumn = true, addColumn)
    Nil
  }
}

case class AlterTableToggleRowLevelSecurityCommand(tableIdent: TableIdentifier,
    enableRls: Boolean) extends RunnableCommand {

  override def run(session: SparkSession): Seq[Row] = {
    val snc = session.asInstanceOf[SnappySession]
    snc.alterTableToggleRLS(tableIdent, enableRls)
    Nil
  }
}

case class AlterTableDropColumnCommand(
    tableIdent: TableIdentifier, column: String) extends RunnableCommand {

  override def run(session: SparkSession): Seq[Row] = {
    val snc = session.asInstanceOf[SnappySession]
    // drop column doesn't need anything apart from name so fill dummy values
    snc.alterTable(tableIdent, isAddColumn = false, StructField(column, NullType))
    Nil
  }
}

case class CreateIndexCommand(indexName: TableIdentifier,
    baseTable: TableIdentifier,
    indexColumns: Map[String, Option[SortDirection]],
    options: Map[String, String]) extends RunnableCommand {

  override def run(session: SparkSession): Seq[Row] = {
    val snc = session.asInstanceOf[SnappySession]
    snc.createIndex(indexName, baseTable, indexColumns, options)
    Nil
  }
}

case class CreatePolicyCommand(policyIdent: TableIdentifier,
    tableIdent: TableIdentifier,
    policyFor: String, applyTo: Seq[String], expandedPolicyApplyTo: Seq[String],
    currentUser: String, filterStr: String,
    filter: BypassRowLevelSecurity) extends RunnableCommand {

  override def run(session: SparkSession): Seq[Row] = {
    if (!Misc.isSecurityEnabled && !GemFireStore.ALLOW_RLS_WITHOUT_SECURITY) {
      throw Util.generateCsSQLException(SQLState.SECURITY_EXCEPTION_ENCOUNTERED,
        null, new IllegalStateException("CREATE POLICY failed: Security (" +
            com.pivotal.gemfirexd.Attribute.AUTH_PROVIDER + ") not enabled in the system"))
    }
    if (!Misc.getMemStoreBooting.isRLSEnabled) {
      throw Util.generateCsSQLException(SQLState.SECURITY_EXCEPTION_ENCOUNTERED,
        null, new IllegalStateException("CREATE POLICY failed: Row level security (" +
            GemXDProperty.SNAPPY_ENABLE_RLS + ") not enabled in the system"))
    }
    val snc = session.asInstanceOf[SnappySession]
    SparkSession.setActiveSession(snc)
    snc.createPolicy(policyIdent, tableIdent, policyFor, applyTo, expandedPolicyApplyTo,
      currentUser, filterStr, filter)
    Nil
  }
}

case class DropIndexCommand(ifExists: Boolean,
    indexName: TableIdentifier) extends RunnableCommand {

  override def run(session: SparkSession): Seq[Row] = {
    val snc = session.asInstanceOf[SnappySession]
    snc.dropIndex(indexName, ifExists)
    Nil
  }
}

case class SetSchemaCommand(schemaName: String) extends RunnableCommand {

  override def run(sparkSession: SparkSession): Seq[Row] = {
    sparkSession.asInstanceOf[SnappySession].setCurrentSchema(schemaName)
    Nil
  }
}

case class SnappyStreamingActionsCommand(action: Int,
    batchInterval: Option[Duration]) extends RunnableCommand {

  override def run(session: SparkSession): Seq[Row] = {

    def creatingFunc(): SnappyStreamingContext = {
      // batchInterval will always be defined when action == 0
      new SnappyStreamingContext(session.sparkContext, batchInterval.get)
    }

    action match {
      case 0 =>
        val ssc = SnappyStreamingContext.getInstance()
        ssc match {
          case Some(_) => // TODO .We should create a named Streaming
          // Context and check if the configurations match
          case None => SnappyStreamingContext.getActiveOrCreate(creatingFunc)
        }
      case 1 =>
        val ssc = SnappyStreamingContext.getInstance()
        ssc match {
          case Some(x) => x.start()
          case None => throw Utils.analysisException(
            "Streaming Context has not been initialized")
        }
      case 2 =>
        val ssc = SnappyStreamingContext.getActive
        ssc match {
          case Some(strCtx) => strCtx.stop(stopSparkContext = false,
            stopGracefully = true)
          case None => // throw Utils.analysisException(
          // "There is no running Streaming Context to be stopped")
        }
    }
    Nil
  }
}

/**
 * Alternative to Spark's CacheTableCommand that shows the plan being cached
 * in the GUI rather than count() plan for InMemoryRelation.
 */
case class SnappyCacheTableCommand(tableIdent: TableIdentifier, queryString: String,
    plan: Option[LogicalPlan], isLazy: Boolean) extends RunnableCommand {

  require(plan.isEmpty || tableIdent.database.isEmpty,
    "Schema name is not allowed in CACHE TABLE AS SELECT")

  override def output: Seq[Attribute] = AttributeReference(
    "batchCount", LongType)() :: Nil

  override protected def innerChildren: Seq[QueryPlan[_]] = plan match {
    case None => Nil
    case Some(p) => p :: Nil
  }

  override def run(sparkSession: SparkSession): Seq[Row] = {
    val session = sparkSession.asInstanceOf[SnappySession]
    val df = plan match {
      case None => session.table(tableIdent)
      case Some(lp) =>
        val df = Dataset.ofRows(session, lp)
        df.createTempView(tableIdent.quotedString)
        df
    }
<<<<<<< HEAD
    val isOffHeap = SnappyContext.getClusterMode(sparkSession.sparkContext) match {
      case _: ThinClientConnectorMode =>
        SparkEnv.get.memoryManager.tungstenMemoryMode == MemoryMode.OFF_HEAP
      case _ =>
        try {
          SnappyTableStatsProviderService.getService.getMembersStatsFromService.
              values.forall(member => !member.isDataServer ||
              (member.getOffHeapMemorySize > 0))
        }
        catch {
          case _: Throwable => false
        }
    }

    if (isLazy) {
      if (isOffHeap) df.persist(StorageLevel.OFF_HEAP) else df.persist()
    } else {
      session.sessionState.enableExecutionCache = true
      // Get the actual QueryExecution used by InMemoryRelation so that
      // "withNewExecutionId" runs on the same and shows proper metrics in GUI.
      val cachedExecution = try {
        if (isOffHeap) df.persist(StorageLevel.OFF_HEAP) else df.persist()
        session.sessionState.getExecution(df.logicalPlan)
      } finally {
        session.sessionState.enableExecutionCache = false
        session.sessionState.clearExecutionCache()
      }
      val memoryPlan = df.queryExecution.executedPlan.collectFirst {
        case plan: InMemoryTableScanExec => plan.relation
      }.get
      val cached = new Dataset[Row](session, cachedExecution, df.exprEnc)
      CachedDataFrame.withCallback(sparkSession, cached, "cache")(_.withNewExecutionId {
        val start = System.nanoTime()
        // Dummy op to materialize the cache. This does the minimal job of count on
        // the actual cached data (RDD[CachedBatch]) to force materialization of cache
        // while avoiding creation of any new SparkPlan.
        memoryPlan.cachedColumnBuffers.count()
        (Unit, System.nanoTime() - start)
      })
    }
    Nil
=======
    val isOffHeap = {
      { // avoids indentation change
        SnappyContext.getClusterMode(sparkSession.sparkContext) match {
          case _: ThinClientConnectorMode =>
            SparkEnv.get.memoryManager.tungstenMemoryMode == MemoryMode.OFF_HEAP
          case _ =>
            try {
              SnappyTableStatsProviderService.getService.getMembersStatsFromService.
                  values.forall(member => !member.isDataServer ||
                  (member.getOffHeapMemorySize > 0))
            }
            catch {
              case _: Throwable => false
            }
        }
      }
    }

    if (isLazy) {
      if (isOffHeap) df.persist(StorageLevel.OFF_HEAP) else df.persist()
      Nil
    } else {
      val previousJobDescription = session.sparkContext.getLocalProperty(
        SparkContext.SPARK_JOB_DESCRIPTION)
      session.sparkContext.setJobDescription(queryString)
      try {
        session.sessionState.enableExecutionCache = true
        // Get the actual QueryExecution used by InMemoryRelation so that
        // "withNewExecutionId" runs on the same and shows proper metrics in GUI.
        val cachedExecution = try {
          if (isOffHeap) df.persist(StorageLevel.OFF_HEAP) else df.persist()
          session.sessionState.getExecution(df.logicalPlan)
        } finally {
          session.sessionState.enableExecutionCache = false
          session.sessionState.clearExecutionCache()
        }
        val memoryPlan = df.queryExecution.executedPlan.collectFirst {
          case plan: InMemoryTableScanExec => plan.relation
        }.get
        val planInfo = PartitionedPhysicalScan.getSparkPlanInfo(cachedExecution.executedPlan)
        Row(CachedDataFrame.withCallback(session, df = null, cachedExecution, "cache")(_ =>
          CachedDataFrame.withNewExecutionId(session, queryString, queryString,
            cachedExecution.toString(), planInfo)({
            val start = System.nanoTime()
            // Dummy op to materialize the cache. This does the minimal job of count on
            // the actual cached data (RDD[CachedBatch]) to force materialization of cache
            // while avoiding creation of any new SparkPlan.
            memoryPlan.cachedColumnBuffers.count()
            (Unit, System.nanoTime() - start)
          }))._2) :: Nil
      } finally {
        session.sparkContext.setJobDescription(previousJobDescription)
      }
    }
>>>>>>> 28191cba
  }
}

/**
 * Changes the name of "database" column to "schemaName" over Spark's ShowTablesCommand.
 * Also when hive compatibility is turned on, then this does not include the schema name
 * or "isTemporary" to return hive compatible result.
 */
class ShowSnappyTablesCommand(session: SnappySession, schemaOpt: Option[String],
    tablePattern: Option[String]) extends ShowTablesCommand(schemaOpt, tablePattern) {

  private val hiveCompatible = Property.HiveCompatible.get(session.sessionState.conf)

  override val output: Seq[Attribute] = {
    if (hiveCompatible) AttributeReference("name", StringType, nullable = false)() :: Nil
    else {
      AttributeReference("schemaName", StringType, nullable = false)() ::
          AttributeReference("tableName", StringType, nullable = false)() ::
          AttributeReference("isTemporary", BooleanType, nullable = false)() :: Nil
    }
  }

  override def run(sparkSession: SparkSession): Seq[Row] = {
    if (!hiveCompatible) return super.run(sparkSession)

    val catalog = sparkSession.sessionState.catalog
    val schemaName = schemaOpt match {
      case None => catalog.getCurrentDatabase
      case Some(s) => s
    }
    val tables = tableIdentifierPattern match {
      case None => catalog.listTables(schemaName)
      case Some(p) => catalog.listTables(schemaName, p)
    }
    tables.map(tableIdent => Row(tableIdent.table))
  }
}

case class ShowViewsCommand(session: SnappySession, schemaOpt: Option[String],
    viewPattern: Option[String]) extends RunnableCommand {

  private val hiveCompatible = Property.HiveCompatible.get(session.sessionState.conf)

  // The result of SHOW VIEWS has four columns: schemaName, tableName, isTemporary and isGlobal.
  override val output: Seq[Attribute] = {
    if (hiveCompatible) AttributeReference("viewName", StringType, nullable = false)() :: Nil
    else {
      AttributeReference("schemaName", StringType, nullable = false)() ::
          AttributeReference("viewName", StringType, nullable = false)() ::
          AttributeReference("isTemporary", BooleanType, nullable = false)() ::
          AttributeReference("isGlobal", BooleanType, nullable = false)() :: Nil
    }
  }

  private def getViewType(table: TableIdentifier,
      session: SnappySession): Option[(Boolean, Boolean)] = {
    val catalog = session.sessionCatalog
    if (catalog.isTemporaryTable(table)) Some(true -> !catalog.isLocalTemporaryView(table))
    else if (catalog.getTableMetadata(table).tableType != CatalogTableType.VIEW) None
    else Some(false -> false)
  }

  override def run(sparkSession: SparkSession): Seq[Row] = {
    val session = sparkSession.asInstanceOf[SnappySession]
    val catalog = session.sessionCatalog
    val schemaName = schemaOpt match {
      case None => catalog.getCurrentDatabase
      case Some(s) => s
    }
    val tables = viewPattern match {
      case None => catalog.listTables(schemaName)
      case Some(p) => catalog.listTables(schemaName, p)
    }
    tables.map(tableIdent => tableIdent -> getViewType(tableIdent, session)).collect {
      case (viewIdent, Some((isTemp, isGlobalTemp))) =>
        if (hiveCompatible) Row(viewIdent.table)
        else Row(viewIdent.database.getOrElse(""), viewIdent.table, isTemp, isGlobalTemp)
    }
  }
}

/**
 * This extends Spark's describe to add support for CHAR and VARCHAR types.
 */
class DescribeSnappyTableCommand(table: TableIdentifier,
    partitionSpec: TablePartitionSpec, isExtended: Boolean, isFormatted: Boolean)
    extends DescribeTableCommand(table, partitionSpec, isExtended, isFormatted) {

  override def run(sparkSession: SparkSession): Seq[Row] = {
    val catalog = sparkSession.asInstanceOf[SnappySession].sessionCatalog
    catalog.synchronized {
      // set the flag to return CharType/VarcharType if present
      catalog.convertCharTypesInMetadata = true
      try {
        super.run(sparkSession)
      } finally {
        catalog.convertCharTypesInMetadata = false
      }
    }
  }
}

case class DeployCommand(
    coordinates: String,
    alias: String,
    repos: Option[String],
    jarCache: Option[String],
    restart: Boolean) extends RunnableCommand {

  override def run(sparkSession: SparkSession): Seq[Row] = {
    try {
      val jarsstr = SparkSubmitUtils.resolveMavenCoordinates(coordinates, repos, jarCache)
      if (jarsstr.nonEmpty) {
        val jars = jarsstr.split(",")
        val sc = sparkSession.sparkContext
        val uris = jars.map(j => sc.env.rpcEnv.fileServer.addFile(new File(j)))
        SnappySession.addJarURIs(uris)
        RefreshMetadata.executeOnAll(sc, RefreshMetadata.ADD_URIS_TO_CLASSLOADER, uris)
        val deployCmd = s"$coordinates|${repos.getOrElse("")}|${jarCache.getOrElse("")}"
        ToolsCallbackInit.toolsCallback.addURIs(alias, jars, deployCmd)
      }
      Seq.empty[Row]
    } catch {
      case ex: Throwable =>
        ex match {
          case err: Error =>
            if (SystemFailure.isJVMFailureError(err)) {
              SystemFailure.initiateFailure(err)
              // If this ever returns, rethrow the error. We're poisoned
              // now, so don't let this thread continue.
              throw err
            }
          case _ =>
        }
        Misc.checkIfCacheClosing(ex)
        if (restart) {
          logWarning(s"Following mvn coordinate" +
              s" could not be resolved during restart: $coordinates", ex)
          if (lang.Boolean.parseBoolean(System.getProperty("FAIL_ON_JAR_UNAVAILABILITY", "true"))) {
            throw ex
          }
          Seq.empty[Row]
        } else {
          throw ex
        }
    }
  }
}

case class DeployJarCommand(
    alias: String,
    paths: String,
    restart: Boolean) extends RunnableCommand {

  override def run(sparkSession: SparkSession): Seq[Row] = {
    if (paths.nonEmpty) {
      val jars = paths.split(",")
      val (availableUris, unavailableUris) = jars.partition(f => Files.isReadable(Paths.get(f)))
      if (unavailableUris.nonEmpty) {
        logWarning(s"Following jars are unavailable" +
            s" for deployment during restart: ${unavailableUris.deep.mkString(",")}")
        if (restart && lang.Boolean.parseBoolean(
          System.getProperty("FAIL_ON_JAR_UNAVAILABILITY", "true"))) {
          throw new IllegalStateException(
            s"Could not find deployed jars: ${unavailableUris.mkString(",")}")
        }
        if (!restart) {
          throw new IllegalArgumentException(s"jars not readable: ${unavailableUris.mkString(",")}")
        }
      }
      val sc = sparkSession.sparkContext
      val uris = availableUris.map(j => sc.env.rpcEnv.fileServer.addFile(new File(j)))
      SnappySession.addJarURIs(uris)
      RefreshMetadata.executeOnAll(sc, RefreshMetadata.ADD_URIS_TO_CLASSLOADER, uris)
      ToolsCallbackInit.toolsCallback.addURIs(alias, jars, paths, isPackage = false)
    }
    Seq.empty[Row]
  }
}

case class ListPackageJarsCommand(isJar: Boolean) extends RunnableCommand {
  override val output: Seq[Attribute] = {
    AttributeReference("alias", StringType, nullable = false)() ::
        AttributeReference("coordinate", StringType, nullable = false)() ::
        AttributeReference("isPackage", BooleanType, nullable = false)() :: Nil
  }

  override def run(sparkSession: SparkSession): Seq[Row] = {
    val commands = ToolsCallbackInit.toolsCallback.getGlobalCmndsSet()
    val rows = new ArrayBuffer[Row]
    commands.forEach(new Consumer[Entry[String, String]] {
      override def accept(t: Entry[String, String]): Unit = {
        val alias = t.getKey
        val value = t.getValue
        val indexOf = value.indexOf('|')
        if (indexOf > 0) {
          // It is a package
          val pkg = value.substring(0, indexOf)
          rows += Row(alias, pkg, true)
        }
        else {
          // It is a jar
          val jars = value.split(',')
          val jarfiles = jars.map(f => {
            val lastIndexOf = f.lastIndexOf('/')
            val length = f.length
            if (lastIndexOf > 0) f.substring(lastIndexOf + 1, length)
            else {
              f
            }
          })
          rows += Row(alias, jarfiles.mkString(","), false)
        }
      }
    })
    rows
  }
}

case class UnDeployCommand(alias: String) extends RunnableCommand {

  override def run(sparkSession: SparkSession): Seq[Row] = {
    ToolsCallbackInit.toolsCallback.removePackage(alias)
    Seq.empty[Row]
  }
}<|MERGE_RESOLUTION|>--- conflicted
+++ resolved
@@ -34,12 +34,7 @@
 import com.pivotal.gemfirexd.internal.shared.common.reference.SQLState
 import io.snappydata.{Property, SnappyTableStatsProviderService}
 
-<<<<<<< HEAD
-import org.apache.spark.SparkEnv
 import org.apache.spark.deploy.SparkSubmitUtils
-=======
-import org.apache.spark.{SparkContext, SparkEnv}
->>>>>>> 28191cba
 import org.apache.spark.memory.MemoryMode
 import org.apache.spark.sql._
 import org.apache.spark.sql.catalyst.TableIdentifier
@@ -53,15 +48,11 @@
 import org.apache.spark.sql.execution.command.{DescribeTableCommand, DropTableCommand, RunnableCommand, ShowTablesCommand}
 import org.apache.spark.sql.execution.datasources.LogicalRelation
 import org.apache.spark.sql.internal.BypassRowLevelSecurity
-<<<<<<< HEAD
 import org.apache.spark.sql.sources.DestroyRelation
-import org.apache.spark.sql.types.{BooleanType, NullType, StringType, StructField, StructType}
-=======
-import org.apache.spark.sql.sources.JdbcExtendedUtils
-import org.apache.spark.sql.types.{BooleanType, LongType, MetadataBuilder, StringType, StructField, StructType}
->>>>>>> 28191cba
+import org.apache.spark.sql.types.{BooleanType, LongType, NullType, StringType, StructField, StructType}
 import org.apache.spark.storage.StorageLevel
 import org.apache.spark.streaming.{Duration, SnappyStreamingContext}
+import org.apache.spark.{SparkContext, SparkEnv}
 
 case class CreateTableUsingCommand(
     tableIdent: TableIdentifier,
@@ -354,49 +345,6 @@
         df.createTempView(tableIdent.quotedString)
         df
     }
-<<<<<<< HEAD
-    val isOffHeap = SnappyContext.getClusterMode(sparkSession.sparkContext) match {
-      case _: ThinClientConnectorMode =>
-        SparkEnv.get.memoryManager.tungstenMemoryMode == MemoryMode.OFF_HEAP
-      case _ =>
-        try {
-          SnappyTableStatsProviderService.getService.getMembersStatsFromService.
-              values.forall(member => !member.isDataServer ||
-              (member.getOffHeapMemorySize > 0))
-        }
-        catch {
-          case _: Throwable => false
-        }
-    }
-
-    if (isLazy) {
-      if (isOffHeap) df.persist(StorageLevel.OFF_HEAP) else df.persist()
-    } else {
-      session.sessionState.enableExecutionCache = true
-      // Get the actual QueryExecution used by InMemoryRelation so that
-      // "withNewExecutionId" runs on the same and shows proper metrics in GUI.
-      val cachedExecution = try {
-        if (isOffHeap) df.persist(StorageLevel.OFF_HEAP) else df.persist()
-        session.sessionState.getExecution(df.logicalPlan)
-      } finally {
-        session.sessionState.enableExecutionCache = false
-        session.sessionState.clearExecutionCache()
-      }
-      val memoryPlan = df.queryExecution.executedPlan.collectFirst {
-        case plan: InMemoryTableScanExec => plan.relation
-      }.get
-      val cached = new Dataset[Row](session, cachedExecution, df.exprEnc)
-      CachedDataFrame.withCallback(sparkSession, cached, "cache")(_.withNewExecutionId {
-        val start = System.nanoTime()
-        // Dummy op to materialize the cache. This does the minimal job of count on
-        // the actual cached data (RDD[CachedBatch]) to force materialization of cache
-        // while avoiding creation of any new SparkPlan.
-        memoryPlan.cachedColumnBuffers.count()
-        (Unit, System.nanoTime() - start)
-      })
-    }
-    Nil
-=======
     val isOffHeap = {
       { // avoids indentation change
         SnappyContext.getClusterMode(sparkSession.sparkContext) match {
@@ -419,9 +367,9 @@
       if (isOffHeap) df.persist(StorageLevel.OFF_HEAP) else df.persist()
       Nil
     } else {
-      val previousJobDescription = session.sparkContext.getLocalProperty(
-        SparkContext.SPARK_JOB_DESCRIPTION)
-      session.sparkContext.setJobDescription(queryString)
+      val localProperties = session.sparkContext.getLocalProperties
+      val previousJobDescription = localProperties.getProperty(SparkContext.SPARK_JOB_DESCRIPTION)
+      localProperties.setProperty(SparkContext.SPARK_JOB_DESCRIPTION, queryString)
       try {
         session.sessionState.enableExecutionCache = true
         // Get the actual QueryExecution used by InMemoryRelation so that
@@ -448,10 +396,9 @@
             (Unit, System.nanoTime() - start)
           }))._2) :: Nil
       } finally {
-        session.sparkContext.setJobDescription(previousJobDescription)
+        localProperties.setProperty(SparkContext.SPARK_JOB_DESCRIPTION, previousJobDescription)
       }
     }
->>>>>>> 28191cba
   }
 }
 
