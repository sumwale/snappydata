--- conflicted
+++ resolved
@@ -18,7 +18,6 @@
 package org.apache.spark.sql.execution
 
 import java.io.File
-import java.lang
 import java.nio.file.{Files, Paths}
 import java.util.Map.Entry
 import java.util.function.Consumer
@@ -35,24 +34,17 @@
 import io.snappydata.util.ServiceUtils
 
 import org.apache.spark.SparkContext
+import org.apache.spark.deploy.SparkSubmitUtils
 import org.apache.spark.sql._
 import org.apache.spark.sql.catalyst.TableIdentifier
 import org.apache.spark.sql.catalyst.catalog.CatalogTypes.TablePartitionSpec
 import org.apache.spark.sql.catalyst.catalog.{BucketSpec, CatalogTableType}
-<<<<<<< HEAD
-import org.apache.spark.sql.catalyst.expressions.{Attribute, AttributeReference, SortDirection}
-=======
 import org.apache.spark.sql.catalyst.expressions.{Attribute, AttributeReference, Cast, Expression, GenericRow, SortDirection}
->>>>>>> a7295f4c
 import org.apache.spark.sql.catalyst.plans.QueryPlan
 import org.apache.spark.sql.catalyst.plans.logical.LogicalPlan
 import org.apache.spark.sql.collection.{ToolsCallbackInit, Utils}
 import org.apache.spark.sql.execution.columnar.InMemoryTableScanExec
-<<<<<<< HEAD
-import org.apache.spark.sql.execution.command.{DropTableCommand, RunnableCommand, ShowTablesCommand}
-=======
-import org.apache.spark.sql.execution.command.{DescribeTableCommand, DropTableCommand, RunnableCommand, SetCommand, ShowTablesCommand}
->>>>>>> a7295f4c
+import org.apache.spark.sql.execution.command.{DropTableCommand, RunnableCommand, SetCommand, ShowTablesCommand}
 import org.apache.spark.sql.execution.datasources.LogicalRelation
 import org.apache.spark.sql.functions._
 import org.apache.spark.sql.internal.{BypassRowLevelSecurity, ContextJarUtils, StaticSQLConf}
@@ -80,42 +72,6 @@
     val allOptions = session.addBaseTableOption(baseTable, options)
     session.createTableInternal(tableIdent, provider, userSpecifiedSchema,
       schemaDDL, mode, allOptions, isExternal, partitionColumns, bucketSpec, query)
-    Nil
-  }
-}
-
-case class CreateTableUsingLikeCommand(
-    targetTable: TableIdentifier,
-    sourceTable: TableIdentifier,
-    allowExisting: Boolean,
-    provider: Option[String],
-    options: Option[Map[String, String]],
-    partitionColumns: Seq[String],
-    bucketSpec: Option[BucketSpec]) extends RunnableCommand {
-
-  override def run(sparkSession: SparkSession): Seq[Row] = {
-    val session = sparkSession.asInstanceOf[SnappySession]
-    val catalog = session.sessionState.catalog
-    val sourceTableDesc = catalog.getTempViewOrPermanentTableMetadata(sourceTable)
-    val newProvider = provider match {
-      case None =>
-        if (sourceTableDesc.tableType == CatalogTableType.VIEW ||
-            sourceTableDesc.provider.isEmpty) {
-          SnappyParserConsts.DEFAULT_SOURCE
-        } else {
-          sourceTableDesc.provider.get
-        }
-      case Some(p) => p
-    }
-    val newOptions = if (options.isEmpty) sourceTableDesc.storage.properties else options.get
-    val newPartitionColumns =
-      if (partitionColumns.isEmpty) sourceTableDesc.partitionColumnNames else partitionColumns
-    val newBucketSpec = if (bucketSpec.isEmpty) sourceTableDesc.bucketSpec else bucketSpec
-
-    val mode = if (allowExisting) SaveMode.Ignore else SaveMode.ErrorIfExists
-    session.createTableInternal(targetTable, newProvider, Some(sourceTableDesc.schema),
-      schemaDDL = None, mode, newOptions, isExternal = false, newPartitionColumns,
-      newBucketSpec, query = None)
     Nil
   }
 }
