--- conflicted
+++ resolved
@@ -844,7 +844,6 @@
     case _ => None
   }
 
-<<<<<<< HEAD
   def getLocalDir: String = {
     val conf = SparkEnv.get match {
       case null => new SparkConf()
@@ -852,9 +851,8 @@
     }
     org.apache.spark.util.Utils.getLocalDir(conf)
   }
-=======
+
   def getActiveSession: Option[SparkSession] = SparkSession.getActiveSession
->>>>>>> dc1ff2ea
 }
 
 class ExecutorLocalRDD[T: ClassTag](_sc: SparkContext, blockManagerIds: Seq[BlockManagerId],
