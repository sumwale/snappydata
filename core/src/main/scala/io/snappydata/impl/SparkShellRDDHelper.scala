/*
 * Copyright (c) 2016 SnappyData, Inc. All rights reserved.
 *
 * Licensed under the Apache License, Version 2.0 (the "License"); you
 * may not use this file except in compliance with the License. You
 * may obtain a copy of the License at
 *
 * http://www.apache.org/licenses/LICENSE-2.0
 *
 * Unless required by applicable law or agreed to in writing, software
 * distributed under the License is distributed on an "AS IS" BASIS,
 * WITHOUT WARRANTIES OR CONDITIONS OF ANY KIND, either express or
 * implied. See the License for the specific language governing
 * permissions and limitations under the License. See accompanying
 * LICENSE file.
 */
package io.snappydata.impl

import java.sql.{Connection, ResultSet, SQLException, Statement}

import scala.collection.JavaConverters._
import scala.collection.mutable.ArrayBuffer
import scala.util.Random

import com.gemstone.gemfire.cache.Region
import com.gemstone.gemfire.distributed.internal.membership.InternalDistributedMember
import com.gemstone.gemfire.internal.SocketCreator
import com.gemstone.gemfire.internal.cache.{DistributedRegion, PartitionedRegion}
import com.pivotal.gemfirexd.internal.engine.Misc
import com.pivotal.gemfirexd.internal.engine.distributed.utils.GemFireXDUtils
import com.pivotal.gemfirexd.jdbc.ClientAttribute
import io.snappydata.Constant

import org.apache.spark.Partition
import org.apache.spark.sql.collection.ExecutorLocalShellPartition
import org.apache.spark.sql.execution.ConnectionPool
import org.apache.spark.sql.execution.columnar.{ExternalStore, ExternalStoreUtils}
import org.apache.spark.sql.execution.datasources.jdbc.DriverRegistry
import org.apache.spark.sql.row.GemFireXDClientDialect
import org.apache.spark.sql.sources.ConnectionProperties
import org.apache.spark.sql.store.StoreUtils

final class SparkShellRDDHelper {

  var useLocatorURL: Boolean = false

  def getSQLStatement(resolvedTableName: String,
      requiredColumns: Array[String], partitionId: Int): String = {
    val whereClause = if (useLocatorURL) s" where bucketId = $partitionId" else ""
    "select " + requiredColumns.mkString(", ") +
        ", numRows, stats from " + resolvedTableName + whereClause
  }

  def executeQuery(conn: Connection, tableName: String,
      split: Partition, query: String): (Statement, ResultSet) = {
    DriverRegistry.register(Constant.JDBC_CLIENT_DRIVER)
<<<<<<< HEAD
    val resolvedName = StoreUtils.lookupName(tableName, conn.getSchema)
    val par = "" + split.index
=======
    val resolvedName = ExternalStoreUtils.lookupName(tableName, conn.getSchema)
    val par = split.index
>>>>>>> 1f0fe274
    val statement = conn.createStatement()

    if (!useLocatorURL)
      statement.execute(s"call sys.SET_BUCKETS_FOR_LOCAL_EXECUTION('$resolvedName', '$par')")

    val rs = statement.executeQuery(query)
    (statement, rs)
  }

  def getConnection(connectionProperties: ConnectionProperties, split: Partition): Connection = {
    val urlsOfNetServerHost = split.asInstanceOf[ExecutorLocalShellPartition].hostList
    useLocatorURL = SparkShellRDDHelper.useLocatorUrl(urlsOfNetServerHost)
    createConnection(connectionProperties, urlsOfNetServerHost)
  }

  def createConnection(connProperties: ConnectionProperties,
      hostList: ArrayBuffer[(String, String)]): Connection = {
    val localhost = SocketCreator.getLocalHost
    var index = -1

    val jdbcUrl = if (useLocatorURL) {
      connProperties.url
    } else {
      if (index < 0) index = hostList.indexWhere(_._1.contains(localhost.getHostAddress))
      if (index < 0) index = Random.nextInt(hostList.size)
      hostList(index)._2
    }

    // setup pool properties
    val props = ExternalStoreUtils.getAllPoolProperties(jdbcUrl, null,
      connProperties.poolProps, connProperties.hikariCP, isEmbedded = false)
    try {
      // use jdbcUrl as the key since a unique pool is required for each server
      ConnectionPool.getPoolConnection(jdbcUrl, GemFireXDClientDialect,
        props, connProperties.executorConnProps, connProperties.hikariCP)
    } catch {
      case sqlException: SQLException =>
        if (hostList.size == 1 || useLocatorURL)
          throw sqlException
        else {
          hostList.remove(index)
          createConnection(connProperties, hostList)
        }
    }
  }
}

object SparkShellRDDHelper {

<<<<<<< HEAD
  def getPartitions(tableName: String, store: ExternalStore): Array[Partition] = {
    store.tryExecute(tableName, {
      conn =>
        val resolvedName = StoreUtils.lookupName(tableName, conn.getSchema)
        val bucketToServerList = getBucketToServerMapping(resolvedName)
        val numPartitions = bucketToServerList.length
        val partitions = new Array[Partition](numPartitions)
      /*        val numCores = Runtime.getRuntime.availableProcessors()
              val numServers = GemFireXDUtils.getGfxdAdvisor.adviseDataStores(null).size()
              val numPartitions = numServers * numCores
              val numBuckets = bucketToServerList.length
              val partitions = {
                if (numBuckets < numPartitions) {
                  new Array[Partition](numBuckets)
                } else {
                  new Array[Partition](numPartitions)
                }
              }
       */
        for (p <- 0 until numPartitions) {
          partitions(p) = new ExecutorLocalShellPartition(p, bucketToServerList(p))
        }
        partitions
    })
=======
  def getPartitions(tableName: String, conn: Connection): Array[Partition] = {
    val resolvedName = ExternalStoreUtils.lookupName(tableName, conn.getSchema)
    val bucketToServerList = getBucketToServerMapping(resolvedName)
    val numPartitions = bucketToServerList.length
    val partitions = new Array[Partition](numPartitions)
    for (p <- 0 until numPartitions) {
      partitions(p) = new ExecutorLocalShellPartition(p, bucketToServerList(p))
    }
    partitions
>>>>>>> 1f0fe274
  }

  private def useLocatorUrl(hostList: ArrayBuffer[(String, String)]): Boolean =
    hostList.isEmpty

  private def fillNetUrlsForServer(node: InternalDistributedMember,
      membersToNetServers: java.util.Map[InternalDistributedMember, String],
      urlPrefix: String, urlSuffix: String,
      netUrls: ArrayBuffer[(String, String)]): Unit = {
    val netServers: String = membersToNetServers.get(node)
    if (netServers != null && !netServers.isEmpty) {
      // check the rare case of multiple network servers
      if (netServers.indexOf(',') > 0) {
        for (netServer <- netServers.split(",")) {
          netUrls += node.getIpAddress.getHostAddress ->
              (urlPrefix + org.apache.spark.sql.collection.Utils.getClientHostPort(netServer) + urlSuffix)
        }
      } else {
        netUrls += node.getIpAddress.getHostAddress ->
            (urlPrefix + org.apache.spark.sql.collection.Utils.getClientHostPort(netServers) + urlSuffix)
      }
    }
  }

  private def getBucketToServerMapping(
      resolvedName: String): Array[ArrayBuffer[(String, String)]] = {
    val urlPrefix = "jdbc:" + Constant.JDBC_URL_PREFIX
    // no query routing or load-balancing
    val urlSuffix = "/" + ClientAttribute.ROUTE_QUERY + "=false;" +
        ClientAttribute.LOAD_BALANCE + "=false"
    val membersToNetServers = GemFireXDUtils.getGfxdAdvisor.
        getAllDRDAServersAndCorrespondingMemberMapping
    val availableNetUrls = ArrayBuffer.empty[(String, String)]
    val orphanBuckets = ArrayBuffer.empty[Int]
    Misc.getRegionForTable(resolvedName, true).asInstanceOf[Region[_, _]] match {
      case pr: PartitionedRegion =>
        val bidToAdvisorMap = pr.getRegionAdvisor.
            getAllBucketAdvisorsHostedAndProxies
        val numBuckets = bidToAdvisorMap.size()
        val allNetUrls = new Array[ArrayBuffer[(String, String)]](numBuckets)
        for (bid <- 0 until numBuckets) {
          val pbr = bidToAdvisorMap.get(bid).getProxyBucketRegion
          // throws PartitionOfflineException if appropriate
          pbr.checkBucketRedundancyBeforeGrab(null, false)
          val bOwners = pbr.getBucketOwners
          val netUrls = ArrayBuffer.empty[(String, String)]
          bOwners.asScala.foreach(fillNetUrlsForServer(_,
            membersToNetServers, urlPrefix, urlSuffix, netUrls))

          if (netUrls.isEmpty) {
            // Save the bucket which does not have a neturl, and later assign available ones to it.
            orphanBuckets += bid
          } else {
            for (e <- netUrls) {
              if (!availableNetUrls.contains(e)) {
                availableNetUrls += e
              }
            }
            allNetUrls(bid) = netUrls
          }
        }
        for (bucket <- orphanBuckets) {
          allNetUrls(bucket) = availableNetUrls
        }
        allNetUrls

      case dr: DistributedRegion =>
        val owners = dr.getDistributionAdvisor.adviseInitializedReplicates()
        val netUrls = ArrayBuffer.empty[(String, String)]
        owners.asScala.foreach(fillNetUrlsForServer(_, membersToNetServers,
          urlPrefix, urlSuffix, netUrls))
        Array(netUrls)

      case r => sys.error("unexpected region with dataPolicy=" +
          s"${r.getAttributes.getDataPolicy} attributes: ${r.getAttributes}")
    }
  }
}<|MERGE_RESOLUTION|>--- conflicted
+++ resolved
@@ -18,10 +18,6 @@
 
 import java.sql.{Connection, ResultSet, SQLException, Statement}
 
-import scala.collection.JavaConverters._
-import scala.collection.mutable.ArrayBuffer
-import scala.util.Random
-
 import com.gemstone.gemfire.cache.Region
 import com.gemstone.gemfire.distributed.internal.membership.InternalDistributedMember
 import com.gemstone.gemfire.internal.SocketCreator
@@ -30,15 +26,19 @@
 import com.pivotal.gemfirexd.internal.engine.distributed.utils.GemFireXDUtils
 import com.pivotal.gemfirexd.jdbc.ClientAttribute
 import io.snappydata.Constant
-
 import org.apache.spark.Partition
-import org.apache.spark.sql.collection.ExecutorLocalShellPartition
+import org.apache.spark.sql.collection.ExecutorMultiBucketLocalShellPartition
 import org.apache.spark.sql.execution.ConnectionPool
-import org.apache.spark.sql.execution.columnar.{ExternalStore, ExternalStoreUtils}
+import org.apache.spark.sql.execution.columnar.ExternalStoreUtils
 import org.apache.spark.sql.execution.datasources.jdbc.DriverRegistry
 import org.apache.spark.sql.row.GemFireXDClientDialect
 import org.apache.spark.sql.sources.ConnectionProperties
 import org.apache.spark.sql.store.StoreUtils
+
+import scala.collection.JavaConverters._
+import scala.collection.mutable
+import scala.collection.mutable.ArrayBuffer
+import scala.util.Random
 
 final class SparkShellRDDHelper {
 
@@ -54,13 +54,8 @@
   def executeQuery(conn: Connection, tableName: String,
       split: Partition, query: String): (Statement, ResultSet) = {
     DriverRegistry.register(Constant.JDBC_CLIENT_DRIVER)
-<<<<<<< HEAD
     val resolvedName = StoreUtils.lookupName(tableName, conn.getSchema)
     val par = "" + split.index
-=======
-    val resolvedName = ExternalStoreUtils.lookupName(tableName, conn.getSchema)
-    val par = split.index
->>>>>>> 1f0fe274
     val statement = conn.createStatement()
 
     if (!useLocatorURL)
@@ -71,7 +66,7 @@
   }
 
   def getConnection(connectionProperties: ConnectionProperties, split: Partition): Connection = {
-    val urlsOfNetServerHost = split.asInstanceOf[ExecutorLocalShellPartition].hostList
+    val urlsOfNetServerHost = split.asInstanceOf[ExecutorMultiBucketLocalShellPartition].hostList
     useLocatorURL = SparkShellRDDHelper.useLocatorUrl(urlsOfNetServerHost)
     createConnection(connectionProperties, urlsOfNetServerHost)
   }
@@ -110,42 +105,64 @@
 
 object SparkShellRDDHelper {
 
-<<<<<<< HEAD
-  def getPartitions(tableName: String, store: ExternalStore): Array[Partition] = {
-    store.tryExecute(tableName, {
-      conn =>
-        val resolvedName = StoreUtils.lookupName(tableName, conn.getSchema)
-        val bucketToServerList = getBucketToServerMapping(resolvedName)
-        val numPartitions = bucketToServerList.length
-        val partitions = new Array[Partition](numPartitions)
-      /*        val numCores = Runtime.getRuntime.availableProcessors()
-              val numServers = GemFireXDUtils.getGfxdAdvisor.adviseDataStores(null).size()
-              val numPartitions = numServers * numCores
-              val numBuckets = bucketToServerList.length
-              val partitions = {
-                if (numBuckets < numPartitions) {
-                  new Array[Partition](numBuckets)
-                } else {
-                  new Array[Partition](numPartitions)
-                }
-              }
-       */
-        for (p <- 0 until numPartitions) {
-          partitions(p) = new ExecutorLocalShellPartition(p, bucketToServerList(p))
-        }
+  def getPartitions(tableName: String, conn: Connection): Array[Partition] = {
+    val resolvedName = StoreUtils.lookupName(tableName, conn.getSchema)
+    val bucketToServerList = getBucketToServerMapping(resolvedName)
+    val numBuckets = bucketToServerList.length
+    Misc.getRegionForTable(resolvedName, true).asInstanceOf[Region[_, _]] match {
+      case pr: PartitionedRegion =>
+        val serverToBuckets = new mutable.HashMap[InternalDistributedMember,
+          mutable.HashSet[Int]]()
+        var totalBuckets = new mutable.HashSet[Int]()
+        for (p <- 0 until numBuckets) {
+          val distMembers = pr.getRegionAdvisor.getBucketOwners(p).asScala
+          distMembers foreach (m => {
+            var bucketSet = new mutable.HashSet[Int]()
+            if (serverToBuckets contains m) {
+              bucketSet = serverToBuckets.get(m).get
+            }
+            bucketSet += p
+            totalBuckets += p
+            serverToBuckets put(m, bucketSet)
+          })
+        }
+        val numCores = Runtime.getRuntime.availableProcessors()
+        val numServers = GemFireXDUtils.getGfxdAdvisor.adviseDataStores(null).size()
+        val numPartitions = numServers * numCores
+        val partitions = {
+          if (numBuckets < numPartitions) {
+            new Array[Partition](numBuckets)
+          } else {
+            new Array[Partition](numPartitions)
+          }
+        }
+        var partCnt = 0;
+        serverToBuckets foreach (e => {
+          var numCoresPending = numCores
+          var localBuckets = e._2
+          assert(!localBuckets.isEmpty)
+          var maxBucketsPerPart = Math.ceil(e._2.size.toFloat / numCores)
+          assert(maxBucketsPerPart >= 1)
+          while (partCnt <= numPartitions && !localBuckets.isEmpty) {
+            var cntr = 0;
+            val bucketsPerPart = new mutable.HashSet[Int]()
+            maxBucketsPerPart = Math.ceil(localBuckets.size.toFloat / numCoresPending)
+            assert(maxBucketsPerPart >= 1)
+            while (cntr < maxBucketsPerPart && !localBuckets.isEmpty) {
+              val buck = localBuckets.head
+              bucketsPerPart += buck
+              localBuckets = localBuckets - buck
+              totalBuckets = totalBuckets - buck
+              cntr += 1
+            }
+            partitions(partCnt) = new ExecutorMultiBucketLocalShellPartition(
+              partCnt, bucketsPerPart, bucketToServerList(bucketsPerPart.head))
+            partCnt += 1
+            numCoresPending -= 1
+          }
+        })
         partitions
-    })
-=======
-  def getPartitions(tableName: String, conn: Connection): Array[Partition] = {
-    val resolvedName = ExternalStoreUtils.lookupName(tableName, conn.getSchema)
-    val bucketToServerList = getBucketToServerMapping(resolvedName)
-    val numPartitions = bucketToServerList.length
-    val partitions = new Array[Partition](numPartitions)
-    for (p <- 0 until numPartitions) {
-      partitions(p) = new ExecutorLocalShellPartition(p, bucketToServerList(p))
-    }
-    partitions
->>>>>>> 1f0fe274
+    }
   }
 
   private def useLocatorUrl(hostList: ArrayBuffer[(String, String)]): Boolean =
