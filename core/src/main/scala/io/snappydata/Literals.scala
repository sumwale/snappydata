/*
 * Copyright (c) 2018 SnappyData, Inc. All rights reserved.
 *
 * Licensed under the Apache License, Version 2.0 (the "License"); you
 * may not use this file except in compliance with the License. You
 * may obtain a copy of the License at
 *
 * http://www.apache.org/licenses/LICENSE-2.0
 *
 * Unless required by applicable law or agreed to in writing, software
 * distributed under the License is distributed on an "AS IS" BASIS,
 * WITHOUT WARRANTIES OR CONDITIONS OF ANY KIND, either express or
 * implied. See the License for the specific language governing
 * permissions and limitations under the License. See accompanying
 * LICENSE file.
 */
package io.snappydata

import scala.reflect.ClassTag

import org.apache.spark.sql.execution.columnar.ExternalStoreUtils
import org.apache.spark.sql.internal.{AltName, SQLAltName, SQLConfigEntry}

object StreamingConstants {
  val EVENT_TYPE_COLUMN = "_eventType"
  val SINK_STATE_TABLE = s"SNAPPYSYS_INTERNAL____SINK_STATE_TABLE"
  val SNAPPY_SINK_NAME = "snappysink"
  val TABLE_NAME = "tablename"
  val STREAM_QUERY_ID = "streamqueryid"
  val SINK_CALLBACK = "sinkcallback"
  val CONFLATION = "conflation"
  val EVENT_COUNT_COLUMN = "SNAPPYSYS_INTERNAL____EVENT_COUNT"

  object EventType {
    val INSERT = 0
    val UPDATE = 1
    val DELETE = 2
  }
}

/**
 * Property names should be as per naming convention
 * http://docs.scala-lang.org/style/naming-conventions.html
 * i.e. upper camel case.
 */
object Property extends Enumeration {

  case class SparkValue[T](name: String, altName: String,
      configEntry: SQLConfigEntry) extends Property.Val(name) with AltName[T] {

    override def toString(): String =
      if (altName == null) name else name + '/' + altName
  }

  case class SQLValue[T](name: String, altName: String,
      configEntry: SQLConfigEntry) extends Property.Val(name) with SQLAltName[T] {

    override def toString(): String =
      if (altName == null) name else name + '/' + altName
  }

  protected final def Val[T: ClassTag](name: String, doc: String,
      defaultValue: Option[T], prefix: String = null,
      isPublic: Boolean = true): SparkValue[T] = {
    SparkValue(name, if (prefix == null) null else prefix + name,
      SQLConfigEntry.sparkConf(name, doc, defaultValue, isPublic))
  }

  protected final def SQLVal[T: ClassTag](name: String, doc: String,
      defaultValue: Option[T], prefix: String = null,
      isPublic: Boolean = true): SQLValue[T] = {
    SQLValue(name, if (prefix == null) null else prefix + name,
      SQLConfigEntry(name, doc, defaultValue, isPublic))
  }

  def getPropertyValue(propertyName: String): Option[String] = {
    if (propertyName.startsWith(Constant.PROPERTY_PREFIX) &&
        !propertyName.startsWith(Constant.STORE_PROPERTY_PREFIX)) {
      Some(propertyName.substring(Constant.PROPERTY_PREFIX.length))
    } else None
  }

  def getSnappyPropertyValue(propertyName: String): Option[String] = {
    if (propertyName.startsWith(Constant.SPARK_SNAPPY_PREFIX) &&
        !propertyName.startsWith(Constant.SPARK_STORE_PREFIX)) {
      Some(propertyName.substring(Constant.SPARK_SNAPPY_PREFIX.length))
    } else None
  }

  val Locators: SparkValue[String] = Val[String](s"${Constant.STORE_PROPERTY_PREFIX}locators",
    "The list of locators as comma-separated host:port values that have been " +
        "configured in the SnappyData cluster.", None, Constant.SPARK_PREFIX)

  val McastPort: SparkValue[Int] = Val[Int](s"${Constant.STORE_PROPERTY_PREFIX}mcastPort",
    "[Deprecated] The multicast port configured in the SnappyData cluster " +
        "when locators are not being used. This mode is no longer supported.",
    None, Constant.SPARK_PREFIX)

  val JobServerEnabled: SparkValue[Boolean] = Val(s"${Constant.JOBSERVER_PROPERTY_PREFIX}enabled",
    "If true then REST API access via Spark jobserver will be available in " +
        "the SnappyData cluster", Some(true), prefix = null, isPublic = false)

  val JobServerWaitForInit: SparkValue[Boolean] = Val(
    s"${Constant.JOBSERVER_PROPERTY_PREFIX}waitForInitialization",
    "If true then cluster startup will wait for Spark jobserver to be fully initialized " +
        "before marking lead as 'RUNNING'. Default is false.", Some(false), prefix = null)

<<<<<<< HEAD
  val SnappyConnection: SparkValue[String] = Val[String](s"${Constant.PROPERTY_PREFIX}connection",
=======
  val HiveServerEnabled: SparkValue[Boolean] = Val(
    s"${Constant.PROPERTY_PREFIX}hiveServer.enabled", "If true on a lead node, then an " +
        "embedded HiveServer2 with thrift access will be started", Some(false), prefix = null)

  val HiveCompatible: SQLValue[Boolean] = SQLVal(
    s"${Constant.PROPERTY_PREFIX}sql.hiveCompatible", "Property on SnappySession to make " +
        "it more hive compatible (like for 'show tables') rather than Spark SQL. Default is false.",
    Some(false), prefix = null)

  val HiveServerUseHiveSession: SparkValue[Boolean] = Val(
    s"${Constant.PROPERTY_PREFIX}hiveServer.useHiveSession", "If true, then the session " +
        "created in embedded HiveServer2 will be a hive session else a SnappySession",
    Some(false), prefix = null)

  val SnappyConnection: SparkValue[String] = Val[String](Constant.CONNECTION_PROPERTY,
>>>>>>> dc1ff2ea
     "Host and client port combination in the form [host:clientPort]. This " +
     "is used by smart connector to connect to SnappyData cluster using " +
     "JDBC driver. This will be used to form a JDBC URL of the form " +
     "\"jdbc:snappydata://host:clientPort/\" (or use the form \"host[clientPort]\"). " +
     "It is recommended that hostname and client port of the locator " +
     "be specified for this.", None, Constant.SPARK_PREFIX)

  val PlanCacheSize: SparkValue[Int] = Val[Int](s"${Constant.PROPERTY_PREFIX}sql.planCacheSize",
<<<<<<< HEAD
    "Number of query plans that will be cached.", Some(3000), Constant.SPARK_PREFIX)

  val DefaultCompilerFlags: SparkValue[String] = Val[String](
    s"${Constant.PROPERTY_PREFIX}sql.compilerFlags",
    "Default compiler flags for native (JNI) plan compilation when applicable.",
    Some("-O3 -fPIC -DPIC -march=native"), Constant.SPARK_PREFIX)
=======
    s"Number of query plans that will be cached.", Some(3000))
>>>>>>> dc1ff2ea

  val CatalogCacheSize: SparkValue[Int] = Val[Int](
    s"${Constant.PROPERTY_PREFIX}sql.catalogCacheSize",
    s"Number of catalog tables whose meta-data will be cached.", Some(2000))

  val ColumnBatchSize: SQLValue[String] = SQLVal[String](
    s"${Constant.PROPERTY_PREFIX}column.batchSize",
    "The default size of blocks to use for storage in SnappyData column " +
        "store. When inserting data into the column storage this is the unit " +
        "(in bytes or k/m/g suffixes for unit) that will be used to split the data " +
        "into chunks for efficient storage and retrieval. It can also be set for each " +
        s"table using the ${ExternalStoreUtils.COLUMN_BATCH_SIZE} option in " +
        "create table DDL. Maximum allowed size is 2GB.", Some("24m"))

  val ColumnMaxDeltaRows: SQLValue[Int] = SQLVal[Int](
    s"${Constant.PROPERTY_PREFIX}column.maxDeltaRows",
    "The maximum number of rows that can be in the delta buffer of a column table. " +
        s"The size of delta buffer is already limited by $ColumnBatchSize but " +
        "this allows a lower limit on number of rows for better scan performance. " +
        "So the delta buffer will be rolled into the column store whichever of " +
        s"$ColumnBatchSize and this property is hit first. It can also be set for " +
        s"each table using the ${ExternalStoreUtils.COLUMN_MAX_DELTA_ROWS} option in " +
        s"create table DDL else this setting is used for the create table.", Some(10000))

  val DisableHashJoin: SQLValue[Boolean] = SQLVal[Boolean](
    s"${Constant.PROPERTY_PREFIX}sql.disableHashJoin",
    "Disable hash joins completely including those for replicated row tables. Default is false.",
    Some(false))

  val HashJoinSize: SQLValue[String] = SQLVal[String](
    s"${Constant.PROPERTY_PREFIX}sql.hashJoinSize",
    "The join would be converted into a hash join if the table is of size less " +
        "than hashJoinSize. The limit specifies an estimate on the input data size " +
        "(in bytes or k/m/g/t suffixes for unit). Note that replicated row tables always use " +
        s"local hash joins regardless of this property. Use ${DisableHashJoin.name} to disable " +
        s"all hash joins. Default value is 100MB.", Some("100m"))

  val HashAggregateSize: SQLValue[String] = SQLVal[String](
    s"${Constant.PROPERTY_PREFIX}sql.hashAggregateSize",
    "Aggregation will use optimized hash aggregation plan but one that does not " +
        "overflow to disk and can cause OOME if the result of aggregation is large. " +
        "The limit specifies the input data size (in bytes or k/m/g/t suffixes for unit) " +
        "and not the output size. Set this only if there are known to be queries " +
        "that can return very large number of rows in aggregation results. " +
        "Default value is 0 meaning no limit on the size so the optimized " +
        "hash aggregation is always used.", Some("0"))

  val SparkFallback: SQLValue[Boolean] = SQLVal[Boolean](
    s"${Constant.PROPERTY_PREFIX}sql.codegen.sparkFallback",
    "Enable fallback to Spark plans in code-generation in case SnappyData plans " +
        "fail to compile (for example due to 64K bytecode limit being breached). " +
        "Default is true to enable fallback to Spark plans.", Some(true))

  val ForceLinkPartitionsToBuckets: SQLValue[Boolean] = SQLVal[Boolean](
    s"${Constant.PROPERTY_PREFIX}linkPartitionsToBuckets",
    "Property to always treat each bucket as separate partition in column/row table scans. " +
        "When unset or set to false, SnappyData will try to create only " +
        "as many partitions as executor cores clubbing multiple buckets " +
        "into each partition when possible.", Some(false), Constant.SPARK_PREFIX)

  val PreferPrimariesInQuery: SQLValue[Boolean] = SQLVal[Boolean](
    s"${Constant.PROPERTY_PREFIX}preferPrimaries",
    "Property to prefer using primary buckets in queries. This reduces " +
        "scalability of queries in the interest of reduced memory usage for " +
        "secondary buckets. Default is false.", Some(false), Constant.SPARK_PREFIX)

  val PartitionPruning: SQLValue[Boolean] = SQLVal[Boolean](
    s"${Constant.PROPERTY_PREFIX}sql.partitionPruning",
    "Property to set/unset partition pruning of queries", Some(true))

  val PlanCaching: SQLValue[Boolean] = SQLVal[Boolean](
    s"${Constant.PROPERTY_PREFIX}sql.planCaching",
    "Property to set/unset plan caching", Some(true))

  val PlanCachingAll: SQLValue[Boolean] = SQLVal[Boolean](
    s"${Constant.PROPERTY_PREFIX}sql.planCachingAll",
    "Property to set/unset plan caching on all sessions", Some(true))

  val Tokenize: SQLValue[Boolean] = SQLVal[Boolean](
    s"${Constant.PROPERTY_PREFIX}sql.tokenize",
    "Property to enable/disable tokenization", Some(true))

  val ParserTraceError: SQLValue[Boolean] = SQLVal[Boolean](
    s"${Constant.PROPERTY_PREFIX}sql.parser.traceError",
    "Property to enable detailed rule tracing for parse errors", Some(false))

  val EnableExperimentalFeatures: SQLValue[Boolean] = SQLVal[Boolean](
    s"${Constant.PROPERTY_PREFIX}enable-experimental-features",
    "SQLConf property that enables snappydata experimental features like distributed index " +
        "optimizer choice during query planning. Default is turned off.",
    Some(false), Constant.SPARK_PREFIX)

  val SchedulerPool: SQLValue[String] = SQLVal[String](
    s"${Constant.PROPERTY_PREFIX}scheduler.pool",
    "Property to set the scheduler pool for the current session. This property can " +
      "be used to assign queries to different pools for improving " +
      "throughput of specific queries.", Some("default"))

  val FlushReservoirThreshold: SQLValue[Int] = SQLVal[Int](
    s"${Constant.PROPERTY_PREFIX}flushReservoirThreshold",
    "Reservoirs of sample table will be flushed and stored in columnar format if sampling is done" +
        " on baset table of size more than flushReservoirThreshold." +
        " Default value is 10,000.", Some(10000))

  val NumBootStrapTrials: SQLValue[Int] = SQLVal[Int](
    s"${Constant.SPARK_PREFIX}sql.aqp.numBootStrapTrials",
    "Number of bootstrap trials to do for calculating error bounds. Default value is 100.",
    Some(100))

  // TODO: check with suyog  Why are we having two different error defaults one as 1 & other as .2?

  val MaxErrorAllowed: SQLValue[Double] = SQLVal[Double](
    s"${Constant.SPARK_PREFIX}sql.aqp.maxErrorAllowed",
    "Maximum relative error tolerable in the approximate value calculation. It should be a " +
      "fractional value not exceeding 1. Default value is 1.0",
    Some(1.0d), prefix = null, isPublic = false)

  val Error: SQLValue[Double] = SQLVal[Double](s"${Constant.SPARK_PREFIX}sql.aqp.error",
    "Maximum relative error tolerable in the approximate value calculation. It should be a " +
      s"fractional value not exceeding 1. Default value is ${Constant.DEFAULT_ERROR}",
    Some(Constant.DEFAULT_ERROR))

  val Confidence: SQLValue[Double] = SQLVal[Double](s"${Constant.SPARK_PREFIX}sql.aqp.confidence",
    "Confidence with which the error bounds are calculated for the approximate value. It should " +
    s"be a fractional value not exceeding 1. Default value is ${Constant.DEFAULT_CONFIDENCE}",
    None)

  val Behavior: SQLValue[String] = SQLVal[String](s"${Constant.SPARK_PREFIX}sql.aqp.behavior",
    s" The action to be taken if the error computed goes oustide the error tolerance limit. " +
      s"Default value is ${Constant.BEHAVIOR_DO_NOTHING}", None)

  val AqpDebug: SQLValue[Boolean] = SQLVal[Boolean](s"${Constant.SPARK_PREFIX}sql.aqp.debug",
    s" Boolean if true tells engine to do  bootstrap analysis in debug mode returning an array of" +
      s" values for the iterations. Default is false", Some(false), prefix = null, isPublic = false)

  val AqpDebugFixedSeed: SQLValue[Boolean] = SQLVal[Boolean](
    s"${Constant.SPARK_PREFIX}sql.aqp.debug.fixedSeed",
    s" Boolean if true tells engine to initialize the seed for poisson value calculation with a " +
      s"fixed  number 123456789L. Default is false.", Some(false), prefix = null, isPublic = false)

  val AQPDebugPoissonType: SQLValue[String] = SQLVal[String](
    s"${Constant.SPARK_PREFIX}sql.aqp.debug.poissonType",
    s" If aqp debugging is enbaled, this property can be used to set different types of algorithm" +
      s" to generate bootstrap multiplicity numbers. Default is Real",
    None, prefix = null, isPublic = false)

  val ClosedFormEstimates: SQLValue[Boolean] = SQLVal[Boolean](
    s"${Constant.SPARK_PREFIX}sql.aqp.closedFormEstimates",
    s"Boolean if false tells engine to use bootstrap analysis for error calculation for all cases" +
      s". Default is true.", Some(true), null, isPublic = false)

  val PutIntoInnerJoinCacheSize: SQLValue[String] =
    SQLVal[String](s"${Constant.PROPERTY_PREFIX}cache.putIntoInnerJoinResultSize",
      "The putInto inner join would be cached if the result of " +
          "join with incoming Dataset is of size less " +
          "than PutIntoInnerJoinCacheSize. Default value is 100 MB.", Some("100m"))
}

// extractors for properties

object SparkProperty {
  def unapply(property: Property.SparkValue[_]): Option[String] =
    Property.getPropertyValue(property.name)
}

object SparkSQLProperty {
  def unapply(property: Property.SQLValue[_]): Option[String] =
    Property.getPropertyValue(property.name)
}

object SnappySparkProperty {
  def unapply(property: Property.SparkValue[_]): Option[String] =
    Property.getSnappyPropertyValue(property.name)
}

object SnappySparkSQLProperty {
  def unapply(property: Property.SQLValue[_]): Option[String] =
    Property.getSnappyPropertyValue(property.name)
}

/**
 * SQL query hints as interpreted by the SnappyData SQL parser. The format
 * mirrors closely the format used by Hive,Oracle query hints with a comment
 * followed immediately by a '+' and then "key(value)" for the hint. Example:
 * <p>
 * SELECT * /`*`+ hint(value) *`/` FROM t1
 */
object QueryHint extends Enumeration {

  type Type = Value

  import scala.language.implicitConversions

  implicit def toStr(h: Type): String = h.toString

  /**
   * Query hint for SQL queries to serialize complex types (ARRAY, MAP, STRUCT)
   * as CLOBs in JSON format for routed JDBC/ODBC queries (default) to display better
   * in external tools else if set to false/0 then display as serialized blobs.
   *
   * Possible values are 'false/0' or 'true/1' (default is true)
   *
   * Example:<br>
   * SELECT * FROM t1 --+ complexTypeAsJson(0)
   */
  val ComplexTypeAsJson = Value(Constant.COMPLEX_TYPE_AS_JSON_HINT)

  /**
   * Query hint followed by table to override optimizer choice of index per table.
   *
   * Possible values are valid indexes defined on the table.
   *
   * Example:<br>
   * SELECT * FROM t1 /`*`+ index(xxx) *`/`, t2 --+ withIndex(yyy)
   */
  val Index = Value("index")

  /**
   * Query hint after FROM clause to indicate following tables have join order fixed and
   * optimizer shouldn't try to re-order joined tables.
   *
   * Possible comma separated values are [[io.snappydata.JOS]].
   *
   * Example:<br>
   * SELECT * FROM /`*`+ joinOrder(fixed) *`/` t1, t2
   */
  val JoinOrder = Value("joinOrder")

  /**
   * Query hint to force a join type for the current join. This should appear after
   * the required table/plan in FROM where the specific join type has to be forced.
   * Note that this will enable the specific join type only if it is possible
   * for that table in the join and silently ignore otherwise.
   *
   * Possible values are [[Constant.JOIN_TYPE_BROADCAST]], [[Constant.JOIN_TYPE_HASH]],
   * [[Constant.JOIN_TYPE_SORT]].
   *
   * Example:<br>
   * SELECT * FROM t1 /`*`+ joinType(broadcast) -- broadcast t1 *`/`, t2 where ...
   */
  val JoinType: Value = Value("joinType")

  /**
   * Query hint for SQL queries to serialize STRING type as CLOB rather than
   * as VARCHAR.
   *
   * Possible values are valid column names in the tables/schema. Multiple
   * column names to be comma separated.
   * One can also provide '*' for serializing all the STRING columns as CLOB.
   *
   * Example:<br>
   * SELECT id, name, addr, medical_history FROM t1 --+ columnsAsClob(addr)
   * SELECT id, name, addr, medical_history FROM t1 --+ columnsAsClob(*)
   */
  val ColumnsAsClob = Value("columnsAsClob")
}

/**
 * List of possible values for Join Order QueryHint.
 *
 * `Note:` Ordering is applicable only when index choice is left to the optimizer. By default,
 * if user specifies explicit index hint like "select * from t1 --+ index()", optimizer will just
 * honor the hint and skip everything mentioned in joinOrder. In other words, a blank index()
 * hint for any table disables choice of index and its associated following rules.
 */
object JOS extends Enumeration {
  type Type = Value

  import scala.language.implicitConversions

  implicit def toStr(h: Type): String = h.toString

  /**
   * Continue to attempt optimization choices of index for colocated joins even if user have
   * specified explicit index hints for some tables.
   *
   * `Note:` user specified index hint will be honored and optimizer will only attempt for
   * other tables in the query.
   */
  val ContinueOptimizations = Value("continueOpts")

  /**
   * By default if query have atleast one colocated join conditions mentioned between a pair of
   * partitiioned tables, optimizer won't try to derive colocation possibilities with replicated
   * tables in between. This switch tells the optimizer to include partition -> replicated ->
   * partition like indirect colocation possibilities even if partition -> partition join
   * conditions are mentioned.
   */
  val IncludeGeneratedPaths = Value("includeGeneratedPaths")

  /**
   * Don't alter the join order provided by the user.
   */
  val Fixed = Value("fixed")
}<|MERGE_RESOLUTION|>--- conflicted
+++ resolved
@@ -105,9 +105,6 @@
     "If true then cluster startup will wait for Spark jobserver to be fully initialized " +
         "before marking lead as 'RUNNING'. Default is false.", Some(false), prefix = null)
 
-<<<<<<< HEAD
-  val SnappyConnection: SparkValue[String] = Val[String](s"${Constant.PROPERTY_PREFIX}connection",
-=======
   val HiveServerEnabled: SparkValue[Boolean] = Val(
     s"${Constant.PROPERTY_PREFIX}hiveServer.enabled", "If true on a lead node, then an " +
         "embedded HiveServer2 with thrift access will be started", Some(false), prefix = null)
@@ -123,7 +120,6 @@
     Some(false), prefix = null)
 
   val SnappyConnection: SparkValue[String] = Val[String](Constant.CONNECTION_PROPERTY,
->>>>>>> dc1ff2ea
      "Host and client port combination in the form [host:clientPort]. This " +
      "is used by smart connector to connect to SnappyData cluster using " +
      "JDBC driver. This will be used to form a JDBC URL of the form " +
@@ -131,17 +127,13 @@
      "It is recommended that hostname and client port of the locator " +
      "be specified for this.", None, Constant.SPARK_PREFIX)
 
-  val PlanCacheSize: SparkValue[Int] = Val[Int](s"${Constant.PROPERTY_PREFIX}sql.planCacheSize",
-<<<<<<< HEAD
-    "Number of query plans that will be cached.", Some(3000), Constant.SPARK_PREFIX)
-
   val DefaultCompilerFlags: SparkValue[String] = Val[String](
     s"${Constant.PROPERTY_PREFIX}sql.compilerFlags",
     "Default compiler flags for native (JNI) plan compilation when applicable.",
     Some("-O3 -fPIC -DPIC -march=native"), Constant.SPARK_PREFIX)
-=======
+
+  val PlanCacheSize: SparkValue[Int] = Val[Int](s"${Constant.PROPERTY_PREFIX}sql.planCacheSize",
     s"Number of query plans that will be cached.", Some(3000))
->>>>>>> dc1ff2ea
 
   val CatalogCacheSize: SparkValue[Int] = Val[Int](
     s"${Constant.PROPERTY_PREFIX}sql.catalogCacheSize",
