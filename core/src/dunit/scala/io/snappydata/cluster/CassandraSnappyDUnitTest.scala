--- conflicted
+++ resolved
@@ -205,7 +205,7 @@
     try {
       sqlCommand pipe snappyShell foreach (s => {
         writer.println(s)
-        if (s.toString.contains("ERROR") || s.toString.contains("Failed")) {
+        if (s.contains("ERROR") || s.contains("Failed")) {
           throw new Exception(s"Failed to run Query: $s")
         }
       })
@@ -387,18 +387,6 @@
               "data source: org.apache.spark.sql.cassandra") => // expected
       case t: Throwable => assert(assertion = false, s"Unexpected exception $t")
     }
-<<<<<<< HEAD
-
-    try {
-      stmt1.execute("create external table books2 using com.databricks.spark.xml options" +
-          s" (path '$snappyProductDir/books.xml')")
-      assert(assertion = false, "External table on xml should have failed.")
-    } catch {
-      case sqle: SQLException if sqle.getSQLState == "42000" => // expected
-      case t: Throwable => throw t
-    }
-=======
->>>>>>> 85e79041
   }
 
   def doTestDeployJarWithSnappyJob(): Unit = {
