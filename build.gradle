/*
 * Copyright (c) 2018 SnappyData, Inc. All rights reserved.
 *
 * Licensed under the Apache License, Version 2.0 (the "License"); you
 * may not use this file except in compliance with the License. You
 * may obtain a copy of the License at
 *
 * http://www.apache.org/licenses/LICENSE-2.0
 *
 * Unless required by applicable law or agreed to in writing, software
 * distributed under the License is distributed on an "AS IS" BASIS,
 * WITHOUT WARRANTIES OR CONDITIONS OF ANY KIND, either express or
 * implied. See the License for the specific language governing
 * permissions and limitations under the License. See accompanying
 * LICENSE file.
 */

import org.gradle.api.tasks.testing.logging.*
import org.gradle.internal.logging.*

buildscript {
  repositories {
    maven { url 'https://plugins.gradle.org/m2' }
    mavenCentral()
  }
  dependencies {
    classpath 'io.snappydata:gradle-scalatest:0.23'
    classpath 'org.github.ngbinh.scalastyle:gradle-scalastyle-plugin_2.11:0.9.0'
    classpath 'com.github.jengelman.gradle.plugins:shadow:4.0.3'
    classpath 'de.undercouch:gradle-download-task:3.4.3'
    classpath 'net.rdrei.android.buildtimetracker:gradle-plugin:0.11.+'
    classpath 'com.netflix.nebula:gradle-ospackage-plugin:5.2.+'
  }
}

apply plugin: 'wrapper'
apply plugin: 'distribution'
apply plugin: 'nebula.ospackage-base'
apply plugin: "nebula.ospackage"

allprojects {
  // We want to see all test results.  This is equivalent to setting --continue
  // on the command line.
  gradle.startParameter.continueOnFailure = true

  tasks.withType(Javadoc) {
    options.addStringOption('Xdoclint:none', '-quiet')
    /*
    if (javax.tools.ToolProvider.getSystemDocumentationTool().isSupportedOption("--allow-script-in-comments") == 0) {
      options.addBooleanOption("-allow-script-in-comments", true)
    }
    */
  }

  repositories {
    mavenCentral()
    maven { url 'https://dl.bintray.com/big-data/maven' }
    maven { url "https://repo.spring.io/libs-release" }
    maven { url "https://oss.sonatype.org/content/repositories/snapshots" }
    // maven { url 'http://repository.snappydata.io/repository/internal' }
    // maven { url 'http://repository.snappydata.io/repository/snapshots' }
    maven { url 'https://app.camunda.com/nexus/content/repositories/public' }
  }

  apply plugin: 'java'
  apply plugin: 'maven'
  apply plugin: 'scalaStyle'
  apply plugin: 'com.github.johnrengelman.shadow'
  apply plugin: 'idea'
  apply plugin: "build-time-tracker"

  group = 'io.snappydata'
  version = '1.0.2.1'

  // apply compiler options
  tasks.withType(JavaCompile) {
    options.encoding = 'UTF-8'
    options.incremental = true
    options.compilerArgs << '-Xlint:-serial,-path,-deprecation,-unchecked,-rawtypes'
    options.compilerArgs << '-XDignore.symbol.file'
    options.fork = true
    options.forkOptions.javaHome = file(System.properties['java.home'])
    options.forkOptions.jvmArgs = [ '-J-Xmx2g', '-J-Xms2g', '-J-XX:ReservedCodeCacheSize=512m', '-J-Djava.net.preferIPv4Stack=true' ]
  }
  tasks.withType(ScalaCompile) {
    options.fork = true
    options.forkOptions.jvmArgs = [ '-Xmx2g', '-Xms2g', '-XX:ReservedCodeCacheSize=512m', '-Djava.net.preferIPv4Stack=true' ]
    // scalaCompileOptions.optimize = true
    // scalaCompileOptions.useAnt = false
    scalaCompileOptions.deprecation = false
    scalaCompileOptions.additionalParameters = [ '-feature' ]
    options.encoding = 'UTF-8'
  }

  jar.duplicatesStrategy = DuplicatesStrategy.EXCLUDE

  javadoc.options.charSet = 'UTF-8'

  ext {
    productName = 'SnappyData'
    vendorName = 'SnappyData, Inc.'
    scalaBinaryVersion = '2.11'
    scalaVersion = scalaBinaryVersion + '.8'
    sparkVersion = '2.1.1'
    snappySparkVersion = '2.1.1.4'
    sparkDistName = "spark-${sparkVersion}-bin-hadoop2.7"
    sparkCurrentVersion = '2.3.2'
    sparkCurrentDistName = "spark-${sparkCurrentVersion}-bin-hadoop2.7"
    log4jVersion = '1.2.17'
    slf4jVersion = '1.7.25'
    junitVersion = '4.12'
    mockitoVersion = '1.10.19'
    hadoopVersion = '2.7.7'
    scalatestVersion = '2.2.6'
    jettyVersion = '9.2.26.v20180806'
    guavaVersion = '14.0.1'
    kryoVersion = '4.0.1'
    thriftVersion = '0.9.3'
    metricsVersion = '4.0.3'
    metrics2Version = '2.2.0'
    janinoVersion = '3.0.11'
    derbyVersion = '10.14.2.0'
    parboiledVersion = '2.1.5'
    tomcatJdbcVersion = '8.5.37'
    hikariCPVersion = '2.7.9'
    twitter4jVersion = '4.0.7'
    objenesisVersion = '3.0.1'
    rabbitMqVersion = '4.9.1'
    akkaVersion = '2.3.16'
    sprayVersion = '1.3.4'
    sprayJsonVersion = '1.3.5'
    sprayShapelessVersion = '1.3.3'
    sprayTestkitVersion = '1.3.4'
    jodaVersion = '2.1.2'
    jodaTimeVersion = '2.10.1'
    slickVersion = '2.1.0'
    h2Version = '1.3.176'
    commonsIoVersion = '2.6'
    commonsPoolVersion = '1.6'
    dbcpVersion = '1.4'
    shiroVersion = '1.2.6'
    flywayVersion = '3.2.1'
    typesafeConfigVersion = '1.3.3'
    mssqlVersion = '7.0.0.jre8'
    antlr2Version = '2.7.7'

    pegdownVersion = '1.6.0'
    snappyStoreVersion = '1.6.2.1'
    snappydataVersion = version
    pulseVersion = '1.5.1'
    zeppelinInterpreterVersion = '0.7.3.4'

    buildFlags = ''
    createdBy = System.getProperty('user.name')
    osArch = System.getProperty('os.arch')
    osName = org.gradle.internal.os.OperatingSystem.current()
    osVersion = System.getProperty('os.version')
    buildDate = new Date().format('yyyy-MM-dd HH:mm:ss Z')
    buildNumber = new Date().format('MMddyy')
    jdkVersion = System.getProperty('java.version')
    sparkJobServerVersion = '0.6.2.8'
    eclipseCollectionsVersion = '9.2.0'
    fastutilVersion = '8.2.2'

    gitCmd = "git --git-dir=${rootDir}/.git --work-tree=${rootDir}"
    gitBranch = "${gitCmd} rev-parse --abbrev-ref HEAD".execute().text.trim()
    commitId = "${gitCmd} rev-parse HEAD".execute().text.trim()
    sourceDate = "${gitCmd} log -n 1 --format=%ai".execute().text.trim()
    buildIdPrefix = System.env.USER + ' '

    sparkDistDir = "${project.gradle.gradleUserHomeDir}/sparkDist"
    sparkProductDir = "${sparkDistDir}/${sparkDistName}"
    sparkCurrentProductDir = "${sparkDistDir}/${sparkCurrentDistName}"
  }

  if (!buildRoot.isEmpty()) {
    buildDir = new File(buildRoot, 'scala-' + scalaBinaryVersion + '/' +  project.path.replace(':', '/'))
  } else {
    // default output directory suffix like in sbt/maven
    buildDir = 'build-artifacts/scala-' + scalaBinaryVersion
  }
  if (rootProject.hasProperty('enablePublish')) {
    buildIdPrefix = "${vendorName} "
  }
  if (rootProject.hasProperty('sparkDistDir')) {
    sparkDistDir = rootProject.property('sparkDistDir')
    sparkProductDir = "${sparkDistDir}/${sparkDistName}"
    sparkCurrentProductDir = "${sparkDistDir}/${sparkCurrentDistName}"
  }

  ext {
    testResultsBase = "${rootProject.buildDir}/tests/snappy"
    snappyProductDir = "${rootProject.buildDir}/snappy"
  }

  // force same output directory for IDEA and gradle
  idea {
    module {
      def projOutDir = file("${projectDir}/src/main/scala").exists()
        ? "${project.sourceSets.main.java.outputDir}/../../scala/main"
        : project.sourceSets.main.java.outputDir
      def projTestOutDir = file("${projectDir}/src/test/scala").exists()
        ? "${project.sourceSets.test.java.outputDir}/../../scala/test"
        : project.sourceSets.test.java.outputDir
      outputDir file(projOutDir)
      testOutputDir file(projTestOutDir)
    }
  }
}


def isEnterpriseProduct = rootProject.hasProperty('snappydata.enterprise')
def hasAqpProject = new File(rootDir, 'aqp/build.gradle').exists()
def aqpProject = isEnterpriseProduct ? project(":snappy-aqp_${scalaBinaryVersion}") : null
def hasJdbcConnectorProject = new File(rootDir, 'snappy-connectors/jdbc-stream-connector/build.gradle').exists()
def hasGemFireConnectorProject = new File(rootDir, 'snappy-connectors/gemfire-connector/build.gradle').exists()

if (isEnterpriseProduct) {
  if (!hasJdbcConnectorProject || !hasGemFireConnectorProject) {
    throw new GradleException('Project repository snappy-connectors not found.')
  }
}

def getProcessId() {
  String name = java.lang.management.ManagementFactory.getRuntimeMXBean().getName()
  return name[0..name.indexOf('@') - 1]
}

def getStackTrace(def t) {
  java.io.StringWriter sw = new java.io.StringWriter()
  java.io.PrintWriter pw = new java.io.PrintWriter(sw)
  org.codehaus.groovy.runtime.StackTraceUtils.sanitize(t).printStackTrace(pw)
  return sw.toString()
}

// Skip snappy-spark, snappy-aqp and spark-jobserver that have their own
// scalaStyle configuration. Skip snappy-store that will not use it.
configure(subprojects.findAll {!(it.name ==~ /snappy-spark.*/ ||
      it.name ==~ /snappy-store.*/ ||
      it.name ==~ /snappy-aqp.*/ ||
      it.name ==~ /spark-jobserver.*/)}) {
  scalaStyle {
    configLocation = "${rootProject.projectDir}/scalastyle-config.xml"
    inputEncoding = 'UTF-8'
    outputEncoding = 'UTF-8'
    outputFile = "${buildDir}/scalastyle-output.xml"
    includeTestSourceDirectory = true
    source = 'src/main/scala'
    testSource = 'src/test/scala'
    failOnViolation = true
    failOnWarning = false
  }
}

def cleanIntermediateFiles(def projectName) {
  def projDir = "${project(projectName).projectDir}"
  delete "${projDir}/metastore_db"
  delete "${projDir}/warehouse"
  delete "${projDir}/datadictionary"
  delete fileTree(projDir) {
    include 'BACKUPGFXD-DEFAULT-DISKSTORE**', 'locator*.dat'
  }
}

def now() {
  return new Date().format('yyyy-MM-dd HH:mm:ss.SSS Z')
}

task cleanScalaTest { doLast {
  String workingDir = "${testResultsBase}/scalatest"
  delete workingDir
  file(workingDir).mkdirs()
} }
task cleanJUnit { doLast {
  String workingDir = "${testResultsBase}/junit"
  delete workingDir
  file(workingDir).mkdirs()
} }
task cleanDUnit { doLast {
  String workingDir = "${testResultsBase}/dunit"
  delete workingDir
  file(workingDir).mkdirs()
  // clean spark cluster directories
  delete "${snappyProductDir}/work", "${snappyProductDir}/logs"
  delete "${sparkProductDir}/work", "${sparkProductDir}/logs"
  delete "${sparkCurrentProductDir}/work", "${sparkCurrentProductDir}/logs"
} }
task cleanSecurityDUnit { doLast {
  String workingDir = "${testResultsBase}/dunit-security"
  delete workingDir
  file(workingDir).mkdirs()
  // clean spark cluster directories
  delete "${snappyProductDir}/work", "${snappyProductDir}/logs"
  delete "${sparkProductDir}/work", "${sparkProductDir}/logs"
  delete "${sparkCurrentProductDir}/work", "${sparkCurrentProductDir}/logs"
} }
task cleanAllReports { doLast {
  String workingDir = "${testResultsBase}/combined-reports"
  delete workingDir
  file(workingDir).mkdirs()
} }
task cleanQuickstart { doLast {
  String workingDir = "${testResultsBase}/quickstart"
  delete workingDir
  file(workingDir).mkdirs()
} }

subprojects {
  // the run task for a selected sub-project
  task run(type:JavaExec) {
    if (!project.hasProperty('mainClass')) {
      main = 'io.snappydata.app.SparkSQLTest'
    } else {
      main = mainClass
    }
    if (project.hasProperty('params')) {
      args = params.split(',') as List
    }
    classpath = sourceSets.main.runtimeClasspath + sourceSets.test.runtimeClasspath
    jvmArgs '-Xmx2g', '-Xms2g'
  }

  task scalaTest(type: Test) {
    def factory = new com.github.maiflai.BackwardsCompatibleJavaExecActionFactory(gradle.gradleVersion)
    actions = [ new com.github.maiflai.ScalaTestAction(factory) ]
    // top-level default is single process run since scalatest does not
    // spawn separate JVMs
    maxParallelForks = 1
    minHeapSize '4g'
    maxHeapSize '4g'
    jvmArgs '-ea', '-XX:+HeapDumpOnOutOfMemoryError','-XX:+UseConcMarkSweepGC', '-XX:MaxNewSize=1g',
            '-XX:+UseParNewGC', '-XX:+CMSClassUnloadingEnabled'
    // for benchmarking
    // minHeapSize '12g'
    // maxHeapSize '12g'
    // jvmArgs '-XX:+HeapDumpOnOutOfMemoryError','-XX:+UseConcMarkSweepGC', '-XX:MaxNewSize=2g',
    //        '-XX:+UseParNewGC', '-XX:+CMSClassUnloadingEnabled'

    testLogging.exceptionFormat = TestExceptionFormat.FULL
    testLogging.events = TestLogEvent.values() as Set

    extensions.add(com.github.maiflai.ScalaTestAction.TAGS, new org.gradle.api.tasks.util.PatternSet())
    List<String> suites = []
    extensions.add(com.github.maiflai.ScalaTestAction.SUITES, suites)
    extensions.add('suite', { String name -> suites.add(name) } )
    extensions.add('suites', { String... name -> suites.addAll(name) } )

    def result = new StringBuilder()
    extensions.add(com.github.maiflai.ScalaTestAction.TESTRESULT, result)
    extensions.add('testResult', { String name -> result.setLength(0); result.append(name) } )

    def output = new StringBuilder()
    extensions.add(com.github.maiflai.ScalaTestAction.TESTOUTPUT, output)
    extensions.add('testOutput', { String name -> output.setLength(0); output.append(name) })

    def errorOutput = new StringBuilder()
    extensions.add(com.github.maiflai.ScalaTestAction.TESTERROR, errorOutput)
    extensions.add('testError', { String name -> errorOutput.setLength(0); errorOutput.append(name) })

    // running a single scala suite
    if (rootProject.hasProperty('singleSuite')) {
      suite singleSuite
    }
    workingDir = "${testResultsBase}/scalatest"

    // testResult '/dev/tty'
    testOutput "${workingDir}/output.txt"
    testError "${workingDir}/error.txt"
    binResultsDir = file("${workingDir}/binary/${project.name}")
    reports.html.destination = file("${workingDir}/html/${project.name}")
    reports.junitXml.destination = file(workingDir)
  }
  test {
    maxParallelForks = Runtime.getRuntime().availableProcessors()
    maxHeapSize '2g'
    jvmArgs '-ea', '-XX:+HeapDumpOnOutOfMemoryError','-XX:+UseConcMarkSweepGC',
            '-XX:+UseParNewGC', '-XX:+CMSClassUnloadingEnabled'
    testLogging.exceptionFormat = TestExceptionFormat.FULL

    def single = System.getProperty('junit.single')
    if (single == null || single.length() == 0) {
      single = rootProject.hasProperty('junit.single') ?
          rootProject.property('junit.single') : null
    }
    if (single == null || single.length() == 0) {
      include '**/*.class'
      exclude '**/*TestBase.class'
      exclude '**/*DUnit*.class'
    } else {
      include single
    }

    workingDir = "${testResultsBase}/junit"

    binResultsDir = file("${workingDir}/binary/${project.name}")
    reports.html.destination = file("${workingDir}/html/${project.name}")
    reports.junitXml.destination = file(workingDir)

    doFirst {
      String eol = System.getProperty('line.separator')
      String now = new Date().format('yyyy-MM-dd HH:mm:ss.SSS Z')
      def progress = new File(workingDir, 'progress.txt')
      progress << "${eol}${now} ========== STARTING JUNIT TEST SUITE FOR ${project.name} ==========${eol}${eol}"
    }
  }
  task dunitTest(type: Test) {
    dependsOn ':cleanDUnit'
    dependsOn ':product'
    dependsOn ':copyShadowJars'
    maxParallelForks = 1
    minHeapSize '1536m'
    maxHeapSize '1536m'

    // limit netty buffer arenas to avoid occasional OOMEs with 1.5g heap
    int numArenas = Math.min(8, Runtime.getRuntime().availableProcessors())
    jvmArgs = ['-XX:+HeapDumpOnOutOfMemoryError',
               '-XX:+UseParNewGC', '-XX:+UseConcMarkSweepGC',
               '-XX:CMSInitiatingOccupancyFraction=50',
               '-XX:+CMSClassUnloadingEnabled', '-ea',
               '-Dspark.sql.codegen.cacheSize=1000',
               '-Dspark.ui.retainedStages=500',
               '-Dspark.ui.retainedJobs=500',
               '-Dspark.sql.ui.retainedExecutions=500',
               '-Dio.netty.allocator.pageSize=8192',
               '-Dio.netty.allocator.maxOrder=10',
               "-Dio.netty.allocator.numHeapArenas=${numArenas}",
               "-Dio.netty.allocator.numDirectArenas=${numArenas}"]

    workingDir = "${testResultsBase}/dunit"

    binResultsDir = file("${workingDir}/binary/${project.name}")
    reports.html.destination = file("${workingDir}/html/${project.name}")
    reports.junitXml.destination = file(workingDir)

    systemProperties 'java.net.preferIPv4Stack': 'true',
                     'SNAPPY_HOME': snappyProductDir

    int numTestClasses = 0
    def testCount = new java.util.concurrent.atomic.AtomicInteger(0)

    doFirst {
      String eol = System.getProperty('line.separator')
      String now = new Date().format('yyyy-MM-dd HH:mm:ss.SSS Z')
      def progress = new File(workingDir, 'progress.txt')
      numTestClasses = getCandidateClassFiles().getFiles().size()
      progress << "${eol}${now} ========== STARTING DUNIT TEST SUITE FOR ${project.name} ==========${eol}${eol}"
    }
    beforeSuite { desc ->
      if (desc.className != null) {
        def count = testCount.incrementAndGet()
        println "${now()} Start ${desc.className} ($count/$numTestClasses)"
      }
    }
    afterSuite { desc, result ->
      if (desc.className != null) {
        println "${now()} END ${desc.className}"
      }
    }
  }

  task dunitSecurityTest(type: Test) {
    dependsOn ':cleanSecurityDUnit'
    dependsOn ':product'
    dependsOn ':copyShadowJars'
    maxParallelForks = 1
    minHeapSize '1536m'
    maxHeapSize '1536m'

    // limit netty buffer arenas to avoid occasional OOMEs with 1.5g heap
    int numArenas = Math.min(8, Runtime.getRuntime().availableProcessors())
    jvmArgs = ['-XX:+HeapDumpOnOutOfMemoryError',
               '-XX:+UseParNewGC', '-XX:+UseConcMarkSweepGC',
               '-XX:CMSInitiatingOccupancyFraction=50',
               '-XX:+CMSClassUnloadingEnabled', '-ea',
               '-Dspark.sql.codegen.cacheSize=1000',
               '-Dspark.ui.retainedStages=500',
               '-Dspark.ui.retainedJobs=500',
               '-Dspark.sql.ui.retainedExecutions=500',
               '-Dio.netty.allocator.pageSize=8192',
               '-Dio.netty.allocator.maxOrder=10',
               "-Dio.netty.allocator.numHeapArenas=${numArenas}",
               "-Dio.netty.allocator.numDirectArenas=${numArenas}"]

    workingDir = "${testResultsBase}/dunit-security"

    binResultsDir = file("${workingDir}/binary/${project.name}")
    reports.html.destination = file("${workingDir}/html/${project.name}")
    reports.junitXml.destination = file(workingDir)

    systemProperties 'java.net.preferIPv4Stack': 'true',
                     'SNAPPY_HOME': snappyProductDir

    doFirst {
      String eol = System.getProperty('line.separator')
      String now = new Date().format('yyyy-MM-dd HH:mm:ss.SSS Z')
      def progress = new File(workingDir, 'progress.txt')
      progress << "${eol}${now} ========== STARTING SECURITY DUNIT TEST SUITE FOR ${project.name} ==========${eol}${eol}"
    }
  }

  // apply default manifest
  if (rootProject.hasProperty('enablePublish')) {
    createdBy = 'SnappyData Build Team'
  }
  jar {
    manifest {
      attributes(
        'Manifest-Version'  : '1.0',
        'Created-By'        : createdBy,
        'Title'             : rootProject.name,
        'Version'           : version,
        'Vendor'            : vendorName
      )
    }
  }

  configurations {
    testOutput {
      extendsFrom testCompile
      description 'a dependency that exposes test artifacts'
    }
    /*
    all {
      resolutionStrategy {
        // fail eagerly on version conflict (includes transitive dependencies)
        // e.g. multiple different versions of the same dependency (group and name are equal)
        failOnVersionConflict()
      }
    }
    */
  }

  // force versions for some dependencies that get pulled multiple times
  configurations.all {
    resolutionStrategy.force "com.google.guava:guava:${guavaVersion}",
      "org.apache.derby:derby:${derbyVersion}",
      "org.apache.hadoop:hadoop-annotations:${hadoopVersion}",
      "org.apache.hadoop:hadoop-auth:${hadoopVersion}",
      "org.apache.hadoop:hadoop-client:${hadoopVersion}",
      "org.apache.hadoop:hadoop-common:${hadoopVersion}",
      "org.apache.hadoop:hadoop-hdfs:${hadoopVersion}",
      "org.apache.hadoop:hadoop-mapreduce-client-app:${hadoopVersion}",
      "org.apache.hadoop:hadoop-mapreduce-client-common:${hadoopVersion}",
      "org.apache.hadoop:hadoop-mapreduce-client-core:${hadoopVersion}",
      "org.apache.hadoop:hadoop-mapreduce-client-jobclient:${hadoopVersion}",
      "org.apache.hadoop:hadoop-mapreduce-client-shuffle:${hadoopVersion}",
      "org.apache.hadoop:hadoop-yarn-api:${hadoopVersion}",
      "org.apache.hadoop:hadoop-yarn-client:${hadoopVersion}",
      "org.apache.hadoop:hadoop-yarn-common:${hadoopVersion}",
      "org.apache.hadoop:hadoop-yarn-server-common:${hadoopVersion}",
      "org.apache.hadoop:hadoop-yarn-server-nodemanager:${hadoopVersion}",
      "org.apache.hadoop:hadoop-yarn-server-web-proxy:${hadoopVersion}"
    exclude(group: 'org.mortbay.jetty', module: 'servlet-api')
  }
  configurations.testRuntime {
    // below is included indirectly by hadoop deps and conflicts with embedded 1.5.7 apacheds
    exclude(group: 'org.apache.directory.server', module: 'apacheds-kerberos-codec')
  }

  task packageTests(type: Jar, dependsOn: testClasses) {
    description 'Assembles a jar archive of test classes.'
    classifier = 'tests'
  }
  artifacts {
    testOutput packageTests
  }

  dependencies {
    compile 'log4j:log4j:' + log4jVersion
    compile 'org.slf4j:slf4j-api:' + slf4jVersion
    compile 'org.slf4j:slf4j-log4j12:' + slf4jVersion

    testCompile "junit:junit:${junitVersion}"
  }
}

// maven publish tasks
subprojects {

  apply plugin: 'signing'

  task packageSources(type: Jar, dependsOn: classes) {
    classifier = 'sources'
    from sourceSets.main.allSource
  }
  task packageDocs(type: Jar, dependsOn: javadoc) {
    classifier = 'javadoc'
    from javadoc
  }
  if (rootProject.hasProperty('enablePublish')) {
    signing {
      sign configurations.archives
    }

    uploadArchives {
      repositories {
        mavenDeployer {
          beforeDeployment { MavenDeployment deployment -> signing.signPom(deployment) }

          repository(url: 'https://oss.sonatype.org/service/local/staging/deploy/maven2/') {
            authentication(userName: ossrhUsername, password: ossrhPassword)
          }
          snapshotRepository(url: 'https://oss.sonatype.org/content/repositories/snapshots/') {
            authentication(userName: ossrhUsername, password: ossrhPassword)
          }

          pom.project {
            name 'SnappyData'
            packaging 'jar'
            // optionally artifactId can be defined here
            description 'SnappyData distributed data store and execution engine'
            url 'http://www.snappydata.io'

            scm {
              connection 'scm:git:https://github.com/SnappyDataInc/snappydata.git'
              developerConnection 'scm:git:https://github.com/SnappyDataInc/snappydata.git'
              url 'https://github.com/SnappyDataInc/snappydata'
            }

            licenses {
              license {
                name 'The Apache License, Version 2.0'
                url 'http://www.apache.org/licenses/LICENSE-2.0.txt'
              }
            }

            developers {
              developer {
                id 'smenon'
                name 'Sudhir Menon'
                email 'smenon@snappydata.io'
              }
            }
          }
        }
      }
    }
  }
}

// apply common test and misc configuration
gradle.taskGraph.whenReady { graph ->

  String dunitSingle = System.getProperty('dunit.single')
  if (dunitSingle == null || dunitSingle.length() == 0) {
    dunitSingle = rootProject.hasProperty('dunit.single') ?
        rootProject.property('dunit.single') : null
  }
  String dunitSecSingle = System.getProperty('dunitSecurity.single')
  if (dunitSecSingle == null || dunitSecSingle.length() == 0) {
    dunitSecSingle = rootProject.hasProperty('dunitSecurity.single') ?
        rootProject.property('dunitSecurity.single') : null
  }

  def allTasks = subprojects.collect { it.tasks }.flatten()
  allTasks.each { task ->
    if (task instanceof Tar) {
      def tar = (Tar)task
      tar.compression = Compression.GZIP
      tar.extension = 'tar.gz'
    } else if (task instanceof Jar) {
      def pack = (Jar)task
      if (pack.name == 'packageTests') {
        pack.from(pack.project.sourceSets.test.output.classesDirs, pack.project.sourceSets.test.resources.srcDirs)
      }
    } else if (task instanceof Test) {
      def test = (Test)task
      test.configure {

        if (test.name == 'dunitTest') {
          includes.clear()
          excludes.clear()
          if (dunitSingle == null || dunitSingle.length() == 0) {
            def dunitTests = testClassesDirs.asFileTree.matching {
              includes = [ '**/*DUnitTest.class', '**/*DUnit.class' ]
              excludes = [ '**/*Suite.class', '**/*DUnitSecurityTest.class', '**/NCJ*DUnit.class',
                  '**/BackwardCompatabilityPart*DUnit.class', '**/*Perf*DUnit.class', '**/ListAggDUnit.class',
                  '**/SingleHop*TransactionDUnit.class', '**/*Parallel*AsyncEvent*DUnit.class', '**/pivotal/gemfirexd/wan/**/*DUnit.class' ]
            }
            FileTree includeTestFiles = dunitTests
            int dunitFrom = rootProject.hasProperty('dunit.from') ?
                getLast(includeTestFiles, rootProject.property('dunit.from')) : 0
            int dunitTo = rootProject.hasProperty('dunit.to') ?
                getLast(includeTestFiles, rootProject.property('dunit.to')) : includeTestFiles.size()

            int begin = dunitFrom != -1 ? dunitFrom : 0
            int end = dunitTo != -1 ? dunitTo : includeTestFiles.size()
            def filteredSet = includeTestFiles.drop(begin).take(end-begin+1).collect {f -> "**/" + f.name}
            if (begin != 0 || end != includeTestFiles.size()) {
              println("Picking tests :")
              filteredSet.each { a -> println(a) }
            }
            include filteredSet
          } else {
            include dunitSingle
          }
        } else if (test.name == 'dunitSecurityTest') {
          includes.clear()
          excludes.clear()
          if (!rootProject.hasProperty('snappydata.enterprise')) {
            excludes = [ '**/*Suite.class', '**/*DUnitSecurityTest.class', '**/*DUnitTest.class', '**/*DUnit.class' ]
          } else if (dunitSecSingle == null || dunitSecSingle.length() == 0) {
            def dunitSecurityTests = testClassesDirs.asFileTree.matching {
              includes = [ '**/*DUnitSecurityTest.class' ]
              excludes = [ '**/*Suite.class', '**/*DUnitTest.class', '**/*DUnit.class' ]
            }
            FileTree includeTestFiles = dunitSecurityTests
            int dunitFrom = rootProject.hasProperty('dunitSecurity.from') ?
                getLast(includeTestFiles, rootProject.property('dunitSecurity.from')) : 0
            int dunitTo = rootProject.hasProperty('dunitSecurity.to') ?
                getLast(includeTestFiles, rootProject.property('dunitSecurity.to')) : includeTestFiles.size()

            int begin = dunitFrom != -1 ? dunitFrom : 0
            int end = dunitTo != -1 ? dunitTo : includeTestFiles.size()
            def filteredSet = includeTestFiles.drop(begin).take(end-begin+1).collect {f -> "**/" + f.name}
            if (begin != 0 || end != includeTestFiles.size()) {
              println("Picking tests :")
              filteredSet.each { a -> println(a) }
            }
            include filteredSet
          } else {
            include dunitSecSingle
          }
        }

        String logLevel = System.getProperty('logLevel')
        if (logLevel != null && logLevel.length() > 0) {
          systemProperties 'gemfire.log-level'           : logLevel,
                           'logLevel'                    : logLevel
        }
        logLevel = System.getProperty('securityLogLevel')
        if (logLevel != null && logLevel.length() > 0) {
          systemProperties 'gemfire.security-log-level'  : logLevel,
                           'securityLogLevel'            : logLevel
        }

        environment 'SNAPPY_HOME': snappyProductDir,
          'APACHE_SPARK_HOME': sparkProductDir,
          'APACHE_SPARK_CURRENT_HOME': sparkCurrentProductDir,
          'SNAPPY_DIST_CLASSPATH': test.classpath.asPath

        def failureCount = new java.util.concurrent.atomic.AtomicInteger(0)
        def progress = new File(workingDir, 'progress.txt')
        def output = new File(workingDir, 'output.txt')

        String eol = System.getProperty('line.separator')
        beforeTest { desc ->
          String now = now()
          progress << "${now} Starting test ${desc.className} ${desc.name}${eol}"
          output << "${now} STARTING TEST ${desc.className} ${desc.name}${eol}${eol}"
        }
        onOutput { desc, event ->
          String msg = event.message
          if (event.destination.toString() == 'StdErr') {
            msg = msg.replace(eol, "${eol}[error]  ")
          }
          output << msg
        }
        afterTest { desc, result ->
          String now = now()
          progress << "${now} Completed test ${desc.className} ${desc.name} with result: ${result.resultType}${eol}"
          output << "${eol}${now} COMPLETED TEST ${desc.className} ${desc.name} with result: ${result.resultType}${eol}${eol}"
          def exceptions = result.exceptions
          if (exceptions.size() > 0) {
            exceptions.each { t ->
              progress << "  EXCEPTION: ${getStackTrace(t)}${eol}"
              output << "${getStackTrace(t)}${eol}"
            }
            failureCount.incrementAndGet()
          }
        }
        doLast {
          def report = "${test.reports.html.destination}/index.html"
          boolean hasProgress = progress.exists()
          if (failureCount.get() > 0) {
            println()
            def failureMsg = "FAILED: There were ${failureCount.get()} failures.${eol}"
            if (hasProgress) {
              failureMsg    += "        See the progress report in: file://$progress${eol}"
            }
            failureMsg    += "        HTML report in: file://$report"
            throw new GradleException(failureMsg)
          } else if (hasProgress) {
            println()
            println("SUCCESS: See the progress report in: file://$progress")
            println("         HTML report in: file://$report")
            println()
          } else {
            println()
            println("SUCCESS: See the HTML report in: file://$report")
            println()
          }
        }
      }
    }
  }
}


task publishLocal {
  dependsOn subprojects.findAll { p -> p.name != 'snappydata-native' &&
    p.name != 'snappydata-store-prebuild' && p.name != 'snappydata-store' }.collect {
      it.getTasksByName('install', false).collect { it.path }
  }
}

task publishMaven {
  dependsOn subprojects.findAll { p -> p.name != 'snappydata-native' &&
    p.name != 'snappydata-store-prebuild' && p.name != 'snappy-store' &&
      p.name != 'snappydata-store' }.collect {
      it.getTasksByName('uploadArchives', false).collect { it.path }
  }
}

task product(type: Zip) {
  dependsOn ":snappy-cluster_${scalaBinaryVersion}:jar"
  dependsOn ":snappy-examples_${scalaBinaryVersion}:jar"
  dependsOn ":snappy-spark:snappy-spark-assembly_${scalaBinaryVersion}:sparkProduct"
  dependsOn ':snappy-launcher:jar'
  dependsOn ':jdbcJar'

  def clusterProject = project(":snappy-cluster_${scalaBinaryVersion}")
  def launcherProject = project(':snappy-launcher')
  def targetProject = clusterProject

  if (isEnterpriseProduct) {
    if (hasAqpProject) {
      dependsOn ":snappy-aqp_${scalaBinaryVersion}:jar"
      targetProject = aqpProject
    }

    if (hasJdbcConnectorProject){
       dependsOn ":snappy-jdbc-connector_${scalaBinaryVersion}:jar"
    }
    if (hasGemFireConnectorProject){
       dependsOn ":gemfire-connector:product"
    }
  }


  // create snappydata+spark combined python zip
  destinationDir = file("${snappyProductDir}/python/lib")
  archiveName = 'pyspark.zip'
  from("${project(':snappy-spark').projectDir}/python") {
    include 'pyspark/**/*'
  }
  from("${rootDir}/python") {
    include 'pyspark/**/*'
  }

  doFirst {
    // remove the spark pyspark.zip
    delete "${snappyProductDir}/python/lib/pyspark.zip"
  }
  doLast {
    def examplesProject = project(":snappy-examples_${scalaBinaryVersion}")
    String exampleArchiveName = "quickstart.jar"

    // copy all runtime dependencies of snappy-cluster, itself and AQP
    def targets = targetProject.configurations.runtime
    copy {
      from(targets) {
        // exclude antlr4 explicitly (runtime is still included)
        // that gets pulled by antlr gradle plugin
        exclude '**antlr4-4*.jar'
        // exclude scalatest included by spark-tags
        exclude '**scalatest*.jar'
        // exclude other test jars
        exclude '**junit*.jar'
        exclude '**mockito*.jar'
        exclude '**hamcrest-core*.jar'
        exclude '**test-interface*.jar'
        exclude '**scalacheck*.jar'
        if (rootProject.hasProperty('hadoop-provided')) {
          exclude 'hadoop-*.jar'
        }
      }
      from targetProject.jar.outputs
      into "${snappyProductDir}/jars"
    }
    // copy the launcher jar
    copy {
      from launcherProject.jar.destinationDir
      into "${snappyProductDir}/jars"
      include launcherProject.jar.archiveName
    }

    // create the RELEASE file
    def releaseFile = file("${snappyProductDir}/RELEASE")
    String buildFlags = ''
    if (rootProject.hasProperty('docker')) {
      buildFlags += ' -Pdocker'
    }
    if (rootProject.hasProperty('ganglia')) {
      buildFlags += ' -Pganglia'
    }
    if (rootProject.hasProperty('hadoop-provided')) {
      buildFlags += ' -Phadoop-provided'
    }
    String gitRevision = "${gitCmd} rev-parse --short HEAD".execute().text.trim()
    if (gitRevision.length() > 0) {
      gitRevision = " (git revision ${gitRevision})"
    }

    if (rootProject.hasProperty('hadoop-provided')) {
      releaseFile.append("SnappyData ${version}${gitRevision} " +
              "built with Hadoop ${hadoopVersion} but hadoop not bundled.\n")
    } else {
      releaseFile.append("SnappyData ${version}${gitRevision} built for Hadoop ${hadoopVersion}.\n")
    }
    releaseFile.append("Build flags:${buildFlags}\n")

    // copy LICENSE, README.md and doc files
    copy {
      from projectDir
      into snappyProductDir
      include 'LICENSE'
      if (!isEnterpriseProduct) {
        include 'NOTICE'
      }
      include 'README.md'
    }
    copy {
      from "${projectDir}/docs"
      into "${snappyProductDir}/docs"
    }

    copy {
      from "${rootDir}/python/pyspark/"
      include 'sql/**'
      include 'streaming/**'
      include 'test_support/**'
      into "${snappyProductDir}/python/pyspark"
    }

    // Next the remaining components of full product like examples etc
    // Spark portions already copied in the assembly:product dependency
    copy {
      from("${examplesProject.projectDir}/src/main/python")
      into "${snappyProductDir}/quickstart/python"
    }
    if (new File(rootDir, 'store/build.gradle').exists()) {
      // copy snappy-store shared libraries for JNI calls
      def storeCoreProject = project(':snappy-store:snappydata-store-core')
      copy {
        from "${storeCoreProject.projectDir}/lib"
        into "${snappyProductDir}/jars"
        exclude '*_sol*.so'
      }
      copy {
        from "${storeCoreProject.projectDir}/../quickstart"
        into "${snappyProductDir}/quickstart/store"
        exclude '.git*'
      }
    }
    if (isEnterpriseProduct) {
      if (hasAqpProject) {
        // copy enterprise shared libraries for optimized JNI calls
        copy {
          from aqpProject.projectDir.path + '/lib'
          into "${snappyProductDir}/jars"
        }
        copy {
          from aqpProject.projectDir
          into snappyProductDir
          include 'NOTICE'
          include '*EULA*'
        }
      }

      def jdbcConnectorProject = project(":snappy-jdbc-connector_${scalaBinaryVersion}")
      def gemfireConnectorProject = project(":gemfire-connector")
      def gfeConnectorProject = project(":gemfire-connector:connector_${scalaBinaryVersion}")
      def gfeFunctionProject = project(":gemfire-connector:gfeFunctions")
      if (hasJdbcConnectorProject) {
        copy {
          from jdbcConnectorProject.jar.destinationDir
          into "${snappyProductDir}/connectors"
          include "*.jar"
        }
      }
      if (hasGemFireConnectorProject) {
        copy {
          from gfeConnectorProject.jar.destinationDir
          into "${snappyProductDir}/connectors"
          include "*.jar"
        }
        copy {
          from gfeFunctionProject.jar.destinationDir
          into "${snappyProductDir}/connectors"
          include "*.jar"
        }
        copy {
          from "${gemfireConnectorProject.projectDir}/examples/quickstart/data"
          into "${snappyProductDir}/connectors"
          include "persons.jar"
        }
      }
    }
    copy {
      from "${examplesProject.buildDir}/libs"
      into "${snappyProductDir}/examples/jars"
      include "${examplesProject.jar.archiveName}"
      rename { filename -> exampleArchiveName }
    }
    copy {
      from("${clusterProject.projectDir}/bin")
      into "${snappyProductDir}/bin"
    }
    copy {
      from("${clusterProject.projectDir}/sbin")
      into "${snappyProductDir}/sbin"
    }
    copy {
      from("${clusterProject.projectDir}/conf")
      into "${snappyProductDir}/conf"
    }
    copy {
      from("${examplesProject.projectDir}/quickstart")
      into "${snappyProductDir}/quickstart"
    }
    copy {
      from("${examplesProject.projectDir}/src")
      into "${snappyProductDir}/quickstart/src"
    }
    copy {
      from("${clusterProject.projectDir}/benchmark")
      into "${snappyProductDir}/benchmark"
    }
  }
}

if (rootProject.hasProperty('copyToDir')) {
  task copyProduct(type: Copy, dependsOn: product) {
    from snappyProductDir
    into copyToDir
  }
}

// TODO: right now just copying over the product contents.
// Can flip it around and let distribution do all the work.

distributions {
  main {
    baseName = 'snappydata'
    contents {
      from { snappyProductDir }
    }
  }
}

ospackage {
  packageName = distributions.main.baseName
  version = version
  release = '1'
  os = LINUX

  maintainer = vendorName
  packageDescription = productName +
      ', the Spark Database. Stream - Transact - Analyze - Predict all in one cluster'
  summary = productName + ' Installer'

  user = 'snappydata'
  permissionGroup = 'snappydata'

  from(snappyProductDir) {
    into '/opt/' + packageName
  }

  if (rootProject.hasProperty('enablePublish')) {
    signingKeyId = rootProject.property('signing.keyId')
    signingKeyPassphrase = rootProject.property('signing.password')
    signingKeyRingFile = file(rootProject.property('signing.secretKeyRingFile'))
  }

  link('/usr/sbin/snappy-start-all.sh', "/opt/${packageName}/sbin/snappy-start-all.sh")
  link('/usr/sbin/snappy-stop-all.sh', "/opt/${packageName}/sbin/snappy-stop-all.sh")
  link('/usr/sbin/snappy-status-all.sh', "/opt/${packageName}/sbin/snappy-status-all.sh")
  link('/usr/bin/snappy', "/opt/${packageName}/bin/snappy")
  link('/usr/bin/snappy-sql', "/opt/${packageName}/bin/snappy-sql")
  link('/usr/bin/snappy-job.sh', "/opt/${packageName}/bin/snappy-job.sh")
}

buildRpm {
  dependsOn ':packageVSD'
  dependsOn ':packageZeppelinInterpreter'
  requires('glibc')
  requires('bash')
  requires('perl')
  requires('curl')
  if (rootProject.hasProperty('hadoop-provided')) {
    classifier 'without_hadoop'
  }

  preInstall file('release/preInstallRpm.sh')
}

buildDeb {
  dependsOn ':packageVSD'
  dependsOn ':packageZeppelinInterpreter'
  requires('libc6')
  requires('bash')
  requires('perl')
  requires('curl')
  recommends('java8-sdk')
  if (rootProject.hasProperty('hadoop-provided')) {
    classifier 'without-hadoop'
  }

  preInstall file('release/preInstallDeb.sh')
}

distTar {
  dependsOn product
  // also package VSD
  dependsOn ':packageVSD'
  dependsOn ':packageZeppelinInterpreter'
  classifier 'bin'
  if (rootProject.hasProperty('hadoop-provided')) {
    classifier 'without-hadoop-bin'
  }
}

distZip {
  dependsOn product
  // also package VSD
  dependsOn ':packageVSD'
  dependsOn ':packageZeppelinInterpreter'
  classifier 'bin'
  if (rootProject.hasProperty('hadoop-provided')) {
    classifier 'without-hadoop-bin'
  }
}

// disable distZip by default
assemble.dependsOn.clear()
assemble.dependsOn product, distTar

task distRpm {
  dependsOn product
  dependsOn buildRpm
}

task distDeb {
  dependsOn product
  dependsOn buildDeb
}

task jdbcJar {
  dependsOn ":snappy-jdbc_${scalaBinaryVersion}:shadowJar"

  doLast {
    def jdbcProject = project(":snappy-jdbc_${scalaBinaryVersion}")
    String jdbcName = "snappydata-jdbc_${scalaBinaryVersion}-${version}.jar"
    // copy the snappy-jdbc shadow jar into distributions
    copy {
      from jdbcProject.shadowJar.destinationDir
      into "${rootProject.buildDir}/distributions"
      include jdbcProject.shadowJar.archiveName
      rename { filename -> jdbcName }
    }
  }
}

task copyShadowJars {
  dependsOn jdbcJar
  dependsOn ":snappy-core_${scalaBinaryVersion}:shadowJar"

  doLast {
    def coreProject = project(":snappy-core_${scalaBinaryVersion}")
    String coreName = "snappydata-core_${scalaBinaryVersion}-${version}.jar"
    copy {
      from coreProject.shadowJar.destinationDir
      into "${rootProject.buildDir}/distributions"
      include coreProject.shadowJar.archiveName
      rename { filename -> coreName }
    }
  }
}

task distInstallers {
  dependsOn product
  dependsOn buildRpm
  dependsOn buildDeb
}

// use the task below to prepare final release bits
task distProduct {
  dependsOn product, distTar, distZip dependsOn distInstallers
  dependsOn copyShadowJars
}

task generateSources {
  dependsOn ':snappy-spark:generateSources', ':snappy-store:generateSources'
  // copy all resource files into build classes path because new versions of IDEA
  // do not include separate resources path in CLASSPATH if output path has been customized
  doLast {
<<<<<<< HEAD
    getSubprojects().collect { proj ->
      String resourcesDir = proj.sourceSets.main.output.resourcesDir
      if (file(resourcesDir).exists()) {
        copy {
          from resourcesDir
          into "${proj.buildDir}/classes/main"
=======
    subprojects.collect { proj ->
      String resourcesDir = proj.sourceSets.main.output.resourcesDir
      if (file(resourcesDir).exists()) {
        def projOutDir = file("${proj.projectDir}/src/main/scala").exists()
          ? "${proj.sourceSets.main.java.outputDir}/../../scala/main"
          : proj.sourceSets.main.java.outputDir
        copy {
          from resourcesDir
          into projOutDir
>>>>>>> 1cea2eb8
        }
      }
      resourcesDir = proj.sourceSets.test.output.resourcesDir
      if (file(resourcesDir).exists()) {
<<<<<<< HEAD
        copy {
          from resourcesDir
          into "${proj.buildDir}/classes/test"
=======
        def projOutDir = file("${proj.projectDir}/src/test/scala").exists()
          ? "${proj.sourceSets.test.java.outputDir}/../../scala/test"
          : proj.sourceSets.test.java.outputDir
        copy {
          from resourcesDir
          into projOutDir
>>>>>>> 1cea2eb8
        }
      }
    }
  }
}

task cleanAll {
  dependsOn getTasksByName('clean', true).collect { it.path }
}
task buildAll {
  dependsOn getTasksByName('assemble', true).collect { it.path }
  dependsOn getTasksByName('product', true).collect { it.path }
  dependsOn getTasksByName('testClasses', true).collect { it.path }
  mustRunAfter cleanAll
}
task buildDtests {
  dependsOn "snappy-dtests_${scalaBinaryVersion}:buildDtests"
}
task checkAll {
  dependsOn ':snappy-spark:scalaStyle'
  if (rootProject.hasProperty('store')) {
    dependsOn ':snappy-store:check'
  }
  dependsOn ":snappy-core_${scalaBinaryVersion}:check"
  if (rootProject.hasProperty('spark')) {
    dependsOn ':snappy-spark:check'
  }
  dependsOn ":snappy-cluster_${scalaBinaryVersion}:check"
  dependsOn ":snappy-examples_${scalaBinaryVersion}:check"
  if (!rootProject.hasProperty('aqp.skip') && hasAqpProject && isEnterpriseProduct) {
    dependsOn ":snappy-aqp_${scalaBinaryVersion}:check"
  }
  if (!rootProject.hasProperty('connectors.skip') && hasGemFireConnectorProject && isEnterpriseProduct) {
    dependsOn ":gemfire-connector:check"
  }
  if (!rootProject.hasProperty('smoke.skip')) {
    dependsOn buildDtests, ":snappy-dtests_${scalaBinaryVersion}:check"
  }
  if (!rootProject.hasProperty('compatibility.skip')) {
    dependsOn ":snappy-compatibility-tests_${scalaBinaryVersion}:check"
  }
  mustRunAfter buildAll
}
task allReports(type: TestReport) {
  description 'Combines the test reports.'
  dependsOn cleanAllReports
  destinationDir = file("${testResultsBase}/combined-reports")
  mustRunAfter checkAll
}
gradle.taskGraph.whenReady { graph ->
  tasks.getByName('allReports').reportOn rootProject.subprojects.collect{ it.tasks.withType(Test) }.flatten()
}

def writeProperties(def parent, def name, def comment, def propsMap) {
  parent.exists() || parent.mkdirs()
  def writer = new File(parent, name).newWriter()
  def props = new Properties()
  propsMap.each { k, v -> props.setProperty(k, v.toString()) }
  try {
    props.store(writer, comment.toString())
    writer.flush()
  } finally {
    writer.close()
  }
}

int getLast(includeTestFiles, pattern) {
  includeTestFiles.findLastIndexOf {
    File f -> f.name.indexOf(pattern) >= 0
  }
}

task packageZeppelinInterpreter { doLast {
  String zeppelinInterpreterJarName = "snappydata-zeppelin_${scalaBinaryVersion}-${zeppelinInterpreterVersion}.jar"
  String zeppelinInterpreterDir = System.env.ZEPPELIN_INTERPRETER_DIR

  if (zeppelinInterpreterDir == null || zeppelinInterpreterDir.length() == 0) {
    zeppelinInterpreterDir = "${projectDir}/../zeppelin-interpreter"
  }

  String zeppelinInterpreterLibDir = "${zeppelinInterpreterDir}/build-artifacts/libs"
  if (file(zeppelinInterpreterDir).canWrite()) {
    exec {
      executable "${zeppelinInterpreterDir}/gradlew"
      workingDir = zeppelinInterpreterDir
      args 'clean', 'product', 'distTar'
    }
    println ''
    println "Copying Zeppelin Interpreter jar from ${zeppelinInterpreterLibDir} to ${snappyProductDir}/jars"
    println ''
    copy {
      from "${zeppelinInterpreterLibDir}"
      into "${snappyProductDir}/jars"
      include "${zeppelinInterpreterJarName}"
    }
  } else {
    println "Skipping including Zeppelin Interpreter jar due to unwritable ${zeppelinInterpreterDir}"
  }
} }

task packagePulse { doLast {
  String pulseWarName = "pulse-${pulseVersion}.war"
  String pulseDir = System.env.PULSEDIR

  if (pulseDir == null || pulseDir.length() == 0) {
    pulseDir = "${projectDir}/../pulse"
  }

  String pulseDistDir = "${pulseDir}/build-artifacts/linux/dist"
  if (file(pulseDir).canWrite()) {
    exec {
      executable "${pulseDir}/build.sh"
      workingDir = pulseDir
      args 'clean', 'build-all'
    }
    delete "${snappyProductDir}/jars/pulse.war"
    println ''
    println "Copying Pulse war from ${pulseDistDir} to ${snappyProductDir}/jars"
    println ''
    copy {
      from "${pulseDir}/build-artifacts/linux/dist"
      into "${snappyProductDir}/jars"
      include "${pulseWarName}"
      rename { filename -> 'pulse.war' }
    }
  } else {
    println "Skipping Pulse due to unwritable ${pulseDir}"
  }
} }

task packageVSD { doLast {
  String thirdparty = System.env.THIRDPARTYDIR
  String vsdDir = ''

  if (thirdparty == null || thirdparty.length() == 0) {
    vsdDir = "${projectDir}/../thirdparty/vsd"
  } else {
    vsdDir = "${thirdparty}/vsd"
  }

  String vsdDistDir = "${vsdDir}/70/vsd"
  if (file(vsdDistDir).canWrite()) {
    println ''
    println "Copying VSD from ${vsdDistDir} to ${snappyProductDir}/vsd"
    println ''
    delete "${snappyProductDir}/vsd"
    copy {
      from vsdDistDir
      into "${snappyProductDir}/vsd"
    }
  } else {
    println "Skipping VSD due to unwritable ${vsdDistDir}"
  }
} }

task sparkPackage {
  dependsOn ":snappy-core_${scalaBinaryVersion}:sparkPackage"
}

packagePulse.mustRunAfter product
packageVSD.mustRunAfter product
packageZeppelinInterpreter.mustRunAfter product

distTar.mustRunAfter clean, cleanAll, product
distZip.mustRunAfter clean, cleanAll, product
distRpm.mustRunAfter clean, cleanAll, product
distDeb.mustRunAfter clean, cleanAll, product
distInstallers.mustRunAfter clean, cleanAll, product, distRpm, distDeb
distProduct.mustRunAfter clean, cleanAll, product

task deleteDocsDir(type: Delete) {
  delete "${rootProject.buildDir}/docs"
}

task docs(type: ScalaDoc) {
  apply plugin: 'scala'

  scalaDocOptions.additionalParameters = [ '-J-Xmx2g', '-J-XX:ReservedCodeCacheSize=512m', '-J-Djava.net.preferIPv4Stack=true' ]

  dependsOn deleteDocsDir
  Set<String> allSource = []
  def docProjects = rootProject.subprojects.collectMany { project ->
    if ((project.plugins.hasPlugin('scala') || project.plugins.hasPlugin('java')) &&
            // skip gemfire-connector
            !project.path.contains('gemfire-connector') &&
            // jobserver depends on Apache Spark 1.5.x which causes conflicts
            !project.path.contains('snappy-store') &&
            !project.name.contains('jobserver') &&
            // below three will get filtered with the snappy-store path check itself
            // but still keeping it as when we would remove the snappy-store path filter
            // still the below three sub prejects should not be built.
            !project.name.contains('jgroups') &&
            !project.name.contains('gemfire-examples') &&
            !project.name.contains('trove') &&
            !project.name.contains('kafka') &&
            // exclude tests
            !project.name.contains('tests')) {
      allSource.addAll(project.sourceSets.main.allJava.findAll {
        !it.getPath().matches('.*/internal/.*') && !it.getPath().contains('com/gemstone/gemfire/cache/operations/')
      })

      if (project.plugins.hasPlugin('scala')) {
        allSource.addAll(project.sourceSets.main.allScala.findAll {
          !it.getPath().matches('.*org/apache/spark/sql/execution/joins/HashedRelation.*') &&
          !it.getPath().matches('.*org/apache/spark/sql/execution/debug/package.*')
        })
      }
      [ project ]
    } else []
  }
  source = allSource
  classpath = files(docProjects.collect { project ->
   project.sourceSets.main.compileClasspath
  })
  destinationDir = file("${rootProject.buildDir}/docs")
}
task publishDocs(type:Exec) {
  dependsOn docs
  //on linux
  commandLine './publish-site.sh'
}

// It runs test script from product dir. Hence if running the target individually make sure
// to run product target first
task checkPython(type:Exec) {
  String wdir = "${testResultsBase}/python"
  delete wdir
  file(wdir).mkdirs()
  workingDir  wdir
  copy {
    from "${rootDir}/python/pyspark/test_supprt"
    into wdir
  }
  environment 'PYTHONPATH', "${snappyProductDir}/python/lib/py4j-0.10.4-src.zip:${snappyProductDir}/python"
  environment 'SPARK_HOME', "${snappyProductDir}"
  commandLine 'python', '-u', "${rootDir}/python/run-snappy-tests.py"
}

task precheckin {
  dependsOn cleanAll, buildAll, checkAll, allReports, docs
}

if (rootProject.hasProperty('trackBuildTime') ) {
  buildtimetracker {
    reporters {
      summary {
            ordered false
            threshold 5000
            barstyle "unicode"
      }
    }
  }
}

// log build output to buildOutput.log in addition to console output

def buildOutput = new File("${rootDir}/buildOutput.log")
// delete build output file if it has become large
if (buildOutput.length() > 1000000) {
  delete buildOutput
}
def gradleLogger = new org.gradle.api.logging.StandardOutputListener() {
  void onOutput(CharSequence output) {
    buildOutput << output
  }
}
def loggerService = gradle.services.get(LoggingOutputInternal)
loggerService.addStandardOutputListener(gradleLogger)
loggerService.addStandardErrorListener(gradleLogger)

println()
println('-------------------------------------------------')
println("Starting new build on ${buildDate}")
println('-------------------------------------------------')
println()<|MERGE_RESOLUTION|>--- conflicted
+++ resolved
@@ -1195,14 +1195,6 @@
   // copy all resource files into build classes path because new versions of IDEA
   // do not include separate resources path in CLASSPATH if output path has been customized
   doLast {
-<<<<<<< HEAD
-    getSubprojects().collect { proj ->
-      String resourcesDir = proj.sourceSets.main.output.resourcesDir
-      if (file(resourcesDir).exists()) {
-        copy {
-          from resourcesDir
-          into "${proj.buildDir}/classes/main"
-=======
     subprojects.collect { proj ->
       String resourcesDir = proj.sourceSets.main.output.resourcesDir
       if (file(resourcesDir).exists()) {
@@ -1212,23 +1204,16 @@
         copy {
           from resourcesDir
           into projOutDir
->>>>>>> 1cea2eb8
         }
       }
       resourcesDir = proj.sourceSets.test.output.resourcesDir
       if (file(resourcesDir).exists()) {
-<<<<<<< HEAD
-        copy {
-          from resourcesDir
-          into "${proj.buildDir}/classes/test"
-=======
         def projOutDir = file("${proj.projectDir}/src/test/scala").exists()
           ? "${proj.sourceSets.test.java.outputDir}/../../scala/test"
           : proj.sourceSets.test.java.outputDir
         copy {
           from resourcesDir
           into projOutDir
->>>>>>> 1cea2eb8
         }
       }
     }
