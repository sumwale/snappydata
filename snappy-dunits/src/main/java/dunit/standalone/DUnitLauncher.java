--- conflicted
+++ resolved
@@ -175,11 +175,6 @@
     host.init(registry, NUM_VMS);
 
     init(master);
-<<<<<<< HEAD
-    
-    startLocator(registry);
-=======
->>>>>>> 7ae40f0f
   }
   
   public static Properties getDistributedSystemProperties() {
