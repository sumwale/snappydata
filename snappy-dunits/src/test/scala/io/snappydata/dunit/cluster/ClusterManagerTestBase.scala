package io.snappydata.dunit.cluster

import java.io.File
import java.util.Properties

import com.gemstone.gemfire.internal.tools.gfsh.app.commands.value

import scala.collection.JavaConverters._

import com.pivotal.gemfirexd.internal.engine.distributed.utils.GemFireXDUtils
import com.pivotal.gemfirexd.{FabricService, TestUtil}
import dunit.{DistributedTestBase, Host, SerializableRunnable}
import io.snappydata.{Locator, Server, ServiceManager}
import org.slf4j.LoggerFactory

import org.apache.spark.scheduler.cluster.SnappyEmbeddedModeClusterManager
import org.apache.spark.sql.SnappyContext
import org.apache.spark.{SparkConf, SparkContext}

/**
 * Base class for tests using Snappy ClusterManager. New utility methods
 * would need to be added as and when corresponding snappy code gets added.
 *
 * @author hemant
 */
class ClusterManagerTestBase(s: String) extends DistributedTestBase(s) {

  import ClusterManagerTestBase._

  val bootProps: Properties = new Properties()
  bootProps.setProperty("log-file", "snappyStore.log")
  bootProps.setProperty("log-level", "config")
  bootProps.setProperty("statistic-archive-file", "snappyStore.gfs")

  val host = Host.getHost(0)
  val vm0 = host.getVM(0)
  val vm1 = host.getVM(1)
  val vm2 = host.getVM(2)
  val vm3 = host.getVM(3)

  final def locatorPort: Int = DistributedTestBase.getDUnitLocatorPort

  protected final def startArgs =
    Array(locatorPort, bootProps).asInstanceOf[Array[AnyRef]]

  val locatorNetPort: Int = 0
  val locatorNetProps = new Properties()

  // SparkContext is initialized on the lead node and hence,
  // this can be used only by jobs running on Lead node
  def sc: SparkContext = SnappyContext.globalSparkContext

  override def setUp(): Unit = {
    val testName = getName
    val testClass = getClass
    // bootProps.setProperty(Attribute.SYS_PERSISTENT_DIR, s)
    TestUtil.currentTest = testName
    TestUtil.currentTestClass = getTestClass
    TestUtil.skipDefaultPartitioned = true
    TestUtil.doCommonSetup(bootProps)
    GemFireXDUtils.IS_TEST_MODE = true

    val locPort = locatorPort
    val locNetPort = locatorNetPort
    val locNetProps = locatorNetProps
    DistributedTestBase.invokeInLocator(new SerializableRunnable() {
      override def run(): Unit = {
        val loc: Locator = ServiceManager.getLocatorInstance

        if (loc.status != FabricService.State.RUNNING) {
          loc.start("localhost", locPort, locNetProps)
        }
        if (locNetPort > 0) {
          loc.startNetworkServer("localhost", locNetPort, locNetProps)
        }
        assert(loc.status == FabricService.State.RUNNING)

        val logger = LoggerFactory.getLogger(getClass)
        logger.info("\n\n\n  STARTING TEST " + testClass.getName + '.' +
            testName + "\n\n")
      }
    })

    val nodeProps = bootProps
    val startNode = new SerializableRunnable() {
      override def run(): Unit = {
        val node = ServiceManager.currentFabricServiceInstance
        if (node == null || node.status != FabricService.State.RUNNING) {
          startSnappyServer(locPort, nodeProps)
        }
        assert(ServiceManager.currentFabricServiceInstance.status ==
            FabricService.State.RUNNING)

        val logger = LoggerFactory.getLogger(getClass)
        logger.info("\n\n\n  STARTING TEST " + testClass.getName + '.' +
            testName + "\n\n")
      }
    }
    vm0.invoke(startNode)
    vm1.invoke(startNode)
    vm2.invoke(startNode)

    // start lead node in this VM
    val sc = SnappyContext.globalSparkContext
    if (sc == null || sc.isStopped) {
      startSnappyLead(locatorPort, bootProps)
    }
    assert(ServiceManager.currentFabricServiceInstance.status ==
        FabricService.State.RUNNING)
    logger.info("\n\n\n  STARTING TEST " + testClass.getName + '.' +
        testName + "\n\n")
  }

  override def tearDown2(): Unit = {
    GemFireXDUtils.IS_TEST_MODE = false
    cleanupTestData(getClass.getName, getName)
    Array(vm3, vm2, vm1, vm0).foreach(_.invoke(getClass, "cleanupTestData",
      Array[AnyRef](getClass.getName, getName)))
    Array(vm3, vm2, vm1, vm0).foreach(_.invoke(getClass, "stopNetworkServers"))
    stopNetworkServers()
    bootProps.clear()
    val locNetPort = locatorNetPort
    DistributedTestBase.invokeInLocator(new SerializableRunnable() {
      override def run(): Unit = {
        if (locNetPort > 0) {
          val loc = ServiceManager.getLocatorInstance
          if (loc != null) {
            loc.stopAllNetworkServers()
          }
        }
      }
    })
  }
}

/**
 * New utility methods would need to be added as and when corresponding
 * snappy code gets added.
 */
object ClusterManagerTestBase {
  val logger = LoggerFactory.getLogger(getClass)

  /* SparkContext is initialized on the lead node and hence,
  this can be used only by jobs running on Lead node */
  def sc: SparkContext = SnappyContext.globalSparkContext

  /**
<<<<<<< HEAD
    * Start a snappy lead. This code starts a Spark server and at the same time
    * also starts a SparkContext and hence it kind of becomes lead. We will use
    * LeadImpl once the code for that is ready.
    *
    * Only a single instance of SnappyLead should be started.
    */
  def startSnappyLead(locatorPort: Int,
      props: Properties,
      addUrlForHiveMetaStore: Boolean): Unit = {
    assert(sc == null)
    props.setProperty("host-data", "false")
    props.setProperty("log-level", "fine")
=======
   * Start a snappy lead. This code starts a Spark server and at the same time
   * also starts a SparkContext and hence it kind of becomes lead. We will use
   * LeadImpl once the code for that is ready.
   *
   * Only a single instance of SnappyLead should be started.
   */
  def startSnappyLead(locatorPort: Int, props: Properties): Unit = {
    // bootProps.setProperty("log-level", "fine")
>>>>>>> e46e700d
    SparkContext.registerClusterManager(SnappyEmbeddedModeClusterManager)
    val conf: SparkConf = new SparkConf()
        .setMaster(s"snappydata://localhost[$locatorPort]")
        .setAppName("myapp")

    new File("./" + "driver").mkdir()
    new File("./" + "driver/events").mkdir()

    val dataDirForDriver = new File("./" + "driver/data").getAbsolutePath
    val eventDirForDriver = new File("./" + "driver/events").getAbsolutePath
    conf.set("spark.local.dir", dataDirForDriver)
    conf.set("spark.eventLog.enabled", "true")
    conf.set("spark.eventLog.dir", eventDirForDriver)
    props.asScala.foreach({ case (k, v) =>
      if (k.indexOf(".") < 0) {
        conf.set(io.snappydata.Constant.STORE_PROPERTY_PREFIX + k, v)
      }
      else {
        conf.set(k, v)
      }
    })
    logger.info(s"About to create SparkContext with conf \n" + conf.toDebugString)
    val sc = new SparkContext(conf)
    logger.info("SparkContext CREATED, about to create SnappyContext.")
<<<<<<< HEAD
    snc = SnappyContext(sc)
    // Setting the default column batch size for tests to 3
    snc.setConf("spark.sql.inMemoryColumnarStorage.batchSize", "3")

=======
    SnappyContext(sc)
>>>>>>> e46e700d
    assert(ServiceManager.getServerInstance.status == FabricService.State.RUNNING)
    logger.info("SnappyContext CREATED successfully.")
    val lead: Server = ServiceManager.getServerInstance
    assert(lead.status == FabricService.State.RUNNING)
  }

  /**
   * Start a snappy server. Any number of snappy servers can be started.
   */
  def startSnappyServer(locatorPort: Int, props: Properties): Unit = {
    props.setProperty("locators", "localhost[" + locatorPort + ']')
<<<<<<< HEAD
    props.setProperty("log-level", "fine")
=======
    // bootProps.setProperty("log-level", "info")
>>>>>>> e46e700d
    val server: Server = ServiceManager.getServerInstance
    server.start(props)
    assert(server.status == FabricService.State.RUNNING)
  }

  def startNetServer(netPort: Int): Unit = {
    ServiceManager.getServerInstance.startNetworkServer("localhost",
      netPort, null)
  }

  def cleanupTestData(testClass: String, testName: String): Unit = {
    // cleanup metastore
    val snc = SnappyContext()
    if (snc != null) {
      snc.catalog.getTables(None).foreach {
        case (tableName, false) =>
          snc.dropExternalTable(tableName, ifExists = true)
        case _ =>
      }
    }
    if (testName != null) {
      logger.info("\n\n\n  ENDING TEST " + testClass + '.' + testName + "\n\n")
    }
  }

  def stopSpark(): Unit = {
    // cleanup metastore
    cleanupTestData(null, null)
    SnappyContext.stop()
  }

  def stopNetworkServers(): Unit = {
    val service = ServiceManager.currentFabricServiceInstance
    if (service != null) {
      service.stopAllNetworkServers()
    }
  }

  def stopAny(): Unit = {
    val service = ServiceManager.currentFabricServiceInstance
    if (service != null) {
      service.stop(null)
    }
  }
}<|MERGE_RESOLUTION|>--- conflicted
+++ resolved
@@ -145,20 +145,6 @@
   def sc: SparkContext = SnappyContext.globalSparkContext
 
   /**
-<<<<<<< HEAD
-    * Start a snappy lead. This code starts a Spark server and at the same time
-    * also starts a SparkContext and hence it kind of becomes lead. We will use
-    * LeadImpl once the code for that is ready.
-    *
-    * Only a single instance of SnappyLead should be started.
-    */
-  def startSnappyLead(locatorPort: Int,
-      props: Properties,
-      addUrlForHiveMetaStore: Boolean): Unit = {
-    assert(sc == null)
-    props.setProperty("host-data", "false")
-    props.setProperty("log-level", "fine")
-=======
    * Start a snappy lead. This code starts a Spark server and at the same time
    * also starts a SparkContext and hence it kind of becomes lead. We will use
    * LeadImpl once the code for that is ready.
@@ -167,7 +153,6 @@
    */
   def startSnappyLead(locatorPort: Int, props: Properties): Unit = {
     // bootProps.setProperty("log-level", "fine")
->>>>>>> e46e700d
     SparkContext.registerClusterManager(SnappyEmbeddedModeClusterManager)
     val conf: SparkConf = new SparkConf()
         .setMaster(s"snappydata://localhost[$locatorPort]")
@@ -192,14 +177,7 @@
     logger.info(s"About to create SparkContext with conf \n" + conf.toDebugString)
     val sc = new SparkContext(conf)
     logger.info("SparkContext CREATED, about to create SnappyContext.")
-<<<<<<< HEAD
-    snc = SnappyContext(sc)
-    // Setting the default column batch size for tests to 3
-    snc.setConf("spark.sql.inMemoryColumnarStorage.batchSize", "3")
-
-=======
     SnappyContext(sc)
->>>>>>> e46e700d
     assert(ServiceManager.getServerInstance.status == FabricService.State.RUNNING)
     logger.info("SnappyContext CREATED successfully.")
     val lead: Server = ServiceManager.getServerInstance
@@ -211,11 +189,7 @@
    */
   def startSnappyServer(locatorPort: Int, props: Properties): Unit = {
     props.setProperty("locators", "localhost[" + locatorPort + ']')
-<<<<<<< HEAD
-    props.setProperty("log-level", "fine")
-=======
     // bootProps.setProperty("log-level", "info")
->>>>>>> e46e700d
     val server: Server = ServiceManager.getServerInstance
     server.start(props)
     assert(server.status == FabricService.State.RUNNING)
