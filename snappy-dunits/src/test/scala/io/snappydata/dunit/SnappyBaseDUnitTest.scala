package io.snappydata.dunit

import java.util.Properties

import com.pivotal.gemfirexd.internal.engine.distributed.utils.GemFireXDUtils
import com.pivotal.gemfirexd.{Attribute, FabricService}
import dunit.{AvailablePortHelper, DistributedTestBase, Host}
import io.snappydata.{Lead, Locator, Server, ServiceManager}

/**
 * Created by amogh on 15/10/15.
 */
class SnappyBaseDUnitTest(s: String) extends DistributedTestBase(s) {

  val props: Properties = new Properties()

  val host = Host.getHost(0)
  val vm0 = host.getVM(0)
  val vm1 = host.getVM(1)
  val vm2 = host.getVM(2)

  override
  def setUp(): Unit = {
    super.setUp()
    props.setProperty(Attribute.SYS_PERSISTENT_DIR, "basetest")
    props.setProperty("mcast-port", "0")
    GemFireXDUtils.IS_TEST_MODE = true
  }

  override
  def tearDown2(): Unit = {
<<<<<<< HEAD
=======
    super.tearDown2()
    props.clear()
    Array(vm0, vm1, vm2).foreach(_.invoke(this.getClass, "stopAny"))
>>>>>>> 486b7321
    GemFireXDUtils.IS_TEST_MODE = false
  }

  /**
   * This test is not really making use of distributed capability of the framework here.
   * It just does what tests in ServerStartSuite.scala do, but in a single test. It has been added here as a starting point.
   *
   * These entities (lead, server, locator) do not really talk to each other in this test.
   * Each is started with mcast-port = 0.
   */
  def testSnappyEntitiesStartStop(): Unit = {
    val arg: Array[AnyRef] = Array(props)

    vm2.invoke(this.getClass, "startSnappyLocator", arg)
    vm0.invoke(this.getClass, "startSnappyLead", arg)
    vm1.invoke(this.getClass, "startSnappyServer", arg)
  }
}

/**
 * New utility methods would need to be added as and when corresponding snappy code gets added.
 */
object SnappyBaseDUnitTest {

  def startSnappyLead(props: Properties): Unit = {
    val lead: Lead = ServiceManager.getLeadInstance

    lead.start(props)

    assert(ServiceManager.getLeadInstance.status == FabricService.State.RUNNING)
  }

  def startSnappyServer(props: Properties): Unit = {
    val server: Server = ServiceManager.getServerInstance

    server.start(props)

    assert(ServiceManager.getServerInstance.status == FabricService.State.RUNNING)
  }

  def startSnappyLocator(props: Properties): Unit = {
    val loc: Locator = ServiceManager.getLocatorInstance

    loc.start("localhost", AvailablePortHelper.getRandomAvailableTCPPort, props)

    assert(ServiceManager.getLocatorInstance.status == FabricService.State.RUNNING)
  }

  def stopAny(): Unit = {
    val service = ServiceManager.currentFabricServiceInstance

    if (service != null) {
      service.stop(null)
    }
  }
}<|MERGE_RESOLUTION|>--- conflicted
+++ resolved
@@ -29,12 +29,9 @@
 
   override
   def tearDown2(): Unit = {
-<<<<<<< HEAD
-=======
     super.tearDown2()
     props.clear()
     Array(vm0, vm1, vm2).foreach(_.invoke(this.getClass, "stopAny"))
->>>>>>> 486b7321
     GemFireXDUtils.IS_TEST_MODE = false
   }
 
