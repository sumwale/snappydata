/*
 * Copyright (c) 2017 SnappyData, Inc. All rights reserved.
 *
 * Licensed under the Apache License, Version 2.0 (the "License"); you
 * may not use this file except in compliance with the License. You
 * may obtain a copy of the License at
 *
 * http://www.apache.org/licenses/LICENSE-2.0
 *
 * Unless required by applicable law or agreed to in writing, software
 * distributed under the License is distributed on an "AS IS" BASIS,
 * WITHOUT WARRANTIES OR CONDITIONS OF ANY KIND, either express or
 * implied. See the License for the specific language governing
 * permissions and limitations under the License. See accompanying
 * LICENSE file.
 */

package org.apache.spark.sql.store

import scala.concurrent.duration.FiniteDuration

import io.snappydata.Property

import org.apache.spark.SparkConf
import org.apache.spark.memory.SnappyUnifiedMemoryManager
import org.apache.spark.sql.execution.benchmark.ColumnCacheBenchmark
import org.apache.spark.sql.execution.columnar.ColumnTableScan
import org.apache.spark.sql.internal.SQLConf
import org.apache.spark.sql.{DataFrame, DataFrameReader, SnappySession}
import org.apache.spark.util.{Benchmark, QueryBenchmark}
import org.apache.spark.sql.snappy._
import scala.concurrent.duration._

/**
 * Tests for column table having sorted columns.
 */
class SortedColumnPerformanceTests extends ColumnTablesTestBase {

  override def newSparkConf(addOn: SparkConf => SparkConf = null): SparkConf = {
    val conf = new SparkConf()
        .setIfMissing("spark.master", s"local[${SortedColumnPerformanceTests.cores}]")
        .setAppName("microbenchmark")
    conf.set("snappydata.store.critical-heap-percentage", "95")
    if (SnappySession.isEnterpriseEdition) {
      conf.set("snappydata.store.memory-size", "1200m")
    }
    conf.set("spark.memory.manager", classOf[SnappyUnifiedMemoryManager].getName)
    conf.set("spark.serializer", "org.apache.spark.serializer.PooledKryoSerializer")
    conf.set("spark.closure.serializer", "org.apache.spark.serializer.PooledKryoSerializer")
    if (addOn != null) {
      addOn(conf)
    }
    conf
  }

  test("PointQuery performance") {
    val session = this.snc.snappySession
    val colTableName = "colDeltaTable"
    val numElements = 999551
    val numTimesInsert = 199
    val numTimesUpdate = 1

    val totalElements = (numElements * 0.6 * numTimesUpdate +
        numElements * 0.4 * numTimesUpdate).toLong
    val numBuckets = 4
    val numIters = 1000

    SortedColumnTests.verfiyInsertDataExists(session, numElements, numTimesInsert)
    SortedColumnTests.verfiyUpdateDataExists(session, numElements, numTimesUpdate)
    val dataFrameReader : DataFrameReader = session.read
    val insertDF: DataFrame = dataFrameReader.load(SortedColumnTests.filePathInsert(numElements,
      numTimesInsert))
    val updateDF: DataFrame = dataFrameReader.load(SortedColumnTests.filePathUpdate(numElements,
      numTimesUpdate))

    def prepare(): Unit = {
      SortedColumnTests.createColumnTable(session, colTableName, numBuckets, numElements)
      try {
        session.conf.set(Property.ColumnBatchSize.name, "24M") // default
        session.conf.set(Property.ColumnMaxDeltaRows.name, "100")
        insertDF.write.insertInto(colTableName)
        ColumnTableScan.setCaseOfSortedInsertValue(true)
        updateDF.write.putInto(colTableName)
      } finally {
        ColumnTableScan.setCaseOfSortedInsertValue(false)
        session.conf.unset(Property.ColumnBatchSize.name)
        session.conf.unset(Property.ColumnMaxDeltaRows.name)
      }
    }

    val benchmark = new Benchmark("PointQuery", totalElements)
    var iter = 1
    benchmark.addCase("Sorted", numIters, prepare) { _ =>
      SortedColumnPerformanceTests.executeQuery_PointQuery(session, colTableName, iter,
        numTimesInsert, numTimesUpdate = 1)
      iter += 1
    }
    benchmark.run()
    // Thread.sleep(50000000)
  }

  test("JoinQuery performance") {
    val session = this.snc.snappySession
    val colTableName = "colDeltaTable"
    val joinTableName = "joinDeltaTable"
    val numElements = 100000000
    val numTimesInsert = 1
    val numTimesUpdate = 1

    val totalElements = (numElements * 0.6 * numTimesUpdate +
        numElements * 0.4 * numTimesUpdate).toLong
    val numBuckets = 4
    val numIters = 100

    SortedColumnTests.verfiyInsertDataExists(session, numElements, numTimesInsert)
    SortedColumnTests.verfiyUpdateDataExists(session, numElements, numTimesUpdate)
    val dataFrameReader : DataFrameReader = session.read
    val insertDF: DataFrame = dataFrameReader.load(SortedColumnTests.filePathInsert(numElements,
      numTimesInsert))
<<<<<<< HEAD
    val updateDF1: DataFrame = dataFrameReader.load(SortedColumnTests.filePathUpdate(numElements,
      numTimesUpdate))
    val updateDF2: DataFrame = dataFrameReader.load(SortedColumnTests.filePathUpdate(numElements,
=======
    val updateDF: DataFrame = dataFrameReader.load(SortedColumnTests.filePathUpdate(numElements,
>>>>>>> 80b207ad
      numTimesUpdate))

    def prepare(): Unit = {
      SortedColumnTests.createColumnTable(session, colTableName, numBuckets, numElements)
      SortedColumnTests.createColumnTable(session, joinTableName, numBuckets, numElements,
        Some(colTableName))
      try {
        session.conf.set(Property.ColumnBatchSize.name, "24M") // default
        session.conf.set(Property.ColumnMaxDeltaRows.name, "100")
<<<<<<< HEAD
        insertDF.write.insertInto(colTableName)
        insertDF.write.insertInto(joinTableName)
        ColumnTableScan.setCaseOfSortedInsertValue(true)
        updateDF1.write.putInto(colTableName)
        updateDF2.write.putInto(joinTableName)
=======
        var j = 0
        while (j < numTimesInsert) {
          insertDF.write.insertInto(colTableName)
          insertDF.write.insertInto(joinTableName)
          j += 1
        }
        j = 0
        while (j < numTimesInsert) {
          updateDF.write.putInto(colTableName)
          updateDF.write.putInto(joinTableName)
          j += 1
        }
>>>>>>> 80b207ad
      } finally {
        ColumnTableScan.setCaseOfSortedInsertValue(false)
        session.conf.unset(Property.ColumnBatchSize.name)
        session.conf.unset(Property.ColumnMaxDeltaRows.name)
      }
    }

    val benchmark = new Benchmark("JoinQuery", totalElements)
    var iter = 1
    try {
      // Force SMJ
      session.conf.set(Property.HashJoinSize.name, "-1")
      session.conf.set(SQLConf.AUTO_BROADCASTJOIN_THRESHOLD.key, "-1")
      benchmark.addCase("Sorted", numIters, prepare) { _ =>
        SortedColumnPerformanceTests.executeQuery_JoinQuery(session, colTableName, joinTableName,
          iter, numTimesInsert, numTimesUpdate = 1)
        iter += 1
      }
      benchmark.run()
    } finally {
      session.conf.unset(Property.HashJoinSize.name)
      session.conf.unset(SQLConf.AUTO_BROADCASTJOIN_THRESHOLD.key)
    }
    Thread.sleep(50000000)
  }

  test("insert performance") {
    val snc = this.snc.snappySession
    val colTableName = "colDeltaTable"
    val numElements = 9999551
    val numBuckets = SortedColumnPerformanceTests.cores
    val numIters = 2

    SortedColumnPerformanceTests.benchmarkInsert(snc, colTableName, numBuckets, numElements,
      numIters, "insert")
  }

  ignore("Old PointQuery performance") {
    val snc = this.snc.snappySession
    val colTableName = "colDeltaTable"
    val numElements = 999551
    val numBuckets = 3
    val numIters = 100
    SortedColumnPerformanceTests.benchmarkQuery(snc, colTableName, numBuckets, numElements,
      numIters, "PointQuery", numTimesInsert = 200,
      doVerifyFullSize = true)(SortedColumnPerformanceTests.executeQuery_PointQuery_mt)
    // Thread.sleep(5000000)
  }

  test("PointQuery performance multithreaded 1") {
    val snc = this.snc.snappySession
    SortedColumnPerformanceTests.mutiThreadedPointQuery(snc, numThreads = 1)
    // Thread.sleep(5000000)
  }

  test("PointQuery performance multithreaded 4") {
    val snc = this.snc.snappySession
    val totalNumThreads = SortedColumnPerformanceTests.cores
    SortedColumnPerformanceTests.mutiThreadedPointQuery(snc, totalNumThreads)
    // Thread.sleep(5000000)
  }

  test("PointQuery performance multithreaded 8") {
    val snc = this.snc.snappySession
    val totalNumThreads = 2 * SortedColumnPerformanceTests.cores
    SortedColumnPerformanceTests.mutiThreadedPointQuery(snc, totalNumThreads)
    // Thread.sleep(5000000)
  }

  test("PointQuery performance multithreaded 16") {
    val snc = this.snc.snappySession
    val totalNumThreads = 4 * SortedColumnPerformanceTests.cores
    SortedColumnPerformanceTests.mutiThreadedPointQuery(snc, totalNumThreads)
    // Thread.sleep(5000000)
  }

  test("PointQuery performance multithreaded 32") {
    val snc = this.snc.snappySession
    val totalNumThreads = 4 * SortedColumnPerformanceTests.cores
    SortedColumnPerformanceTests.mutiThreadedPointQuery(snc, totalNumThreads)
    // Thread.sleep(5000000)
  }

  ignore("Old RangeQuery performance") {
    val snc = this.snc.snappySession
    val colTableName = "colDeltaTable"
    val numElements = 999551
    val numBuckets = 3
    val numIters = 21
    SortedColumnPerformanceTests.benchmarkQuery(snc, colTableName, numBuckets, numElements,
      numIters, "RangeQuery", numTimesInsert = 10,
      doVerifyFullSize = true)(SortedColumnPerformanceTests.executeQuery_RangeQuery_mt)
    // Thread.sleep(5000000)
  }

  ignore("Old JoinQuery performance") {
    val snc = this.snc.snappySession
    val colTableName = "colDeltaTable"
    val jnTableName = "joinDeltaTable"
    val numElements = 999551
    val numBuckets = 3
    val numIters = 1
    SortedColumnPerformanceTests.benchmarkQuery(snc, colTableName, numBuckets, numElements,
      numIters, "JoinQuery", numTimesInsert = 200, doVerifyFullSize = true,
      joinTableName = Some(jnTableName))(SortedColumnPerformanceTests.executeQuery_JoinQuery_mt)
    // Thread.sleep(5000000)
  }
}

object SortedColumnPerformanceTests {
  val cores: Int = math.min(16, Runtime.getRuntime.availableProcessors())

  def executeQuery_PointQuery(session: SnappySession, colTableName: String, iterCount: Int,
      numTimesInsert: Int, numTimesUpdate: Int): Unit = {
    val param = getParam(iterCount, params)
    val query = s"select * from $colTableName where id = $param"
    val expectedNumResults = if (param % 10 < 6) numTimesInsert else numTimesUpdate
    val result = session.sql(query).collect()
    val passed = result.length == expectedNumResults
    // scalastyle:off
    // println(s"Query = $query result=${result.length} $expectedNumResults $iterCount")
    // scalastyle:on
  }

  def executeQuery_JoinQuery(session: SnappySession, colTableName: String, joinTableName: String,
      iterCount: Int, numTimesInsert: Int, numTimesUpdate: Int): Unit = {
    val query = s"select AVG(A.id), COUNT(B.id) " +
        s" from $colTableName A inner join $joinTableName B where A.id = B.id"
    val result = session.sql(query).collect()
    // scalastyle:off
    if (iterCount < 5) {
      println(s"Query = $query result=${result.length}")
      result.foreach(r => {
        val avg = r.getDouble(0)
        val count = r.getLong(1)
        print(s"[$avg, $count], ")
      })
      println()
    }
    // scalastyle:on
  }

  private def doGC(): Unit = {
    System.gc()
    System.runFinalization()
    System.gc()
    System.runFinalization()
  }

  def benchmarkInsert(session: SnappySession, colTableName: String, numBuckets: Int,
      numElements: Long, numIters: Int, queryMark: String,
      doVerifyFullSize: Boolean = false): Unit = {
    val benchmark = new Benchmark(s"Benchmark $queryMark", numElements, outputPerIteration = true)
    SortedColumnTests.verfiyInsertDataExists(session, numElements)
    SortedColumnTests.verfiyUpdateDataExists(session, numElements)
    val dataFrameReader : DataFrameReader = session.read
    val insertDF : DataFrame = dataFrameReader.load(SortedColumnTests.filePathInsert(numElements,
      multiple = 1))
    val updateDF : DataFrame = dataFrameReader.load(SortedColumnTests.filePathUpdate(numElements,
      multiple = 1))

    def execute(): Unit = {
      insertDF.write.insertInto(colTableName)
      try {
        ColumnTableScan.setCaseOfSortedInsertValue(true)
        updateDF.write.putInto(colTableName)
      } finally {
        ColumnTableScan.setCaseOfSortedInsertValue(false)
      }
    }

    def addBenchmark(name: String, params: Map[String, String] = Map()): Unit = {
      val defaults = params.keys.flatMap {
        k => session.conf.getOption(k).map((k, _))
      }

      def prepare(): Unit = {
        params.foreach { case (k, v) => session.conf.set(k, v) }
        SortedColumnTests.verfiyInsertDataExists(session, numElements)
        SortedColumnTests.verfiyUpdateDataExists(session, numElements)
        SortedColumnTests.createColumnTable(session, colTableName, numBuckets, numElements)
        doGC()
      }

      def cleanup(): Unit = {
        SnappySession.clearAllCache()
        defaults.foreach { case (k, v) => session.conf.set(k, v) }
        doGC()
      }

      def testCleanup(): Unit = {
        session.sql(s"truncate table $colTableName")
        doGC()
      }

      ColumnCacheBenchmark.addCaseWithCleanup(benchmark, name, numIters,
        prepare, cleanup, testCleanup) { _ => execute() }
    }

    try {
      session.conf.set(Property.ColumnMaxDeltaRows.name, "100")
      session.conf.set(SQLConf.WHOLESTAGE_CODEGEN_ENABLED.key, "true")
      session.conf.set(SQLConf.WHOLESTAGE_FALLBACK.key, "false")

      // Get numbers
      addBenchmark(s"$queryMark", Map.empty)
      benchmark.run()

      // Now verify
      if (doVerifyFullSize) {
        execute()
        SortedColumnTests.verifyTotalRows(session, colTableName, numElements, finalCall = true,
          numTimesInsert = 1, numTimesUpdate = 1)
      }
    } finally {
      session.sql(s"drop table $colTableName")
      session.conf.unset(Property.ColumnBatchSize.name)
      session.conf.unset(Property.ColumnMaxDeltaRows.name)
      session.conf.unset(SQLConf.WHOLESTAGE_CODEGEN_ENABLED.key)
      session.conf.unset(SQLConf.WHOLESTAGE_FALLBACK.key)
    }
  }

  var lastFailedIteration: Int = Int.MinValue

  def executeQuery_PointQuery_mt(session: SnappySession, colTableName: String,
      joinTableName: String, numIters: Int, iterCount: Int, numThreads: Int, threadId: Int,
      isMultithreaded: Boolean, numTimesInsert: Int, numTimesUpdate: Int): Boolean = {
    val param = if (iterCount != lastFailedIteration) {
      getParam(iterCount, params)
    } else QueryBenchmark.firstRandomValue
    val query = s"select * from $colTableName where id = $param"
    val expectedNumResults = if (param % 10 < 6) numTimesInsert else numTimesUpdate
    val result = session.sql(query).collect()
    val passed = result.length == expectedNumResults
    if (!passed && iterCount != -1) {
      lastFailedIteration = iterCount
    }
    // scalastyle:off
    // println(s"Query = $query result=${result.length} $expectedNumResults $iterCount" +
    //    s" $numThreads $threadId")
    // scalastyle:on
    passed
  }

  def executeQuery_RangeQuery_mt(session: SnappySession, colTableName: String,
      joinTableName: String, numIters: Int, iterCount: Int, numThreads: Int, threadId: Int,
      isMultithreaded: Boolean, numTimesInsert: Int, numTimesUpdate: Int): Boolean = {
    val param1 = if (iterCount != lastFailedIteration) {
      getParam(iterCount, params1)
    } else QueryBenchmark.firstRandomValue
    val param2 = if (iterCount != lastFailedIteration) {
      getParam(iterCount, params2)
    } else QueryBenchmark.secondRandomValue
    val (low, high) = if (param1 < param2) { (param1, param2)} else (param2, param1)
    val query = s"select * from $colTableName where id between $low and $high"
    val expectedNumResults = getParam(iterCount, params3)
    val result = session.sql(query).collect()
    val passed = isMultithreaded || result.length > 0
    if (!passed &&  iterCount != -1) {
      lastFailedIteration = iterCount
    }
    // scalastyle:off
    // println(s"Query = $query result=${result.length} $passed $expectedNumResults")
    // scalastyle:on
    passed
  }

  def executeQuery_JoinQuery_mt(session: SnappySession, colTableName: String,
      joinTableName: String, numIters: Int, iterCount: Int, numThreads: Int, threadId: Int,
      isMultithreaded: Boolean, numTimesInsert: Int, numTimesUpdate: Int): Boolean = {
    val param = getParam(iterCount, params)
    val query = s"select * from $colTableName A inner join $joinTableName B on A.id = B.id"
    val joinDF = session.sql(query)
    var i = 0
    joinDF.foreach(_ => i += 1)
    val expectedNumResults = i
    val result = i
    val passed = result == expectedNumResults
    // scalastyle:off
    // println(s"Query = $query iterCount=$iterCount result=$result $passed $expectedNumResults")
    // scalastyle:on
    passed
  }

  // scalastyle:off
  def benchmarkQuery(session: SnappySession, colTableName: String, numBuckets: Int,
      numElements: Long, numIters: Int, queryMark: String, isMultithreaded: Boolean = false,
      doVerifyFullSize: Boolean = false, numTimesInsert: Int = 1, numTimesUpdate: Int = 1,
      totalThreads: Int = 1, runTime: FiniteDuration = 2.seconds,
      joinTableName: Option[String] = None)
      // scalastyle:on
      (f : (SnappySession, String, String, Int, Int, Int, Int, Boolean, Int,
          Int) => Boolean): Unit = {
    val benchmark = new QueryBenchmark(s"Benchmark $queryMark", isMultithreaded, numElements,
      outputPerIteration = true, numThreads = totalThreads, minTime = runTime)
    SortedColumnTests.verfiyInsertDataExists(session, numElements, numTimesInsert)
    SortedColumnTests.verfiyUpdateDataExists(session, numElements, numTimesUpdate)
    val dataFrameReader : DataFrameReader = session.read
    val insertDF : DataFrame = dataFrameReader.load(SortedColumnTests.filePathInsert(numElements,
      numTimesInsert))
    val updateDF : DataFrame = dataFrameReader.load(SortedColumnTests.filePathUpdate(numElements,
      numTimesUpdate))
    val sessionArray = new Array[SnappySession](totalThreads)
    sessionArray.indices.foreach(i => {
      sessionArray(i) = session.newSession()
      sessionArray(i).conf.set(SQLConf.WHOLESTAGE_CODEGEN_ENABLED.key, "true")
      sessionArray(i).conf.set(SQLConf.WHOLESTAGE_FALLBACK.key, "false")
      sessionArray(i).conf.set(Property.ForceLinkPartitionsToBuckets.name, "true") // remove ?
    })

    def addBenchmark(name: String, params: Map[String, String] = Map()): Unit = {
      val defaults = params.keys.flatMap {
        k => session.conf.getOption(k).map((k, _))
      }

      def prepare(): Unit = {
        params.foreach { case (k, v) => session.conf.set(k, v) }
        SortedColumnTests.createColumnTable(session, colTableName, numBuckets, numElements)
        if (joinTableName.isDefined) {
          SortedColumnTests.createColumnTable(session, joinTableName.get, numBuckets, numElements,
            Some(colTableName))
        }
        try {
          session.conf.set(Property.ColumnBatchSize.name, "24M") // default
          session.conf.set(Property.ColumnMaxDeltaRows.name, "100")
          session.conf.set(SQLConf.WHOLESTAGE_CODEGEN_ENABLED.key, "true")
          session.conf.set(SQLConf.WHOLESTAGE_FALLBACK.key, "false")
          session.conf.set(SQLConf.AUTO_BROADCASTJOIN_THRESHOLD.key, "-1")
          insertDF.write.insertInto(colTableName)
          if (joinTableName.isDefined) {
            insertDF.write.insertInto(joinTableName.get)
          }
          ColumnTableScan.setCaseOfSortedInsertValue(true)
          updateDF.write.putInto(colTableName)
          if (joinTableName.isDefined) {
            updateDF.write.putInto(joinTableName.get)
          }
          if (doVerifyFullSize) {
            SortedColumnTests.verifyTotalRows(session, colTableName, numElements, finalCall = true,
              numTimesInsert, numTimesUpdate)
            if (joinTableName.isDefined) {
              SortedColumnTests.verifyTotalRows(session, joinTableName.get, numElements,
                finalCall = true, numTimesInsert, numTimesUpdate)
            }
          }
        } finally {
          ColumnTableScan.setCaseOfSortedInsertValue(false)
          session.conf.unset(Property.ColumnBatchSize.name)
          session.conf.unset(Property.ColumnMaxDeltaRows.name)
          session.conf.unset(SQLConf.WHOLESTAGE_CODEGEN_ENABLED.key)
          session.conf.unset(SQLConf.WHOLESTAGE_FALLBACK.key)
          session.conf.unset(SQLConf.AUTO_BROADCASTJOIN_THRESHOLD.key)
        }
        doGC()
      }

      def cleanup(): Unit = {
        sessionArray.indices.foreach(i => {
          sessionArray(i).clear()
          session.conf.unset(SQLConf.WHOLESTAGE_CODEGEN_ENABLED.key)
          session.conf.unset(SQLConf.WHOLESTAGE_FALLBACK.key)
          session.conf.unset(Property.ForceLinkPartitionsToBuckets.name)
        })
        SnappySession.clearAllCache()
        defaults.foreach { case (k, v) => session.conf.set(k, v) }
        doGC()
      }

      def testCleanup(): Unit = {
        doGC()
      }

      addCaseWithCleanup(benchmark, name, numIters, prepare,
        cleanup, testCleanup, isMultithreaded) { (iteratorIndex, threadId) =>
        f(sessionArray(threadId), colTableName, joinTableName.getOrElse("TableIsNotAvailiable"),
          numIters, iteratorIndex, totalThreads, threadId, isMultithreaded, numTimesInsert,
          numTimesUpdate)}
    }

    try {
      session.conf.set(SQLConf.WHOLESTAGE_CODEGEN_ENABLED.key, "true")
      session.conf.set(SQLConf.WHOLESTAGE_FALLBACK.key, "false")
      session.conf.set(Property.ForceLinkPartitionsToBuckets.name, "true") // remove ?

      // Get numbers
      addBenchmark(s"$queryMark", Map.empty)
      benchmark.run()
    } finally {
      try {
        session.sql(s"drop table $colTableName")
        if (joinTableName != null) {
          session.sql(s"drop table $joinTableName")
        }
      } catch {
        case _: Throwable =>
      }
      session.conf.unset(SQLConf.WHOLESTAGE_CODEGEN_ENABLED.key)
      session.conf.unset(SQLConf.WHOLESTAGE_FALLBACK.key)
      session.conf.unset(Property.ForceLinkPartitionsToBuckets.name)
    }
  }

  def mutiThreadedPointQuery(snc: SnappySession, numThreads: Int): Unit = {
    val colTableName = "colDeltaTable"
    val numElements = 999551
    val numBuckets = 3
    val numIters = 100
    val totalTime: FiniteDuration = new FiniteDuration(5, MINUTES)
    SortedColumnPerformanceTests.benchmarkQuery(snc, colTableName, numBuckets, numElements,
      numIters, "PointQuery multithreaded", numTimesInsert = 200, isMultithreaded = true,
      doVerifyFullSize = false, totalThreads = numThreads,
      runTime = totalTime)(SortedColumnPerformanceTests.executeQuery_PointQuery_mt)
  }

  val params = Array  (424281, 587515, 907730, 122421, 735695, 964648, 450150, 904625, 562060,
    496352, 745467, 823402, 988429, 311420, 394233, 30710, 653570, 236224, 987974, 653351, 826605,
    245093, 707312, 14213, 733602, 344160, 367710, 578064, 416602, 302421, 618862, 804150, 371841,
    402904, 691030, 246012, 156893, 379762, 775281, 109154, 693942, 121663, 762882, 367055, 836784,
    508941, 606644, 331100, 958543, 15944, 89403, 181845, 562542, 809723, 736823, 708541, 546835,
    384221, 899713, 689019, 946529, 679341, 953504, 420572, 52560, 845940, 541859, 33211, 63201,
    212861, 306901, 572094, 974953, 683232, 371095, 944829, 842675, 4273, 778735, 38911, 337234,
    975956, 648772, 103573, 381675, 153332, 682242, 269472, 940261, 989084, 569925, 922990, 65745,
    713571, 952867, 631447, 352805, 671402, 188913, 111165)

  val params1 = Array(435446, 668235, 698906, 9965, 923490, 970342, 971528, 924912, 210063, 514387,
    185010, 316700, 201191, 129476, 186458, 120609, 55514, 88575, 125345, 580302, 615387)
  val params2 = Array(63648, 770312, 344177, 328320, 126064, 636422, 7245, 327093, 906825, 45465,
    93499, 285349, 807082, 290182, 872723, 752484, 562808, 243877, 194831, 737899, 465701)
  val params3 = Array(2379519, 653292, 2270272, 2037464, 5103522, 2137098, 6171405, 3826048,
    4459294, 3001100, 585675, 200651, 3877716, 1028514, 4392106, 4044019, 3246679, 993932, 444706,
    1008620, 958004)

  def getParam(iterCount: Int, arr: Array[Int]): Int = {
    val index = if (iterCount < 0) 0 else iterCount % arr.length
    arr(index)
  }

  def addCaseWithCleanup(
      benchmark: QueryBenchmark,
      name: String,
      numIters: Int = 0,
      prepare: () => Unit,
      cleanup: () => Unit,
      testCleanup: () => Unit,
      isMultithreaded: Boolean,
      testPrepare: () => Unit = () => Unit)(f: (Int, Int) => Boolean): Unit = {
    val timedF = (timer: Benchmark.Timer, threadId: Int) => {
      if (!isMultithreaded) {
        testPrepare()
        timer.startTiming()
      }
      val ret = f(timer.iteration, threadId)
      if (!isMultithreaded) {
        testCleanup()
        timer.stopTiming()
      }
      ret
    }
    benchmark.benchmarks += QueryBenchmark.Case(name, timedF, numIters, prepare, cleanup)
  }
}<|MERGE_RESOLUTION|>--- conflicted
+++ resolved
@@ -117,13 +117,7 @@
     val dataFrameReader : DataFrameReader = session.read
     val insertDF: DataFrame = dataFrameReader.load(SortedColumnTests.filePathInsert(numElements,
       numTimesInsert))
-<<<<<<< HEAD
-    val updateDF1: DataFrame = dataFrameReader.load(SortedColumnTests.filePathUpdate(numElements,
-      numTimesUpdate))
-    val updateDF2: DataFrame = dataFrameReader.load(SortedColumnTests.filePathUpdate(numElements,
-=======
     val updateDF: DataFrame = dataFrameReader.load(SortedColumnTests.filePathUpdate(numElements,
->>>>>>> 80b207ad
       numTimesUpdate))
 
     def prepare(): Unit = {
@@ -133,26 +127,20 @@
       try {
         session.conf.set(Property.ColumnBatchSize.name, "24M") // default
         session.conf.set(Property.ColumnMaxDeltaRows.name, "100")
-<<<<<<< HEAD
-        insertDF.write.insertInto(colTableName)
-        insertDF.write.insertInto(joinTableName)
-        ColumnTableScan.setCaseOfSortedInsertValue(true)
-        updateDF1.write.putInto(colTableName)
-        updateDF2.write.putInto(joinTableName)
-=======
         var j = 0
         while (j < numTimesInsert) {
           insertDF.write.insertInto(colTableName)
           insertDF.write.insertInto(joinTableName)
           j += 1
         }
+
+        ColumnTableScan.setCaseOfSortedInsertValue(true)
         j = 0
         while (j < numTimesInsert) {
           updateDF.write.putInto(colTableName)
           updateDF.write.putInto(joinTableName)
           j += 1
         }
->>>>>>> 80b207ad
       } finally {
         ColumnTableScan.setCaseOfSortedInsertValue(false)
         session.conf.unset(Property.ColumnBatchSize.name)
