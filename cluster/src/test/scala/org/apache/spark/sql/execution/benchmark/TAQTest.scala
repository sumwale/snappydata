--- conflicted
+++ resolved
@@ -128,7 +128,7 @@
     Boolean.box(true)
   }
 
-  def runSnappyJob2(sc: SnappyContext, jobConfig: Config): Any = {
+  def runSnappyJob2(sc: SnappyContext): Any = {
     val numRuns = 1000
     val numIters = 1000
     val session = sc.snappySession
@@ -206,14 +206,14 @@
 
   private val d = "2016-06-06"
   // private val s = "SY23"
-  val cacheQueries2 = Array(
+  val cacheQueries2: Array[String] = Array(
     "select avg(bid) from cQuote",
     "select sym, avg(bid) from cQuote group by sym",
     "select sym, last(price) from cTrade group by sym",
     "select cQuote.sym, last(bid) from cQuote join cS " +
         s"on (cQuote.sym = cS.sym) where date='$d' group by cQuote.sym"
   )
-  val cacheQueries = Array(
+  val cacheQueries: Array[String] = Array(
     "select cQuote.sym, last(bid) from cQuote join cS " +
         s"on (cQuote.sym = cS.sym) where date='$d' group by cQuote.sym",
     "select cTrade.sym, ex, last(price) from cTrade join cS " +
@@ -227,14 +227,14 @@
         s"on q.time=(select max(time) from q where time<=t.time and sym='$s') " +
         "where price<bid" */
   )
-  val queries2 = Array(
+  val queries2: Array[String] = Array(
     "select avg(bid) from quote",
     "select sym, avg(bid) from quote group by sym",
     "select sym, last(price) from trade group by sym",
     "select quote.sym, last(bid) from quote join S " +
         s"on (quote.sym = S.sym) where date='$d' group by quote.sym"
   )
-  val queries = Array(
+  val queries: Array[String] = Array(
     "select quote.sym, last(bid) from quote join S " +
         s"on (quote.sym = S.sym) where date='$d' group by quote.sym",
     "select trade.sym, ex, last(price) from trade join S " +
@@ -248,7 +248,7 @@
         s"on q.time=(select max(time) from q where time<=t.time and sym='$s') " +
         "where price<bid" */
   )
-  val expectedResultSizes = Array(
+  val expectedResultSizes: Array[Int] = Array(
     100,
     900,
     800
@@ -277,17 +277,9 @@
     val conf = new SparkConf()
         .setIfMissing("spark.master", s"local[$cores]")
         .setAppName("microbenchmark")
-<<<<<<< HEAD
         .set("snappydata.store.critical-heap-percentage", "95")
         .set("snappydata.store.memory-size", "1500m")
         .set("spark.memory.manager", classOf[SnappyUnifiedMemoryManager].getName)
-=======
-    conf.set("snappydata.store.critical-heap-percentage", "95")
-    if (SnappySession.isEnterpriseEdition) {
-      conf.set("snappydata.store.memory-size", "1500m")
-    }
-    conf.set("spark.memory.manager", classOf[SnappyUnifiedMemoryManager].getName)
->>>>>>> 85e79041
         .set("spark.serializer", "org.apache.spark.serializer.PooledKryoSerializer")
         .set("spark.closure.serializer", "org.apache.spark.serializer.PooledKryoSerializer")
         .set("snappydata.sql.planCaching", random.nextBoolean().toString)
