/*
 * Copyright (c) 2017-2019 TIBCO Software Inc. All rights reserved.
 *
 * Licensed under the Apache License, Version 2.0 (the "License"); you
 * may not use this file except in compliance with the License. You
 * may obtain a copy of the License at
 *
 * http://www.apache.org/licenses/LICENSE-2.0
 *
 * Unless required by applicable law or agreed to in writing, software
 * distributed under the License is distributed on an "AS IS" BASIS,
 * WITHOUT WARRANTIES OR CONDITIONS OF ANY KIND, either express or
 * implied. See the License for the specific language governing
 * permissions and limitations under the License. See accompanying
 * LICENSE file.
 */
package org.apache.spark.sql

import java.sql.DriverManager

import scala.util.control.NonFatal

<<<<<<< HEAD
=======
import com.pivotal.gemfirexd.TestUtil
>>>>>>> 85e79041
import io.snappydata.SnappyFunSuite

import org.apache.spark.Logging
import org.apache.spark.scheduler._

/**
 * Tests that don't fall under any other category
 */
class MiscTest extends SnappyFunSuite with Logging {

  test("With Clause") {
    snc.sql("drop table if exists nulls_table")
    snc.sql(s"create table table1 (ol_1_int_id  integer," +
        s" ol_1_int2_id  integer, ol_1_str_id STRING) using column " +
        "options( partition_by 'ol_1_int2_id', buckets '2')")

    snc.sql("WITH temp_table AS ( SELECT ol_1_int2_id  as col1," +
        " sum(ol_1_int_id) AS col2 FROM table1 GROUP BY ol_1_int2_id)" +
        " SELECT ol_1_int2_id FROM temp_table ," +
        " table1 WHERE ol_1_int2_id  = col1 LIMIT 100 ").collect()
  }

  test("Pool test") {
    // create a dummy pool
    val rootPool = new Pool("lowlatency", SchedulingMode.FAIR, 0, 0)
    sc.taskScheduler.rootPool.addSchedulable(rootPool)

    try {
      snc.sql("set spark.scheduler.pool=xyz")
      fail("unknown spark scheduler cannot be set")
    } catch {
      case _: IllegalArgumentException => // do nothing
      case NonFatal(e) =>
        fail("setting unknown spark scheduler with a different error", e)
    }

    snc.sql("set spark.scheduler.pool=lowlatency")
    snc.sql("select 1").count()
    assert(sc.getLocalProperty("spark.scheduler.pool") === "lowlatency")
  }

  test("SNAP-2434") {
    val sqlstrs = Seq(s"select app.test.* from app.test",
      s"select test.* from test", s"select * from test")
    sqlstrs.foreach(sqlstr =>
      try {
        snc.sql(sqlstr)
        fail(s"this should have given TableNotFoundException")
      } catch {
        case _: TableNotFoundException =>
        case ae: AnalysisException => if (!ae.getMessage().contains("Table or view not found")) {
          throw ae
        }
        case t: Throwable => fail(s"unexpected exception $t")
      }
    )
  }

  test("SNAP-2438") {
    try {
      snc.sql(s"create table good(dept string, sal int) using column options()")
      snc.sql(s"create table test.good(dept string, sal int) using column options()")
      snc.sql(s"insert into test.good values('IT', 10000), ('HR', 9000), ('ADMIN', 4000)")
      var arr = snc.sql(s"select * from good").collect()
      assert(arr.length === 0)
      snc.sql(s"set schema test")
      arr = snc.sql(s"select * from good").collect()
      assert(arr.length === 3)
    } finally {
      snc.sql(s"set schema app")
    }
  }

  test("SNAP-2440") {
    snc.sql("create table test(col1 int not null, col2 int not null) using column")
    snc.sql("create table emp.test1(col1 int not null, col2 int not null) using column")
    snc.sql("insert into test values (1, 2), (4, 5), (6, 7)")
    snc.sql("insert into emp.test1 values (1, 2), (4, 5), (6, 7)")
    assert(snc.sql(s"select * from app.test").collect().length === 3)
    val sqlstrs = Seq("select app.test.* from app.test",
      "select app.test.col1, app.test.col2 from app.test",
      "select col1, col2 from app.test",
      "select * from app.test",
      "select test.* from test",
      "select emp.test1.* from emp.test1",
      "select emp.test1.col1, emp.test1.col2 from emp.test1",
      "select col1, col2 from emp.test1",
      "select * from emp.test1",
      "select test1.* from emp.test1")
    sqlstrs.foreach(sqlstr => {
      val res = snc.sql(sqlstr).collect()
      assert(res.length === 3)
      assert(res(0).get(0) != res(0).get(1))
    })

    val badsqls = Seq("select apppp.test.* from app.test",
      "select app.test.col99, app.test.col2 from app.test",
      "select testt.* from app.test",
      "select apppp.test.* from emp.test1",
      "select emp.test1.col99, emp.test1.col2 from emp.test1",
      "select testt.* from emp.test1")
    badsqls.foreach(sqlstr =>
      try {
        snc.sql(sqlstr)
        fail(s"expected analysis exception for $sqlstr")
      } catch {
        case _: AnalysisException => // expected ... ignore
      })
  }

  test("multiline json") {
    val jsonFile: String = getClass.getResource("/multiline.json").getPath
    val df = snc.read.json(sc.wholeTextFiles(jsonFile).values)
    df.collect()
    val df1 = snc.read.option("wholefile", "true").json(jsonFile)
    df1.collect()
    val bakeryJsonFile: String = getClass.getResource("/bakery.json").getPath
    snc.sql(s"create external table bakery_json using json options (path '$bakeryJsonFile')")
    val rs = snc.sql("select * from bakery_json")
    rs.collect()
    snc.dropTable("bakery_json", true)
    val serverHostPort2 = TestUtil.startNetServer()
    val conn = DriverManager.getConnection(s"jdbc:snappydata://$serverHostPort2")
    val st = conn.createStatement
    st.execute(s"create external table bakery_json using json options (path '$bakeryJsonFile')")
    val results = st.executeQuery("select * from bakery_json")
    while(results.next()) {
      results.getString(3)
    }
    st.execute("drop table if exists bakery_json")
    conn.close()
    TestUtil.stopNetServer()
  }
}<|MERGE_RESOLUTION|>--- conflicted
+++ resolved
@@ -20,10 +20,7 @@
 
 import scala.util.control.NonFatal
 
-<<<<<<< HEAD
-=======
 import com.pivotal.gemfirexd.TestUtil
->>>>>>> 85e79041
 import io.snappydata.SnappyFunSuite
 
 import org.apache.spark.Logging
@@ -136,6 +133,7 @@
 
   test("multiline json") {
     val jsonFile: String = getClass.getResource("/multiline.json").getPath
+    // noinspection ScalaDeprecation
     val df = snc.read.json(sc.wholeTextFiles(jsonFile).values)
     df.collect()
     val df1 = snc.read.option("wholefile", "true").json(jsonFile)
@@ -144,7 +142,7 @@
     snc.sql(s"create external table bakery_json using json options (path '$bakeryJsonFile')")
     val rs = snc.sql("select * from bakery_json")
     rs.collect()
-    snc.dropTable("bakery_json", true)
+    snc.dropTable("bakery_json", ifExists = true)
     val serverHostPort2 = TestUtil.startNetServer()
     val conn = DriverManager.getConnection(s"jdbc:snappydata://$serverHostPort2")
     val st = conn.createStatement
