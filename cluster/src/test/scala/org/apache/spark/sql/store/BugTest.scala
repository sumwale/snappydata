--- conflicted
+++ resolved
@@ -32,21 +32,14 @@
 import org.apache.spark.scheduler.{SparkListener, SparkListenerTaskEnd}
 import org.apache.spark.sql.catalog.Column
 import org.apache.spark.sql.collection.Utils
-<<<<<<< HEAD
 import org.apache.spark.sql.execution.columnar.InMemoryTableScanExec
+import org.apache.spark.sql.execution.joins.HashJoinExec
 import org.apache.spark.sql.execution.metric.SQLMetrics
 import org.apache.spark.sql.execution.ui.SQLExecutionUIData
-import org.apache.spark.sql.types.{StringType, StructField, StructType}
-import org.apache.spark.sql.{DataFrame, Row, SaveMode, SnappySession, SparkSession}
-=======
-import org.apache.spark.sql.execution.columnar.ExternalStoreUtils
-import org.apache.spark.sql.execution.joins.HashJoinExec
-import org.apache.spark.sql.execution.metric.SQLMetrics
 import org.apache.spark.sql.expressions.Window
 import org.apache.spark.sql.functions.{collect_list, last}
 import org.apache.spark.sql.types.{StringType, StructField, StructType}
-import org.apache.spark.sql.{Row, SaveMode, SnappyContext, SparkSession}
->>>>>>> 85e79041
+import org.apache.spark.sql.{DataFrame, Row, SaveMode, SnappySession, SparkSession}
 
 class BugTest extends SnappyFunSuite with BeforeAndAfterAll {
 
@@ -593,11 +586,9 @@
   }
 
   test("Bug SNAP-2890") {
-    snc
-    var serverHostPort2 = TestUtil.startNetServer()
-    var conn = DriverManager.getConnection(s"jdbc:snappydata://$serverHostPort2")
-    var stmt = conn.createStatement()
     val snappy = snc.snappySession
+    val serverHostPort2 = TestUtil.startNetServer()
+    val conn = DriverManager.getConnection(s"jdbc:snappydata://$serverHostPort2")
     val numCols = 132
     snappy.conf.set(Property.ColumnBatchSize.name, "256")
     snappy.sql("drop table if exists test1")
@@ -760,7 +751,6 @@
   }
 
   test("SNAP-2237") {
-    snc
     snc.sql("drop table if exists test1")
     snc.sql("create table test1 (col1_1 int, col1_2 int, col1_3 int, col1_4 string) " +
       "using column ")
@@ -1061,16 +1051,17 @@
   test("SNAP-3192 self join query giving wrong results - with broadcasthashjoin disabled") {
     val sncToUse = snc.newSession()
     sncToUse.setConf("spark.sql.autoBroadcastJoinThreshold", "-1")
-   // sncToUse.setConf("snappydata.sql.tokenize", "false")
-   // sncToUse.setConf("spark.sql.exchange.reuse", "false")
-
-    testSnap3192HashJoinBehaviour(sncToUse)
-  }
+    // sncToUse.setConf("snappydata.sql.tokenize", "false")
+    // sncToUse.setConf("spark.sql.exchange.reuse", "false")
+
+    testSnap3192HashJoinBehaviour(sncToUse.snappySession)
+  }
+
   test("SNAP-3192 self join query giving wrong results - with broadcasthashjoin enabled") {
-    testSnap3192HashJoinBehaviour(snc)
-  }
-
-  def testSnap3192HashJoinBehaviour(sncToUse: SnappyContext) {
+    testSnap3192HashJoinBehaviour(snc.snappySession)
+  }
+
+  def testSnap3192HashJoinBehaviour(sncToUse: SnappySession) {
     sncToUse.sql("drop table if exists SAMPLES")
     val propsSAMPLES = Map("partition_by" -> "CHANNEL", "buckets" -> "4")
     val schSAMPLES = "(TIMESTAMP bigint, SPOT_TIME timestamp, CHANNEL varchar(128), SAMPLE double)"
@@ -1781,6 +1772,4 @@
 
     snc.sql("drop table table_pk")
   }
-
-
 }