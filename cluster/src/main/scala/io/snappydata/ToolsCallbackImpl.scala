/*
 * Copyright (c) 2017-2019 TIBCO Software Inc. All rights reserved.
 *
 * Licensed under the Apache License, Version 2.0 (the "License"); you
 * may not use this file except in compliance with the License. You
 * may obtain a copy of the License at
 *
 * http://www.apache.org/licenses/LICENSE-2.0
 *
 * Unless required by applicable law or agreed to in writing, software
 * distributed under the License is distributed on an "AS IS" BASIS,
 * WITHOUT WARRANTIES OR CONDITIONS OF ANY KIND, either express or
 * implied. See the License for the specific language governing
 * permissions and limitations under the License. See accompanying
 * LICENSE file.
 */
package io.snappydata

import java.io.{File, RandomAccessFile}
import java.lang.reflect.InvocationTargetException
import java.net.{URI, URLClassLoader}
import java.util.Properties

import scala.collection.JavaConverters._
import com.gemstone.gemfire.cache.EntryExistsException
import com.pivotal.gemfirexd.{Attribute, Constants}
import com.pivotal.gemfirexd.internal.engine.Misc
import com.pivotal.gemfirexd.internal.engine.db.FabricDatabase
import com.pivotal.gemfirexd.internal.engine.distributed.utils.GemFireXDUtils
import com.pivotal.gemfirexd.internal.iapi.error.StandardException
import com.pivotal.gemfirexd.internal.shared.common.reference.SQLState
import io.snappydata.cluster.ExecutorInitiator
import io.snappydata.impl.{ExtendibleURLClassLoader, LeadImpl}
import io.snappydata.remote.interpreter.SnappyInterpreterExecute
import io.snappydata.remote.interpreter.SnappyInterpreterExecute.PermissionChecker
import org.apache.spark.executor.SnappyExecutor
<<<<<<< HEAD
import org.apache.spark.sql.SparkSupport
=======
import org.apache.spark.sql._
import org.apache.spark.sql.catalyst.TableIdentifier
import org.apache.spark.sql.catalyst.catalog.CatalogTable
import org.apache.spark.sql.execution.GrantRevokeOnExternalTable
import org.apache.spark.sql.execution.columnar.ExternalStoreUtils
>>>>>>> 85e79041
import org.apache.spark.sql.execution.columnar.impl.StoreCallbacksImpl
import org.apache.spark.sql.hive.thriftserver.SnappyHiveThriftServer2
import org.apache.spark.sql.internal.ContextJarUtils
import org.apache.spark.ui.{JettyUtils, SnappyDashboardTab}
import org.apache.spark.util.SnappyUtils
import org.apache.spark.{Logging, SparkCallbacks, SparkContext, SparkFiles}

import scala.collection.immutable.HashSet
import scala.collection.mutable.ArrayBuffer

object ToolsCallbackImpl extends ToolsCallback with Logging {

  override def updateUI(sc: SparkContext): Unit = {

    SnappyUtils.getSparkUI(sc).foreach(ui => {
      // Create Snappy Dashboard and SQL tabs.
      // Set SnappyData authenticator SecurityHandler.
      SparkCallbacks.getAuthenticatorForJettyServer() match {
        case Some(_) =>
          logInfo("Setting authentication handler")
          // Set JettyUtils.skipHandlerStart for adding dashboard and sql security handlers
          JettyUtils.skipHandlerStart.set(true)
          // Creating SQL and Dashboard UI tabs
          if (!sc.isLocal) {
            SparkSupport.internals(sc).createAndAttachSQLListener(sc)
          }
          SnappyHiveThriftServer2.attachUI()
          new SnappyDashboardTab(ui)
          // Set security handlers
          ui.getHandlers.foreach { h =>
            if (!h.isStarted) {
              h.setSecurityHandler(JettyUtils.basicAuthenticationHandler())
              h.start()
            }
          }
          // Unset JettyUtils.skipHandlerStart
          JettyUtils.skipHandlerStart.set(false)
        case None =>
          logDebug("Not setting authentication handler")
          // Creating SQL and Dashboard UI tabs
          if (!sc.isLocal) {
            SparkSupport.internals(sc).createAndAttachSQLListener(sc)
          }
          SnappyHiveThriftServer2.attachUI()
          new SnappyDashboardTab(ui)
      }
    })
  }

  /**
   * Callback to spark Utils to fetch file
   */
  override def doFetchFile(
      url: String,
      targetDir: File,
      filename: String): File = {
    SnappyUtils.doFetchFile(url, targetDir, filename)
  }

  override def setSessionDependencies(sparkContext: SparkContext, appName: String,
      classLoader: ClassLoader, addAllJars: Boolean): Unit = {
    SnappyUtils.setSessionDependencies(sparkContext, appName, classLoader, addAllJars)
  }

  override def addURIs(alias: String, jars: Array[String],
      deploySql: String, isPackage: Boolean = true): Unit = {
    if (alias != null) {
      try {
        Misc.getMemStore.getMetadataCmdRgn.create(alias, deploySql)
      } catch {
        case _: EntryExistsException => throw StandardException.newException(
          SQLState.LANG_DB2_DUPLICATE_NAMES, alias, "of deploying jars/packages")
      }
    }
    val lead = ServiceManager.getLeadInstance.asInstanceOf[LeadImpl]
    val loader = lead.urlclassloader
    jars.foreach(j => {
      val url = new File(j).toURI.toURL
      loader.addURL(url)
    })
    // Close and reopen interpreter
    if (alias != null) {
      try {
        lead.closeAndReopenInterpreterServer()
      } catch {
        case ite: InvocationTargetException => assert(ite.getCause.isInstanceOf[SecurityException])
      }
    }
  }

  override def addURIsToExecutorClassLoader(jars: Array[String]): Unit = {
    if (ExecutorInitiator.snappyExecBackend != null) {
      val snappyexecutor = ExecutorInitiator.snappyExecBackend.executor.asInstanceOf[SnappyExecutor]
      snappyexecutor.updateMainLoader(jars)
    }
  }

  override def removeFunctionJars(args: Array[String]): Unit = {
    if (ExecutorInitiator.snappyExecBackend != null) {
      // Remove the file from work directory
      val jarFile = new File(SparkFiles.getRootDirectory(), args(0))
      if (jarFile.exists()) {
        jarFile.delete()
        logDebug(s"Deleted jarFile $jarFile for UDF ${args(0)}")
      }

      // Remove the file from spark directory
      if (!args(0).isEmpty) { // args(0) = appname-filename
        val appName = args(0).split('-')(0)
        // This url points to the jar on the file server
        val urlObj = Misc.getMemStore.getMetadataCmdRgn.get(ContextJarUtils.functionKeyPrefix + appName)
        val url: String = if (urlObj != null) urlObj.toString else null
        if (url != null && !url.isEmpty) {
          val executor = ExecutorInitiator.snappyExecBackend.executor.asInstanceOf[SnappyExecutor]
          val cachedFileName = s"${url.hashCode}-1_cache"
          val lockFileName = s"${url.hashCode}-1_lock"
          val localDir = new File(executor.getLocalDir)
          val lockFile = new File(localDir, lockFileName)
          val lockFileChannel = new RandomAccessFile(lockFile, "rw").getChannel
          val lock = lockFileChannel.lock()
          try {
            val cachedFile = new File(localDir, cachedFileName)
            if (cachedFile.exists()) {
              cachedFile.delete()
              logDebug(s"Deleted $cachedFile for UDF ${args(0)}")
            }
          } finally {
            lock.release()
            lockFileChannel.close()
          }
        }
      }
    }
  }

  override def removeURIsFromExecutorClassLoader(jars: Array[String]): Unit = {
    if (!jars.isEmpty && "__REMOVE_FILES_ONLY__" != jars.head
        && ExecutorInitiator.snappyExecBackend != null) {
      val snappyexecutor = ExecutorInitiator.snappyExecBackend.executor.asInstanceOf[SnappyExecutor]
      snappyexecutor.removeJarsFromExecutorLoader(jars)
    } else removeJarFiles(jars)
  }

  def removeJarFiles(jars: Array[String]): Unit = {
    jars.foreach(name => {
      val localName = name.split("/").last
      val jarFile = new File(SparkFiles.getRootDirectory(), localName)
      if (jarFile.exists()) {
        jarFile.delete()
        logDebug(s"Deleted jarFile $jarFile")
      }
    })
  }

  override def invalidateReplClassLoader(replDir: String): Unit = {
    try {
      val snappyexecutor = ExecutorInitiator.snappyExecBackend.executor.asInstanceOf[SnappyExecutor]
      snappyexecutor.invalidateReplLoader(replDir)
    } catch {
      case npe: NullPointerException => // ignore
    }
  }

  override def getAllGlobalCmnds: Array[String] = {
    GemFireXDUtils.waitForNodeInitialization()
    val r = Misc.getMemStore.getMetadataCmdRgn
    val keys = r.keySet().asScala.filter(p =>
      !(p.startsWith(ContextJarUtils.functionKeyPrefix) ||
          p.equals(Constant.CLUSTER_ID) ||
          p.startsWith(Constant.MEMBER_ID_PREFIX)))
    r.getAll(keys.asJava).values().toArray.filter(
      _.isInstanceOf[String]).map(_.asInstanceOf[String])
  }

  override def getGlobalCmndsSet: java.util.Set[java.util.Map.Entry[String, Object]] = {
    GemFireXDUtils.waitForNodeInitialization()
    Misc.getMemStore.getMetadataCmdRgn.entrySet()
  }

  override def removePackage(alias: String): Unit = {
    GemFireXDUtils.waitForNodeInitialization()
    Misc.getMemStore.getMetadataCmdRgn.destroy(alias)
  }

  override def setLeadClassLoader(): Unit = {
    val instance = ServiceManager.currentFabricServiceInstance
    instance match {
      case li: LeadImpl =>
        val loader = li.urlclassloader
        if (loader != null) {
          Thread.currentThread().setContextClassLoader(loader)
        }
      case _ =>
    }
  }

  override def getLeadClassLoader: URLClassLoader = {
    var ret: URLClassLoader = null
    val instance = ServiceManager.currentFabricServiceInstance
    instance match {
      case li: LeadImpl =>
        val loader = li.urlclassloader
        if (loader != null) {
          ret = loader
        }
      case _ =>
    }
    ret
  }

  override def checkSchemaPermission(schema: String, currentUser: String): String =
    StoreCallbacksImpl.checkSchemaPermission(schema, currentUser)

  override def removeURIs(uris: Array[String], isPackage: Boolean): Unit = {
    val snc: SparkContext = SnappyContext.globalSparkContext
    uris.foreach(uri => snc.removeFile(uri))
    val lead = ServiceManager.getLeadInstance.asInstanceOf[LeadImpl]
    val allURLs = lead.urlclassloader.getURLs
    val updatedURLs = allURLs.toBuffer
    uris.foreach(uri => {
      val newUri = new URI("file:" + uri)
      if (updatedURLs.contains(newUri.toURL)) {
        updatedURLs.remove(updatedURLs.indexOf(newUri.toURL))
      }
    })
    lead.urlclassloader = new ExtendibleURLClassLoader(lead.urlclassloader.getParent)
    updatedURLs.foreach(url => lead.urlclassloader.addURL(url))
    Thread.currentThread().setContextClassLoader(lead.urlclassloader)
  }

  override def updateIntpGrantRevoke(grantor: String, isGrant: Boolean, users: String): Unit = {
    SnappyInterpreterExecute.handleNewPermissions(grantor, isGrant, users)
  }

  def updateGrantRevokeOnExternalTable(grantor: String, isGrant: Boolean,
    td: TableIdentifier, users: String, catalogTable: CatalogTable): Unit = {

    // this can be issued by only dbOwner or table owner
    val tableOwner = catalogTable.database  // catalogTable.owner returns an OS user
    val dbOwner = SnappyInterpreterExecute.dbOwner
    if (!(grantor.equalsIgnoreCase(tableOwner) || grantor.equalsIgnoreCase(dbOwner))) {
      throw StandardException.newException(
        SQLState.AUTH_NO_OBJECT_PERMISSION, grantor,
        "grant/revoke permission on ", "external table", td)
    }

    val fqtn: String = if (td.identifier.indexOf('.') > 0) td.identifier
    else tableOwner + "." + td.identifier
    val key = GrantRevokeOnExternalTable.getMetaRegionKey(fqtn)
    PermissionChecker.addRemoveUserForKey(key, isGrant, users)
  }


  override def isUserAuthorizedForExtTable(currentUser: String,
    metastoreTableIdentifier: Option[TableIdentifier]): Exception = {
    if (!Misc.isSecurityEnabled) return null
    if (metastoreTableIdentifier.isDefined) {
      val identifier = metastoreTableIdentifier.get.identifier
      val database = metastoreTableIdentifier.get.database.getOrElse(null)
      val schema = if (identifier.indexOf('.') > 0) identifier.substring(0, identifier.indexOf('.'))
      else if (database != null) {
        database
      } else {
        currentUser
      }
      val table = metastoreTableIdentifier.get.table
      val fqtn = if (table.indexOf('.') > 0) table
      else schema + "." + table
      val key = GrantRevokeOnExternalTable.getMetaRegionKey(fqtn)
      if (!PermissionChecker.isAllowed(key, currentUser, schema)) {
        logDebug(s"current user $currentUser not authorized to access $fqtn")
        return StandardException.newException(
          SQLState.AUTH_NO_EXECUTE_PERMISSION, currentUser, "external table", "", schema, table)
      } else {
        logDebug(s"current user $currentUser is authorized to access $fqtn")
      }
    }
    null
  }

  override def refreshLdapGroupCallback(group: String): Unit = {
    SnappyInterpreterExecute.refreshOnLdapGroupRefresh(group)
  }

  override def getIntpClassLoader(taskProps: Properties): ClassLoader = {
    val prop = taskProps.getProperty(Constant.REPL_OUTPUT_DIR)
    SnappyInterpreterExecute.getLoader(prop)
  }

  override def getScalaCodeDF(code: String,
    session: SnappySession, options: Map[String, String]): Dataset[Row] = {
    SnappyInterpreterExecute.getScalaCodeDF(code, session, options)
  }

  override def closeAndClearScalaInterpreter(uniqueId: Long): Unit = {
    SnappyInterpreterExecute.closeRemoteInterpreter(uniqueId)
  }
}<|MERGE_RESOLUTION|>--- conflicted
+++ resolved
@@ -22,36 +22,27 @@
 import java.util.Properties
 
 import scala.collection.JavaConverters._
+
 import com.gemstone.gemfire.cache.EntryExistsException
-import com.pivotal.gemfirexd.{Attribute, Constants}
 import com.pivotal.gemfirexd.internal.engine.Misc
-import com.pivotal.gemfirexd.internal.engine.db.FabricDatabase
 import com.pivotal.gemfirexd.internal.engine.distributed.utils.GemFireXDUtils
 import com.pivotal.gemfirexd.internal.iapi.error.StandardException
 import com.pivotal.gemfirexd.internal.shared.common.reference.SQLState
 import io.snappydata.cluster.ExecutorInitiator
-import io.snappydata.impl.{ExtendibleURLClassLoader, LeadImpl}
+import io.snappydata.impl.LeadImpl
 import io.snappydata.remote.interpreter.SnappyInterpreterExecute
-import io.snappydata.remote.interpreter.SnappyInterpreterExecute.PermissionChecker
+
 import org.apache.spark.executor.SnappyExecutor
-<<<<<<< HEAD
-import org.apache.spark.sql.SparkSupport
-=======
 import org.apache.spark.sql._
 import org.apache.spark.sql.catalyst.TableIdentifier
 import org.apache.spark.sql.catalyst.catalog.CatalogTable
 import org.apache.spark.sql.execution.GrantRevokeOnExternalTable
-import org.apache.spark.sql.execution.columnar.ExternalStoreUtils
->>>>>>> 85e79041
 import org.apache.spark.sql.execution.columnar.impl.StoreCallbacksImpl
 import org.apache.spark.sql.hive.thriftserver.SnappyHiveThriftServer2
 import org.apache.spark.sql.internal.ContextJarUtils
 import org.apache.spark.ui.{JettyUtils, SnappyDashboardTab}
 import org.apache.spark.util.SnappyUtils
 import org.apache.spark.{Logging, SparkCallbacks, SparkContext, SparkFiles}
-
-import scala.collection.immutable.HashSet
-import scala.collection.mutable.ArrayBuffer
 
 object ToolsCallbackImpl extends ToolsCallback with Logging {
 
@@ -118,7 +109,7 @@
       }
     }
     val lead = ServiceManager.getLeadInstance.asInstanceOf[LeadImpl]
-    val loader = lead.urlclassloader
+    val loader = lead.urlClassLoader
     jars.foreach(j => {
       val url = new File(j).toURI.toURL
       loader.addURL(url)
@@ -153,9 +144,10 @@
       if (!args(0).isEmpty) { // args(0) = appname-filename
         val appName = args(0).split('-')(0)
         // This url points to the jar on the file server
-        val urlObj = Misc.getMemStore.getMetadataCmdRgn.get(ContextJarUtils.functionKeyPrefix + appName)
-        val url: String = if (urlObj != null) urlObj.toString else null
-        if (url != null && !url.isEmpty) {
+        val urlObj = Misc.getMemStore.getMetadataCmdRgn.get(
+          ContextJarUtils.functionKeyPrefix + appName)
+        val url = if (urlObj ne null) urlObj.toString else null
+        if ((url ne null) && !url.isEmpty) {
           val executor = ExecutorInitiator.snappyExecBackend.executor.asInstanceOf[SnappyExecutor]
           val cachedFileName = s"${url.hashCode}-1_cache"
           val lockFileName = s"${url.hashCode}-1_lock"
@@ -202,24 +194,22 @@
       val snappyexecutor = ExecutorInitiator.snappyExecBackend.executor.asInstanceOf[SnappyExecutor]
       snappyexecutor.invalidateReplLoader(replDir)
     } catch {
-      case npe: NullPointerException => // ignore
-    }
-  }
-
-  override def getAllGlobalCmnds: Array[String] = {
+      case _: NullPointerException => // ignore
+    }
+  }
+
+  override def getGlobalCommands(skipBuiltins: Boolean,
+      skipFunctions: Boolean): Map[String, AnyRef] = {
     GemFireXDUtils.waitForNodeInitialization()
-    val r = Misc.getMemStore.getMetadataCmdRgn
-    val keys = r.keySet().asScala.filter(p =>
-      !(p.startsWith(ContextJarUtils.functionKeyPrefix) ||
-          p.equals(Constant.CLUSTER_ID) ||
-          p.startsWith(Constant.MEMBER_ID_PREFIX)))
-    r.getAll(keys.asJava).values().toArray.filter(
-      _.isInstanceOf[String]).map(_.asInstanceOf[String])
-  }
-
-  override def getGlobalCmndsSet: java.util.Set[java.util.Map.Entry[String, Object]] = {
-    GemFireXDUtils.waitForNodeInitialization()
-    Misc.getMemStore.getMetadataCmdRgn.entrySet()
+    val entries = Misc.getMemStore.getMetadataCmdRgn.entrySet().asScala
+    entries.collect {
+      case p if !skipBuiltins || !(p.getKey.equals(Constant.CLUSTER_ID) ||
+          p.getKey.equals(Constant.INTP_GRANT_REVOKE_KEY) ||
+          p.getKey.startsWith(Constant.EXTERNAL_TABLE_REGION_KEY_PREFIX) ||
+          (skipFunctions && (p.getKey.startsWith(ContextJarUtils.functionKeyPrefix)
+              || p.getKey.equals(ContextJarUtils.droppedFunctionsKey))) ||
+          p.getKey.startsWith(Constant.MEMBER_ID_PREFIX)) => p.getKey -> p.getValue
+    }.toMap
   }
 
   override def removePackage(alias: String): Unit = {
@@ -231,7 +221,7 @@
     val instance = ServiceManager.currentFabricServiceInstance
     instance match {
       case li: LeadImpl =>
-        val loader = li.urlclassloader
+        val loader = li.urlClassLoader
         if (loader != null) {
           Thread.currentThread().setContextClassLoader(loader)
         }
@@ -244,7 +234,7 @@
     val instance = ServiceManager.currentFabricServiceInstance
     instance match {
       case li: LeadImpl =>
-        val loader = li.urlclassloader
+        val loader = li.urlClassLoader
         if (loader != null) {
           ret = loader
         }
@@ -253,69 +243,64 @@
     ret
   }
 
-  override def checkSchemaPermission(schema: String, currentUser: String): String =
-    StoreCallbacksImpl.checkSchemaPermission(schema, currentUser)
+  override def checkDatabasePermission(db: String, currentUser: String): String =
+    StoreCallbacksImpl.checkDatabasePermission(db, currentUser)
 
   override def removeURIs(uris: Array[String], isPackage: Boolean): Unit = {
-    val snc: SparkContext = SnappyContext.globalSparkContext
-    uris.foreach(uri => snc.removeFile(uri))
     val lead = ServiceManager.getLeadInstance.asInstanceOf[LeadImpl]
-    val allURLs = lead.urlclassloader.getURLs
+    val loader = lead.urlClassLoader
+    val allURLs = loader.getURLs
     val updatedURLs = allURLs.toBuffer
-    uris.foreach(uri => {
-      val newUri = new URI("file:" + uri)
-      if (updatedURLs.contains(newUri.toURL)) {
-        updatedURLs.remove(updatedURLs.indexOf(newUri.toURL))
-      }
-    })
-    lead.urlclassloader = new ExtendibleURLClassLoader(lead.urlclassloader.getParent)
-    updatedURLs.foreach(url => lead.urlclassloader.addURL(url))
-    Thread.currentThread().setContextClassLoader(lead.urlclassloader)
-  }
-
-  override def updateIntpGrantRevoke(grantor: String, isGrant: Boolean, users: String): Unit = {
+    val snc = SnappyContext.globalSparkContext
+    uris.foreach { uri =>
+      val newURI = if (uri.startsWith("file:")) uri else "file:" + uri
+      val index = updatedURLs.indexOf(new URI(newURI).toURL)
+      if (index != -1) updatedURLs.remove(index)
+      snc.removeFile(uri)
+    }
+    if (allURLs.length != updatedURLs.length) {
+      lead.initURLClassLoader(loader.getParent, updatedURLs)
+    }
+  }
+
+  override def updateInterpreterGrantRevoke(grantor: String, isGrant: Boolean,
+      users: Seq[String]): Unit = {
     SnappyInterpreterExecute.handleNewPermissions(grantor, isGrant, users)
   }
 
   def updateGrantRevokeOnExternalTable(grantor: String, isGrant: Boolean,
-    td: TableIdentifier, users: String, catalogTable: CatalogTable): Unit = {
+      td: TableIdentifier, users: Seq[String], catalogTable: CatalogTable): Unit = {
 
     // this can be issued by only dbOwner or table owner
-    val tableOwner = catalogTable.database  // catalogTable.owner returns an OS user
-    val dbOwner = SnappyInterpreterExecute.dbOwner
+    val tableOwner = catalogTable.database // catalogTable.owner returns an OS user
+    val dbOwner = PermissionChecker.dbOwner
     if (!(grantor.equalsIgnoreCase(tableOwner) || grantor.equalsIgnoreCase(dbOwner))) {
       throw StandardException.newException(
         SQLState.AUTH_NO_OBJECT_PERMISSION, grantor,
         "grant/revoke permission on ", "external table", td)
     }
 
-    val fqtn: String = if (td.identifier.indexOf('.') > 0) td.identifier
-    else tableOwner + "." + td.identifier
+    val fqtn = tableOwner + '.' + td.table
     val key = GrantRevokeOnExternalTable.getMetaRegionKey(fqtn)
     PermissionChecker.addRemoveUserForKey(key, isGrant, users)
   }
 
-
   override def isUserAuthorizedForExtTable(currentUser: String,
-    metastoreTableIdentifier: Option[TableIdentifier]): Exception = {
+      metastoreTableIdentifier: Option[TableIdentifier]): Exception = {
     if (!Misc.isSecurityEnabled) return null
     if (metastoreTableIdentifier.isDefined) {
-      val identifier = metastoreTableIdentifier.get.identifier
-      val database = metastoreTableIdentifier.get.database.getOrElse(null)
-      val schema = if (identifier.indexOf('.') > 0) identifier.substring(0, identifier.indexOf('.'))
-      else if (database != null) {
-        database
-      } else {
-        currentUser
-      }
-      val table = metastoreTableIdentifier.get.table
-      val fqtn = if (table.indexOf('.') > 0) table
-      else schema + "." + table
+      val tableIdentifier = metastoreTableIdentifier.get
+      val db = tableIdentifier.database match {
+        case None => currentUser
+        case Some(s) => s
+      }
+      val table = tableIdentifier.table
+      val fqtn = db + '.' + table
       val key = GrantRevokeOnExternalTable.getMetaRegionKey(fqtn)
-      if (!PermissionChecker.isAllowed(key, currentUser, schema)) {
+      if (!PermissionChecker.isAllowed(key, currentUser, db)) {
         logDebug(s"current user $currentUser not authorized to access $fqtn")
         return StandardException.newException(
-          SQLState.AUTH_NO_EXECUTE_PERMISSION, currentUser, "external table", "", schema, table)
+          SQLState.AUTH_NO_EXECUTE_PERMISSION, currentUser, "external table", "", db, table)
       } else {
         logDebug(s"current user $currentUser is authorized to access $fqtn")
       }
@@ -327,13 +312,13 @@
     SnappyInterpreterExecute.refreshOnLdapGroupRefresh(group)
   }
 
-  override def getIntpClassLoader(taskProps: Properties): ClassLoader = {
+  override def getInterpreterClassLoader(taskProps: Properties): ClassLoader = {
     val prop = taskProps.getProperty(Constant.REPL_OUTPUT_DIR)
     SnappyInterpreterExecute.getLoader(prop)
   }
 
   override def getScalaCodeDF(code: String,
-    session: SnappySession, options: Map[String, String]): Dataset[Row] = {
+      session: SnappySession, options: Map[String, String]): Dataset[Row] = {
     SnappyInterpreterExecute.getScalaCodeDF(code, session, options)
   }
 
