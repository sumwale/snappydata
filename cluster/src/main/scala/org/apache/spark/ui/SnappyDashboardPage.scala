--- conflicted
+++ resolved
@@ -28,11 +28,6 @@
 private[ui] class SnappyDashboardPage (parent: SnappyDashboardTab)
     extends WebUIPage("") with Logging {
 
-<<<<<<< HEAD
-  private val startDate = Calendar.getInstance().getTime
-
-=======
->>>>>>> 85e79041
   override def render(request: HttpServletRequest): Seq[Node] = {
 
     val pageHeaderText: String = SnappyDashboardPage.pageHeaderText
