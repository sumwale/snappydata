--- conflicted
+++ resolved
@@ -3,13 +3,12 @@
 import java.io.PrintWriter
 
 import com.typesafe.config.Config
-import org.apache.spark.sql.{Row, SaveMode}
+import spark.jobserver.{SparkJobValid, SparkJobValidation}
+
+import org.apache.spark.sql.SaveMode
 import org.apache.spark.sql.streaming.{SchemaDStream, SnappyStreamingJob}
 import org.apache.spark.sql.types._
 import org.apache.spark.streaming.dstream.DStream
-import org.apache.spark.streaming.{Seconds}
-import org.apache.spark.streaming.twitter._
-import spark.jobserver.{SparkJobValid, SparkJobValidation}
 
 /**
  * Run this on your local machine:
@@ -112,26 +111,23 @@
         Thread.sleep(2000)
         pw.println("\n******** Top 10 hash tags for the last interval *******\n")
 
-<<<<<<< HEAD
-        snsc.snappyContext.queryApproxTSTopK("topktable",System.currentTimeMillis - 2000, System.currentTimeMillis).collect.foreach(result => {
-          pw.println(result.toString)
-        })
+        snsc.snappyContext.queryApproxTSTopK("topktable",
+          System.currentTimeMillis - 2000,
+          System.currentTimeMillis).collect().foreach {
+          result => pw.println(result.toString())
+        }
 
         pw.println("\n************ Top 10 hash tags until now ***************\n")
 
-        snsc.snappyContext.queryApproxTSTopK("topktable").collect.foreach(result => {
-=======
-        snsc.snappyContext.queryTopK("topktable",System.currentTimeMillis - 2000,
-          System.currentTimeMillis).collect.foreach(result => {
->>>>>>> bab9d2ae
-          pw.println(result.toString)
-        })
+        snsc.snappyContext.queryApproxTSTopK("topktable").collect().foreach {
+          result => pw.println(result.toString())
+        }
       }
       pw.println("\n************ Top 10 hash tags until now ***************\n")
 
-      snsc.snappyContext.queryTopK("topktable").collect.foreach(result => {
-        pw.println(result.toString)
-      })
+      snsc.snappyContext.queryApproxTSTopK("topktable").collect().foreach {
+        result => pw.println(result.toString())
+      }
 
       pw.println("\n####### Top 10 popular tweets using gemxd query #######\n")
       snsc.snappyContext.sql(s"select retweetId as RetweetId, retweetCnt as RetweetsCount, " +
