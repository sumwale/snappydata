package org.apache.spark.sql.execution

import scala.collection.mutable

import org.apache.spark.sql.AnalysisException
import org.apache.spark.sql.collection.Utils._
import org.apache.spark.sql.hive.QualifiedTableName
import org.apache.spark.sql.sources.CastLongTime
import org.apache.spark.sql.types.{ DataType, StructField, StructType }
import org.apache.spark.sql.Row
import org.apache.spark.Partitioner

<<<<<<< HEAD
protected[sql] final class TopKWrapper(val name: String, val cms: CMSParams,
  val size: Int, val timeSeriesColumn: Int,
  val timeInterval: Long, val schema: StructType, val key: StructField,
  val frequencyCol: Option[Int], val epoch: Long, val maxinterval: Int,
  val stsummary: Boolean) extends CastLongTime with Serializable {

  val rowToTupleConverter: (Row, Partitioner) => (Int, (Any, Any)) = TopKWrapper.getRowToTupleConverter(this)
=======
protected[sql] final class TopKWrapper(val name: QualifiedTableName,
    val cms: CMSParams, val size: Int, val timeSeriesColumn: Int,
    val timeInterval: Long, val schema: StructType, val key: StructField,
    val frequencyCol: Option[Int], val epoch: Long, val maxinterval: Int,
    val stsummary: Boolean, val streamTable: Option[QualifiedTableName])
    extends CastLongTime with Serializable {

  val rowToTupleConverter: Row => (Any, Any) =
    TopKWrapper.getRowToTupleConverter(this)
>>>>>>> 9fde8713

  override protected def getNullMillis(getDefaultForNull: Boolean) =
    if (getDefaultForNull) System.currentTimeMillis() else -1L

  override def timeColumnType: Option[DataType] = {
    if (timeSeriesColumn >= 0) {
      Some(schema(timeSeriesColumn).dataType)
    } else {
      None
    }
  }

  override def module: String = "TopKHokusai"
}

object TopKWrapper {

  def apply(name: QualifiedTableName, opts: Map[String, Any],
      schema: StructType, streamTable: Option[QualifiedTableName] = None) = {

    val keyOpt = "key".normalize
    val depthOpt = "depth".normalize
    val widthOpt = "width".normalize
    val sizeOpt = "size".normalize
    val epsOpt = "eps".normalize
    val confidenceOpt = "confidence".normalize
    val streamSummaryOpt = "streamSummary".normalize
    val maxintervalOpt = "maxInterval".normalize
    val timeSeriesColumnOpt = "timeSeriesColumn".normalize
    val timeIntervalOpt = "timeInterval".normalize
    val frequencyColOpt = "frequencyCol".normalize
    val epochOpt = "epoch".normalize

    val cols = schema.fieldNames
    val module = "TopKCMS"

    var epsAndcf = false
    var widthAndDepth = false
    var isStreamParam = false

    // first normalize options into a mutable map to ease lookup and removal
    val options = normalizeOptions[mutable.HashMap[String, Any]](opts)

    val key = options.remove(keyOpt).map(_.toString).getOrElse("")

    val depth = options.remove(depthOpt).map { d =>
      widthAndDepth = true
      parseInteger(d, module, "depth")
    }.getOrElse(7)
    val width = options.remove(widthOpt).map { w =>
      widthAndDepth = true
      parseInteger(w, module, "width")
    }.getOrElse(200)
    val eps = options.remove(epsOpt).map { e =>
      epsAndcf = true
      parseDouble(e, module, "eps", 0.0, 1.0)
    }.getOrElse(0.01)
    val confidence = options.remove(confidenceOpt).map { c =>
      epsAndcf = true
      parseDouble(c, module, "confidence", 0.0, 1.0)
    }.getOrElse(0.95)

    val size = options.remove(sizeOpt).map(
      parseInteger(_, module, "size")).getOrElse(100)

    val stSummary = options.remove(streamSummaryOpt).exists {
      case sb: Boolean => sb
      case ss: String =>
        try {
          ss.toBoolean
        } catch {
          case iae: IllegalArgumentException =>
            throw new AnalysisException(
              s"$module: Cannot parse boolean 'streamSummary'=$ss")
        }
      case sv => throw new AnalysisException(
        s"TopKCMS: Cannot parse boolean 'streamSummary'=$sv")
    }
    val maxInterval = options.remove(maxintervalOpt).map { i =>
      isStreamParam = true
      parseInteger(i, module, "maxInterval")
    }.getOrElse(20)

    val tsCol = options.remove(timeSeriesColumnOpt).map(
      parseColumn(_, cols, module, "timeSeriesColumn")).getOrElse(-1)
    val timeInterval = options.remove(timeIntervalOpt).map(
      parseTimeInterval(_, module)).getOrElse(
        if (tsCol >= 0 || stSummary) 5000L else Long.MaxValue)

    val frequencyCol = options.remove(frequencyColOpt).map(
      parseColumn(_, cols, module, "frequencyCol"))

    val epoch = options.remove(epochOpt).map {
      case ei: Int => ei.toLong
      case el: Long => el
      case es: String =>
        try {
          es.toLong
        } catch {
          case nfe: NumberFormatException =>
            try {
              CastLongTime.getMillis(java.sql.Timestamp.valueOf(es))
            } catch {
              case iae: IllegalArgumentException =>
                throw new AnalysisException(
                  s"$module: Cannot parse timestamp 'epoch'=$es")
            }
        }
      case et: java.sql.Timestamp => CastLongTime.getMillis(et)
      case ed: java.util.Date => ed.getTime
      case ec: java.util.Calendar => ec.getTimeInMillis
      case en: Number => en.longValue()
      case ev => throw new AnalysisException(
        s"$module: Cannot parse int 'size'=$ev")
    }.getOrElse(-1L)

    // check for any remaining unsupported options
    if (options.nonEmpty) {
      val optMsg = if (options.size > 1) "options" else "option"
      throw new AnalysisException(
        s"$module: Unknown $optMsg: $options")
    }

    if (epsAndcf && widthAndDepth) {
      throw new AnalysisException("TopK parameters should specify either " +
        "(eps, confidence) or (width, depth) but not both.")
    }
    if ((epsAndcf || widthAndDepth) && stSummary) {
      throw new AnalysisException("TopK parameters shouldn't specify " +
        "hokusai params for a stream summary.")
    }
    if (isStreamParam) {
      if (!stSummary) {

        throw new AnalysisException("TopK parameters should specify " +
          "stream summary as true with stream summary params.")
      }
      if (tsCol < 0) {
        throw new AnalysisException(
          "Timestamp column is required for stream summary")
      }
    }

    val cms =
      if (epsAndcf) CMSParams(eps, confidence) else CMSParams(width, depth)

    new TopKWrapper(name, cms, size, tsCol, timeInterval, schema, schema(key),
      frequencyCol, epoch, maxInterval, stSummary, streamTable)
  }

<<<<<<< HEAD
  private def getRowToTupleConverter(topkWrapper: TopKWrapper): (Row, Partitioner) => (Int, (Any, Any)) = {
=======
  private def getRowToTupleConverter(
      topkWrapper: TopKWrapper): Row => (Any, Any) = {
>>>>>>> 9fde8713

    val tsCol = if (topkWrapper.timeInterval > 0)
      topkWrapper.timeSeriesColumn
    else -1

    val topKKeyIndex = topkWrapper.schema.fieldIndex(topkWrapper.key.name)
    if (tsCol < 0) {
      topkWrapper.frequencyCol match {
        case None =>
<<<<<<< HEAD
          (row: Row, partitioner: Partitioner) => partitioner.getPartition(row(topKKeyIndex)) -> (row(topKKeyIndex), null)
          case Some(freqCol) =>
          (row: Row, partitioner: Partitioner) => {
=======
          (row: Row) => (row(topKKeyIndex), null)

        case Some(freqCol) =>
          (row: Row) => {
>>>>>>> 9fde8713
            val freq = row(freqCol) match {
              case num: Long => num
              case num: Double => num.toLong
              case num: Int => num.toLong
              case num: Float => num.toLong
<<<<<<< HEAD
              case num: java.lang.Double => num.longValue().toLong
              case num: java.lang.Float => num.longValue().toLong
              case num: java.lang.Integer => num.intValue().toLong
              case num: java.lang.Long => num.longValue().toLong
=======
              case num: java.lang.Number => num.longValue()
>>>>>>> 9fde8713
              case x => x
            }
            partitioner.getPartition(row(topKKeyIndex)) -> (row(topKKeyIndex), freq)
          }
      }
    } else {
      topkWrapper.frequencyCol match {
        case None =>
          (row: Row, partitioner: Partitioner) => {
            val key = row(topKKeyIndex)
            val timeVal = topkWrapper.parseMillis(row, tsCol)
            partitioner.getPartition(key) -> (key, timeVal)
          }

<<<<<<< HEAD
          case Some(freqCol) =>
          (row: Row, partitioner: Partitioner) => {
=======
        case Some(freqCol) =>
          (row: Row) => {
>>>>>>> 9fde8713

            val freq = row(freqCol) match {
              case num: Long => num
              case num: Double => num.toLong
              case num: Int => num.toLong
              case num: Float => num.toLong
              case num: java.lang.Number => num.longValue()
              case x => x
            }
            val key = row(topKKeyIndex)
            val timeVal = topkWrapper.parseMillis(row, tsCol)
            partitioner.getPartition(key) -> (key, (freq, timeVal))
          }
      }
    }
  }
}<|MERGE_RESOLUTION|>--- conflicted
+++ resolved
@@ -10,15 +10,7 @@
 import org.apache.spark.sql.Row
 import org.apache.spark.Partitioner
 
-<<<<<<< HEAD
-protected[sql] final class TopKWrapper(val name: String, val cms: CMSParams,
-  val size: Int, val timeSeriesColumn: Int,
-  val timeInterval: Long, val schema: StructType, val key: StructField,
-  val frequencyCol: Option[Int], val epoch: Long, val maxinterval: Int,
-  val stsummary: Boolean) extends CastLongTime with Serializable {
-
-  val rowToTupleConverter: (Row, Partitioner) => (Int, (Any, Any)) = TopKWrapper.getRowToTupleConverter(this)
-=======
+
 protected[sql] final class TopKWrapper(val name: QualifiedTableName,
     val cms: CMSParams, val size: Int, val timeSeriesColumn: Int,
     val timeInterval: Long, val schema: StructType, val key: StructField,
@@ -26,9 +18,7 @@
     val stsummary: Boolean, val streamTable: Option[QualifiedTableName])
     extends CastLongTime with Serializable {
 
-  val rowToTupleConverter: Row => (Any, Any) =
-    TopKWrapper.getRowToTupleConverter(this)
->>>>>>> 9fde8713
+  val rowToTupleConverter: (Row, Partitioner) => (Int, (Any, Any)) = TopKWrapper.getRowToTupleConverter(this)
 
   override protected def getNullMillis(getDefaultForNull: Boolean) =
     if (getDefaultForNull) System.currentTimeMillis() else -1L
@@ -179,12 +169,8 @@
       frequencyCol, epoch, maxInterval, stSummary, streamTable)
   }
 
-<<<<<<< HEAD
   private def getRowToTupleConverter(topkWrapper: TopKWrapper): (Row, Partitioner) => (Int, (Any, Any)) = {
-=======
-  private def getRowToTupleConverter(
-      topkWrapper: TopKWrapper): Row => (Any, Any) = {
->>>>>>> 9fde8713
+
 
     val tsCol = if (topkWrapper.timeInterval > 0)
       topkWrapper.timeSeriesColumn
@@ -194,29 +180,17 @@
     if (tsCol < 0) {
       topkWrapper.frequencyCol match {
         case None =>
-<<<<<<< HEAD
           (row: Row, partitioner: Partitioner) => partitioner.getPartition(row(topKKeyIndex)) -> (row(topKKeyIndex), null)
           case Some(freqCol) =>
           (row: Row, partitioner: Partitioner) => {
-=======
-          (row: Row) => (row(topKKeyIndex), null)
-
-        case Some(freqCol) =>
-          (row: Row) => {
->>>>>>> 9fde8713
+
             val freq = row(freqCol) match {
               case num: Long => num
               case num: Double => num.toLong
               case num: Int => num.toLong
               case num: Float => num.toLong
-<<<<<<< HEAD
-              case num: java.lang.Double => num.longValue().toLong
-              case num: java.lang.Float => num.longValue().toLong
-              case num: java.lang.Integer => num.intValue().toLong
-              case num: java.lang.Long => num.longValue().toLong
-=======
+
               case num: java.lang.Number => num.longValue()
->>>>>>> 9fde8713
               case x => x
             }
             partitioner.getPartition(row(topKKeyIndex)) -> (row(topKKeyIndex), freq)
@@ -231,13 +205,9 @@
             partitioner.getPartition(key) -> (key, timeVal)
           }
 
-<<<<<<< HEAD
           case Some(freqCol) =>
           (row: Row, partitioner: Partitioner) => {
-=======
-        case Some(freqCol) =>
-          (row: Row) => {
->>>>>>> 9fde8713
+
 
             val freq = row(freqCol) match {
               case num: Long => num
